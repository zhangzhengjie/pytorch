--- conflicted
+++ resolved
@@ -731,15 +731,11 @@
   // compute the result dtype and device
   iter_.compute_types();
   // allocate the output tensor if it's not provided
-<<<<<<< HEAD
-  iter_->allocate_outputs();
+  iter_.allocate_outputs();
 #ifdef BUILD_NAMEDTENSOR
   // perform name inference
-  iter_->propagate_names_to_outputs();
+  iter_.propagate_names_to_outputs();
 #endif
-=======
-  iter_.allocate_outputs();
->>>>>>> 65431687
   // coalesce adjacent dimensions when possible
   iter_.coalesce_dimensions();
 
