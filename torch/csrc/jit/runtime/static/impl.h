#pragma once

#include <ATen/core/interned_strings.h>
#include <ATen/core/ivalue.h>
#include <c10/core/CPUAllocator.h>
#include <c10/macros/Macros.h>
#include <c10/util/ArrayRef.h>
#include <c10/util/variant.h>
#include <torch/csrc/jit/api/module.h>
#include <torch/csrc/jit/ir/ir.h>
#include <torch/csrc/jit/passes/constant_propagation.h>
#include <torch/csrc/jit/passes/freeze_module.h>
#include <torch/csrc/jit/passes/inliner.h>
#include <torch/csrc/jit/runtime/static/ProcessedNodeInputs.h>

#ifdef FBCODE_CAFFE2
#include <folly/container/F14Map.h>
#include <folly/container/F14Set.h>
#endif

namespace torch {
namespace jit {

#ifdef FBCODE_CAFFE2
template <typename Key, typename Value>
using FastMap = folly::F14FastMap<Key, Value>;
template <typename Key>
using FastSet = folly::F14FastSet<Key>;
#else
template <typename Key, typename Value>
using FastMap = std::unordered_map<Key, Value>;
template <typename Key>
using FastSet = std::unordered_set<Key>;
#endif

TORCH_API bool canEnableStaticRuntime(
    const std::shared_ptr<torch::jit::Graph>& graph);

TORCH_API std::string dumpValueSet(
    const FastSet<const Value*>& value_set,
    const char* set_name = "");

// Group values used by `graph` into three categories:
//
// - output_aliases:
//     values that are either outputs or contain aliases of outputs
// - external_aliases:
//     values that are inputs, constants, or their aliases.
//     The output aliases that end up here are as a result of aliasDb failing to
//     recognize them as outputs due to collection object (e.g., Tuple) aliasing
//     inputs.
// Values that dont't show up in output_aliases or external_aliases are created
// and consumed within the graph.
class ValueGroup {
 public:
  explicit ValueGroup() = default;
  void init(const std::shared_ptr<torch::jit::Graph>& graph, AliasDb& db);

  bool isExternalAlias(const Value* value) const {
    return external_aliases_.find(value) != external_aliases_.end();
  }

  bool isOutputAlias(const Value* value) const {
    return output_aliases_.find(value) != output_aliases_.end();
  }

  bool isAlwaysAlive(const Value* value) const {
    return isExternalAlias(value) || isOutputAlias(value);
  }

  std::string toString() const {
    return c10::str(
        dumpValueSet(output_aliases_, "ValueGroup::output_aliases_"),
        "\n",
        dumpValueSet(external_aliases_, "ValueGroup::external_aliases_"));
  }

 private:
  FastSet<const Value*> output_aliases_;
  FastSet<const Value*> external_aliases_;
};

struct TORCH_API StaticModuleOptions {
  // to batch allocate (deallocate) tensor storage for all non-escaping
  // temporary tensors
  bool cleanup_activations{true};
  // enabling out variant allows Static Runtime to do memory planning
  bool enable_out_variant{true};
  // to reuse tensor storage for tensors whose live-range do not overlap to
  // reduce memory footprint (enable_out_variant must be true)
  bool optimize_memory{true};
  // to batch allocate tensor storage for output tensors of the
  // graph, where storage is deallocated outside static runtime
  // (enable_out_variant must be true)
  bool manage_output_tensors{false};
};

/// The static runime supports two execution modes.
///
/// Mode 1: single-threaded with no parallelism except for intra-op parallelism
/// For this mode, you can do either:
/// @code
///   // m is a TorchScript module
///   auto module = StaticModule(m, opts);
///   auto output = module(args, kwargs);
/// @endcode
///
/// or
///
/// @code
///   // g is the TorchScript graph
///   auto module = StaticModule(g, opts);
///   auto output = module(args, kwargs);
/// @endcode
///
/// Mode 2: similar to data parallelism, run the same model for different inputs
/// on different threads at the same time.
/// You should have one StaticModule per model, and one StaticRuntime instance
/// per running thread. To avoiding creating StaticRuntimes on the fly, use a
/// synchronized stack (i.e. boost::lockfree::stack) to cache all the
/// StaticRuntime instances in your code.
/// @code
///   // initialization
///   auto module = std::make_shared<StaticModule>(m, opts);
///
///   // 128 is good for most cases. Pick a number that works for you
///   boost::lockfree::stack<std::shared_ptr<StaticRuntime>,
///     boost::lockfree::fixed_sized<true>> pool(128);
///
///   // inference
///   std::shared_ptr<StaticRuntime> runtime = nullptr;
///   pool.pop(runtime);
///   if (!runtime) {
///     // holds a reference to the underlying module
///     // but does its own memory management
///     runtime = std::make_shared<StaticRuntime>(*module);
///   }
///   auto output = runtime(args, kwargs);
///   pool.push(runtime);
/// @endcode
///

class MemoryPlanner;
class ProcessedNode;
class StaticRuntime;
class TORCH_API StaticModule {
 public:
  explicit StaticModule(
      std::shared_ptr<torch::jit::Graph> g,
      const StaticModuleOptions& opts = StaticModuleOptions());

  explicit StaticModule(
      const torch::jit::Module& m,
      bool is_frozen = false,
      const StaticModuleOptions& opts = StaticModuleOptions());

  typedef enum {
    CONSTANT_VALUE = -2, // VALUE nodes defined by prim::Constant
    INPUT_VALUE = -1, // VALUE nodes representing graph inputs
  } VALUE_KIND;

 private:
  explicit StaticModule(
      std::pair<std::shared_ptr<torch::jit::Graph>, c10::optional<Module>>
          graph_and_module,
      const StaticModuleOptions& opts);

  // for <kind, idx>
  //   if kind == CONSTANT_VALUE: map to constants_[idx]
  //   if kind == INPUT_VALUE: map to inputs_[idx]
  //   otherwise: map to nodes_[kind].outputs()[idx]
  using DefInfo = std::pair<int, int>;

 public:
  c10::IValue operator()(
      const std::vector<c10::IValue>& args,
      const std::unordered_map<std::string, c10::IValue>& kwargs);
  c10::IValue operator()(
      std::vector<c10::IValue>&& args,
      const std::unordered_map<std::string, c10::IValue>& kwargs);

  const Graph& graph() const {
    return *graph_;
  }

  const Module& module() const {
    DCHECK(module_.has_value());
    return *module_;
  }

  const StaticModuleOptions& opts() const;

  const ValueGroup& valueGroup() const {
    return value_group_;
  }

  size_t num_inputs() const;
  size_t num_outputs() const;

  const std::vector<uint16_t>& output_indices() const {
    return output_indices_;
  }

  const std::vector<IValue>& constants() const {
    return constants_;
  }

 private:
  friend class StaticRuntime;

  // Our nodes don't have their inputs & outputs initialized; don't
  // let anybody but StaticRuntime and tests get them.
  const std::vector<ProcessedNode>& nodes() const {
    return nodes_;
  }

 public:
  auto num_nodes() const {
    return nodes_.size();
  }

  Node* findNodeWithKindForTesting(const std::string& kind) const;

  bool is_optimizable_container_type(const Node* n) const {
    auto it = node_is_optimizable_container_type_.find(n);
    return it != node_is_optimizable_container_type_.end();
  }

  const c10::optional<c10::FunctionSchema>& schema() const {
    return schema_;
  }

  const FastMap<const Value*, std::vector<const Value*>>&
  values_share_same_storage() const {
    return value_to_same_storage_values_;
  }

  const ValueGroup& value_group() const {
    return value_group_;
  }

  bool first_input_is_self() const {
    return module_.has_value();
  }

  StaticRuntime& runtime();

 private:
  StaticModuleOptions opts_;
  std::shared_ptr<torch::jit::Graph> graph_;
  c10::optional<torch::jit::Module> module_;
  c10::optional<c10::FunctionSchema> schema_;
  std::unique_ptr<StaticRuntime> cached_runtime_;

  // Bookkeeping for creating new StaticRuntime instances
  // IValue table (defined by prim::Constant nodes)
  std::vector<IValue> constants_;
  // The nodes we need to run
  std::vector<ProcessedNode> nodes_;
  // Indices of graph outputs in the single values array.
  std::vector<uint16_t> output_indices_;

  ValueGroup value_group_;

  // map a value to the set of values that may share the same storage with it
  FastMap<const Value*, std::vector<const Value*>>
      value_to_same_storage_values_;

  FastSet<const Node*> node_is_optimizable_container_type_;
};

class TORCH_API StaticRuntime {
 public:
  explicit StaticRuntime(const StaticModule& sm);
  StaticRuntime(StaticRuntime&&) = delete;
  StaticRuntime& operator=(StaticRuntime&&) = delete;
  ~StaticRuntime();

  C10_DISABLE_COPY_AND_ASSIGN(StaticRuntime);

  c10::IValue operator()(
      const std::vector<c10::IValue>& args,
      const std::unordered_map<std::string, c10::IValue>& kwargs);
  c10::IValue operator()(
      std::vector<c10::IValue>&& args,
      const std::unordered_map<std::string, c10::IValue>& kwargs);

  void benchmark(
      const std::vector<std::vector<c10::IValue>>& args_list,
      const std::vector<std::unordered_map<std::string, c10::IValue>>&
          kwargs_list,
      const int warmup_runs,
      const int main_runs,
      bool print_per_node_time = false,
      bool generate_ai_pep_output = false);

  struct IndividualMetrics {
    float setup_time{0.0};
    float memory_alloc_time{0.0};
    float memory_dealloc_time{0.0};
    float output_dealloc_time{0.0};
    float first_iter_time{0.0};
    float total_time{0.0};
    size_t out_nodes_count{0};
    size_t total_nodes_count{0};
    std::vector<float> time_per_node;
    std::unordered_map<std::string, float> time_per_node_type;
    std::unordered_map<std::string, float> percent_per_node_type;
    std::unordered_map<std::string, int> instances_per_node_type;
    std::unordered_set<std::string> out_nodes;
    std::unordered_set<std::string> native_nodes;
  };

  IndividualMetrics benchmark_individual_ops(
      const std::vector<std::vector<c10::IValue>>& args_list,
      const std::vector<std::unordered_map<std::string, c10::IValue>>&
          kwargs_list,
      const int warmup_runs,
      const int main_runs);

  // Input is readwrite
  IValue& Input(uint32_t i) {
    DCHECK_LT(i, static_module_.num_inputs());
    DCHECK_LT(i, values_.size());
    return values_[i];
  }

  // Output is readonly. The writing process happens inside ProcessedNodes
  C10_NODISCARD const IValue& Output(uint32_t i) const {
    DCHECK(i < outputs_.size());
    return *outputs_[i];
  }

  const std::vector<IValue*> outputs() const {
    return outputs_;
  }

  const std::vector<ProcessedNode>& nodes() const {
    return nodes_;
  }

  std::vector<ProcessedNode>& nodes() {
    return nodes_;
  }

  const Graph& graph() const {
    return static_module_.graph();
  }

  const MemoryPlanner* get_memory_planner() const {
    return planner_.get();
  }

  void check_for_memory_leak(bool output_returned = true);

  bool is_optimizable_container_type(Node* n) const {
    return static_module_.is_optimizable_container_type(n);
  }

  // WARNING: Deallocate managed output tensors.  A client receiving Static
  // Runtime-managed Tensors needs to be very careful to call
  // `StaticRuntime::deallocateOutputTensors` after all references of output
  // Tensors are gone.
  void deallocateOutputTensors();

  bool checkOutputTensorMemoryLeaks();

  bool isManagedOutputTensor(const IValue& ivalue);

 private:
  template <typename IValueList>
  c10::IValue run_impl(
      IValueList&& args,
      const std::unordered_map<std::string, c10::IValue>& kwargs);

  // helper method for copying input args/kwargs into inputs_
  void set_inputs(
      const std::vector<c10::IValue>& args,
      const std::unordered_map<std::string, c10::IValue>& kwargs);
  void set_inputs(
      std::vector<c10::IValue>&& args,
      const std::unordered_map<std::string, c10::IValue>& kwargs);

  void verify_and_correct_memory_overlap(ProcessedNode& n);

  // clean up owning refs of input IValues
  void clean_up_input_ivalues() {
    for (const auto idx : c10::irange(static_module_.num_inputs())) {
      values_[idx] = IValue();
    }
  }

  IValue move_outputs_to_tuple(size_t num_outputs);

  void create_memory_planner();

  float benchmark_model(
      const std::vector<std::vector<c10::IValue>>& args_list,
      const std::vector<std::unordered_map<std::string, c10::IValue>>&
          kwargs_list,
      const int warmup_runs,
      const int main_runs);

  void display_nodes(
      const std::vector<c10::IValue>& args,
      const std::unordered_map<std::string, c10::IValue>& kwargs);

<<<<<<< HEAD
  IValue move_outputs_to_tuple(uint32_t num_outputs);

=======
>>>>>>> aea4e61e
  // Memory planning is only enabled if sm->opts().cleanup_activations is true.
  // Otherwise, the memory used by activations is cached inside the static
  // runtime.
  const StaticModule& static_module_;
  std::unique_ptr<MemoryPlanner> planner_;
  // first static_module_.num_inputs() slots are inputs, next
  // static_module_.constants().size() slots are a copy of
  // static_module_.constants(), rest are regular values in the
  // graph. ProcessedNodes reference their inputs and outputs with
  // offsets into this array, which saves memory.
  std::vector<IValue> values_;
  std::vector<IValue*> outputs_;
  std::vector<ProcessedNode> nodes_;
};

// NOLINTNEXTLINE(cppcoreguidelines-pro-type-member-init)
class TORCH_API ProcessedNode {
 public:
  // NOLINTNEXTLINE(cppcoreguidelines-pro-type-member-init)
  ProcessedNode() = default;
<<<<<<< HEAD
=======
  ProcessedNode(
      Node* n,
      std::unique_ptr<const IValue*[]> inputs,
      size_t inputsSize,
      bool enable_out_variant,
      bool check_memory_overlap);

  ProcessedNode(const ProcessedNode& rhs)
      : node_(rhs.node_),
        fn_(rhs.fn_),
        inputs_(std::make_unique<const IValue*[]>(rhs.inputs_size_)),
        outputs_(std::make_unique<IValue[]>(rhs.outputs_size_)),
        inputs_size_(rhs.inputs_size_),
        outputs_size_(rhs.outputs_size_),
        op_name_(rhs.op_name_) {
    std::copy(
        rhs.inputs_.get(), rhs.inputs_.get() + inputs_size_, inputs_.get());
    std::copy(
        rhs.outputs_.get(), rhs.outputs_.get() + outputs_size_, outputs_.get());
  }

  ProcessedNode& operator=(const ProcessedNode& rhs) {
    if (this == &rhs) {
      return *this;
    }
    node_ = rhs.node_;
    fn_ = rhs.fn_;

    if (!inputs_ || inputs_size_ != rhs.inputs_size_) {
      inputs_ = std::make_unique<const IValue*[]>(rhs.inputs_size_);
      inputs_size_ = rhs.inputs_size_;
    }
    std::copy(
        rhs.inputs_.get(), rhs.inputs_.get() + inputs_size_, inputs_.get());
>>>>>>> aea4e61e

  // ProcessedNodes are created within StaticModule and then
  // associated with a shared values array using set_values() when
  // they are copied into a StaticRuntime.
  ProcessedNode(Node* n, ProcessedNodeInputs inputs, uint16_t outputs_offset, bool enable_out_variant);

  ProcessedNode(const ProcessedNode&) = default;
  ProcessedNode& operator=(const ProcessedNode&) = default;

  // These should be noexcept, but some Android build is failing
  // saying the noexcept specification doesn't match the calculated
  // one. Maybe c10::variant is throwing it off?
  ProcessedNode(ProcessedNode&&) = default;
  ProcessedNode& operator=(ProcessedNode&&) = default;

  void run();

  Node* node() const {
    return node_;
  }

  // Input is readonly
  C10_NODISCARD const IValue& Input(uint32_t i) const {
    return values_[inputs_[i]];
  }

  // Output is readwrite
  IValue& Output(uint32_t i) {
    DCHECK(i < num_outputs_);
    return values_[outputs_offset_ + i];
  }

  C10_NODISCARD const IValue& Output(uint32_t i) const {
    DCHECK(i < num_outputs_);
    return values_[outputs_offset_ + i];
  }

  C10_NODISCARD c10::ArrayRef<const IValue> outputs() const {
    return c10::ArrayRef<const IValue>(values_ + outputs_offset_, num_outputs_);
  }

  C10_NODISCARD auto num_outputs() const {
    return num_outputs_;
  }

  C10_NODISCARD uint16_t num_inputs() const {
    return inputs_.size();
  }

  std::vector<IValue> clone_inputs() const;

  bool has_out_variant() const {
    return fn_.kind == FunctionKind::kOutVariant;
  }

  bool has_native() const {
    return fn_.kind == FunctionKind::kNativeFunction;
  }

<<<<<<< HEAD
  bool verify_no_memory_overlap() const;

#ifndef PYTORCH_DISABLE_PER_OP_PROFILING
=======
>>>>>>> aea4e61e
  const char* get_op_name() const {
    return op_name_;
  }
#endif

  void set_values(IValue* values) {
    DCHECK(values_ == nullptr);
    values_ = values;
  }

<<<<<<< HEAD
  C10_NODISCARD uint16_t output_ivalue_index(uint16_t i) const {
    return outputs_offset_ + i;
  }
=======
  bool verify_no_memory_overlap() const;

  bool check_outputs_for_memory_overlap() const {
    return fn_.check_memory_overlap_;
  }

  void set_outputs_memory_overlap_detected() {
    fn_.overlap_detected_ = true;
  }

  bool outputs_memory_overlap_detected() {
    return fn_.overlap_detected_;
  }

  void verify_and_correct_memory_overlap();

>>>>>>> aea4e61e
 private:
  C10_NODISCARD bool verify_outputs_dont_overlap_each_other() const;

  C10_NODISCARD bool verify_inputs_dont_overlap_outputs() const;

  Node* node_;
  enum class FunctionKind : uint8_t {
    kOutVariant,
    kNativeFunction,
    kInterpreterFallback,
  };
  struct Function {
    std::function<void(ProcessedNode*)> f;
    FunctionKind kind = FunctionKind::kOutVariant;
    bool check_memory_overlap_{false};
    bool overlap_detected_{false};
  };
  Function fn_;
  ProcessedNodeInputs inputs_;
  uint16_t outputs_offset_;
  uint16_t num_outputs_;
  IValue* values_ = nullptr; // unowned
#ifndef PYTORCH_DISABLE_PER_OP_PROFILING
  const char* op_name_;
#endif
};

} // namespace jit
} // namespace torch<|MERGE_RESOLUTION|>--- conflicted
+++ resolved
@@ -390,7 +390,7 @@
     }
   }
 
-  IValue move_outputs_to_tuple(size_t num_outputs);
+  IValue move_outputs_to_tuple(uint32_t num_outputs);
 
   void create_memory_planner();
 
@@ -405,11 +405,6 @@
       const std::vector<c10::IValue>& args,
       const std::unordered_map<std::string, c10::IValue>& kwargs);
 
-<<<<<<< HEAD
-  IValue move_outputs_to_tuple(uint32_t num_outputs);
-
-=======
->>>>>>> aea4e61e
   // Memory planning is only enabled if sm->opts().cleanup_activations is true.
   // Otherwise, the memory used by activations is cached inside the static
   // runtime.
@@ -430,48 +425,10 @@
  public:
   // NOLINTNEXTLINE(cppcoreguidelines-pro-type-member-init)
   ProcessedNode() = default;
-<<<<<<< HEAD
-=======
-  ProcessedNode(
-      Node* n,
-      std::unique_ptr<const IValue*[]> inputs,
-      size_t inputsSize,
-      bool enable_out_variant,
-      bool check_memory_overlap);
-
-  ProcessedNode(const ProcessedNode& rhs)
-      : node_(rhs.node_),
-        fn_(rhs.fn_),
-        inputs_(std::make_unique<const IValue*[]>(rhs.inputs_size_)),
-        outputs_(std::make_unique<IValue[]>(rhs.outputs_size_)),
-        inputs_size_(rhs.inputs_size_),
-        outputs_size_(rhs.outputs_size_),
-        op_name_(rhs.op_name_) {
-    std::copy(
-        rhs.inputs_.get(), rhs.inputs_.get() + inputs_size_, inputs_.get());
-    std::copy(
-        rhs.outputs_.get(), rhs.outputs_.get() + outputs_size_, outputs_.get());
-  }
-
-  ProcessedNode& operator=(const ProcessedNode& rhs) {
-    if (this == &rhs) {
-      return *this;
-    }
-    node_ = rhs.node_;
-    fn_ = rhs.fn_;
-
-    if (!inputs_ || inputs_size_ != rhs.inputs_size_) {
-      inputs_ = std::make_unique<const IValue*[]>(rhs.inputs_size_);
-      inputs_size_ = rhs.inputs_size_;
-    }
-    std::copy(
-        rhs.inputs_.get(), rhs.inputs_.get() + inputs_size_, inputs_.get());
->>>>>>> aea4e61e
-
   // ProcessedNodes are created within StaticModule and then
   // associated with a shared values array using set_values() when
   // they are copied into a StaticRuntime.
-  ProcessedNode(Node* n, ProcessedNodeInputs inputs, uint16_t outputs_offset, bool enable_out_variant);
+  ProcessedNode(Node* n, ProcessedNodeInputs inputs, uint16_t outputs_offset, bool enable_out_variant, bool check_memory_overlap);
 
   ProcessedNode(const ProcessedNode&) = default;
   ProcessedNode& operator=(const ProcessedNode&) = default;
@@ -526,44 +483,36 @@
     return fn_.kind == FunctionKind::kNativeFunction;
   }
 
-<<<<<<< HEAD
-  bool verify_no_memory_overlap() const;
-
 #ifndef PYTORCH_DISABLE_PER_OP_PROFILING
-=======
->>>>>>> aea4e61e
   const char* get_op_name() const {
     return op_name_;
   }
 #endif
+
+  bool verify_no_memory_overlap() const;
+
+  bool check_outputs_for_memory_overlap() const {
+    return fn_.check_memory_overlap_;
+  }
+
+  void set_outputs_memory_overlap_detected() {
+    fn_.overlap_detected_ = true;
+  }
+
+  bool outputs_memory_overlap_detected() {
+    return fn_.overlap_detected_;
+  }
+
+  void verify_and_correct_memory_overlap();
 
   void set_values(IValue* values) {
     DCHECK(values_ == nullptr);
     values_ = values;
   }
 
-<<<<<<< HEAD
   C10_NODISCARD uint16_t output_ivalue_index(uint16_t i) const {
     return outputs_offset_ + i;
   }
-=======
-  bool verify_no_memory_overlap() const;
-
-  bool check_outputs_for_memory_overlap() const {
-    return fn_.check_memory_overlap_;
-  }
-
-  void set_outputs_memory_overlap_detected() {
-    fn_.overlap_detected_ = true;
-  }
-
-  bool outputs_memory_overlap_detected() {
-    return fn_.overlap_detected_;
-  }
-
-  void verify_and_correct_memory_overlap();
-
->>>>>>> aea4e61e
  private:
   C10_NODISCARD bool verify_outputs_dont_overlap_each_other() const;
 
