#pragma once

#include <ATen/Context.h>
#include <c10/core/DeviceType.h>
#include <torch/csrc/autograd/autograd.h>
#include <torch/csrc/autograd/edge.h>
#include <torch/csrc/autograd/function.h>
#include <torch/csrc/autograd/generated/variable_factories.h>
#include <torch/csrc/autograd/variable.h>
#include <torch/csrc/jit/api/compilation_unit.h>
#include <torch/csrc/jit/api/module.h>
#include <torch/csrc/jit/codegen/fuser/interface.h>
#include <torch/csrc/jit/frontend/error_report.h>
#include <torch/csrc/jit/ir/ir.h>
#include <torch/csrc/jit/runtime/custom_operator.h>
#include <torch/csrc/jit/runtime/graph_executor.h>
#include <torch/csrc/jit/runtime/jit_exception.h>
#include <torch/csrc/jit/runtime/logging.h>
#include <torch/csrc/jit/runtime/operator.h>
#include <torch/csrc/jit/runtime/print_handler.h>
#include <torch/csrc/jit/runtime/profiling_record.h>
#include <torch/csrc/jit/runtime/vararg_functions.h>
#include <torch/csrc/jit/serialization/pickle.h>

#include <ATen/ExpandUtils.h>
#include <ATen/Parallel.h>
#include <ATen/WrapDimUtils.h>
#include <ATen/core/Dict.h>
#include <ATen/core/ivalue.h>
#include <c10/core/thread_pool.h>
#include <c10/util/SmallVector.h>
#include <c10/util/irange.h>
#include <c10/util/math_compat.h>
#include <c10/util/string_utils.h>

namespace torch {
namespace jit {
inline c10::AliasAnalysisKind aliasAnalysisFromSchema() {
  return c10::AliasAnalysisKind::FROM_SCHEMA;
}

inline c10::AliasAnalysisKind aliasAnalysisConservative() {
  return c10::AliasAnalysisKind::CONSERVATIVE;
}

inline c10::AliasAnalysisKind aliasAnalysisSpecialCase() {
  return c10::AliasAnalysisKind::INTERNAL_SPECIAL_CASE;
}

template <class T>
c10::List<T> make_result_list(const TypePtr& elemType) {
  return c10::List<T>();
}

template <>
c10::impl::GenericList make_result_list<IValue>(const TypePtr& elemType);

inline void noop(Stack& n) {}

// As described in https://docs.python.org/3/library/functions.html#round
// When a number is exactly halfway between two integers, python builtin round
// function will round to even number. We use round(x/2)*2 to handle the
// special halfway case. For positive 'x', round(x/2)*2 =
// round((x_e + x_r)/2)*2 = x_e + round(x_r/2)*2, where x_e is an even integer,
// x_r is either 0.5 of 1.5, round(x_r/2)*2 results a 0 or 2, so the final
// result will always be a even number. Due to symmetricity, it also applies to
// negative cases.
inline double round_to_even(double a) {
  return a - std::floor(a) == 0.5 ? (std::round(a * 0.5) * 2.0) : std::round(a);
}

// using the rules from python_arg_parser FunctionParameter::check
// tensor cannot have grad set, tensor must be 0 dim,
// and if the dest is an int the source must be integral type
void checkImplicitTensorToNum(const at::Tensor& t, bool toInt);

// Convert the tensor pointed to by \p data to a nested list. \p dim is the
// number of dimensions in the tensor and \p cur_dim is the dimension being
// processed by the current invocation. \p ty is the expected output IR type of
// the operation. \p is the scalar type of \p data. \p sizes and \p strides are
// the sizes and strides of the tensor operand and \p element_size is the size
// in bytes of one tensor element.
IValue tensorToListRecursive(
    char* data,
    int64_t cur_dim,
    int64_t num_tensor_dims,
    TypePtr ty,
    at::ScalarType scalar_ty,
    at::IntArrayRef sizes,
    at::IntArrayRef strides,
    size_t element_size);

static C10_UNUSED int64_t floordiv(int64_t a, int64_t b) {
  if (b == 0) {
    throw std::runtime_error("division by 0");
  }
  if ((a > 0) == (b > 0)) {
    // simple case, both have same sign
    return a / b;
  } else {
    // in python division rounds down, it doesn't not truncate like in c++
    auto r = lldiv(a, b);
    return (r.rem) ? r.quot - 1 : r.quot;
  }
}
TORCH_API void checkDoubleInRange(double a);
static C10_UNUSED int64_t floor(double a) {
  checkDoubleInRange(a);
  return std::floor(a);
}
static C10_UNUSED int64_t ceil(double a) {
  checkDoubleInRange(a);
  return std::ceil(a);
}

static C10_UNUSED int64_t gcd(int64_t a, int64_t b) {
  while (b != 0) {
    int64_t r = a % b;
    a = b;
    b = r;
  }
  // in python gcd returns non-negative values
  return std::abs(a);
}

int64_t partProduct(int n, int m);

void loop(int n, int64_t& p, int64_t& r);

int nminussumofbits(int v);

int64_t factorial(int n);
static const double degToRad = std::acos(-1.0) / 180.0;
static const double radToDeg = 180.0 / std::acos(-1.0);
double degrees(double x);
double radians(double x);

// reference function THPVariable_to in python_variable_methods.cpp
static C10_UNUSED at::Tensor to_dispatch(
    at::Tensor self,
    c10::optional<at::Device> device,
    c10::optional<at::ScalarType> scalarType,
    bool non_blocking,
    bool copy) {
  if (device && device->is_cuda()) {
    at::globalContext().lazyInitCUDA();
  }
  if (!device && !scalarType && !copy) {
    return self;
  } else if (!device) {
    return self.to(*scalarType, non_blocking, copy);
  } else if (!scalarType) {
    return self.to(*device, non_blocking, copy);
  } else {
    return self.to(*device, *scalarType, non_blocking, copy);
  }
}

// Convert an python index (which may be negative) into an index usable for a
// C++ container
int64_t normalizeIndex(int64_t idx, int64_t list_size);

// Equivalent to list.at(idx)
template <typename T>
T getItem(const c10::List<T>& list, int64_t idx) {
  const int64_t list_size = list.size();
  const int64_t normalized_idx = normalizeIndex(idx, list_size);
  if (normalized_idx < 0 || normalized_idx >= list_size) {
    throw std::out_of_range("list index out of range");
  }
  return list.get(normalized_idx);
}

template <typename T>
void setItem(const c10::List<T>& list, int64_t idx, T&& value) {
  const int64_t list_size = list.size();
  const int64_t normalized_idx = normalizeIndex(idx, list_size);
  if (normalized_idx < 0 || normalized_idx >= list_size) {
    throw std::out_of_range("list index out of range");
  }
  list.set(normalized_idx, std::forward<T>(value));
}

void listAppend(Stack& stack);

void listReverse(Stack& stack);

template <typename T>
void minList(Stack& stack) {
  c10::List<T> a = pop(stack).to<c10::List<T>>();
  c10::List<T> b = pop(stack).to<c10::List<T>>();

  size_t min_size = std::min(a.size(), b.size());
  for (const auto i : c10::irange(min_size)) {
    if (a[i] == b[i]) {
      continue;
    }

    push(stack, a[i] < b[i] ? a : b);
    return;
  }

  push(stack, b.size() < a.size() ? b : a);
}

template <typename T>
void maxList(Stack& stack) {
  c10::List<T> a = pop(stack).to<c10::List<T>>();
  c10::List<T> b = pop(stack).to<c10::List<T>>();

  size_t min_size = std::min(a.size(), b.size());
  for (const auto i : c10::irange(min_size)) {
    if (a[i] == b[i]) {
      continue;
    }

    push(stack, a[i] > b[i] ? a : b);
    return;
  }

  push(stack, b.size() > a.size() ? b : a);
}

void listPopImpl(Stack& stack, const char* empty_message);

void listPop(Stack& stack);

void listClear(Stack& stack);

void listDelete(Stack& stack);

void listInsert(Stack& stack);

template <typename T>
void listRemove(Stack& stack) {
  T elem = pop(stack).to<T>();
  c10::List<T> list = pop(stack).to<c10::List<T>>();

  auto pos = std::find(list.begin(), list.end(), elem);

  if (pos != list.end()) {
    list.erase(pos);
  } else {
    AT_ERROR("list.remove(x): x not in list");
  }
}

template <typename T>
void listMin(Stack& stack) {
  c10::List<T> list = pop(stack).to<c10::List<T>>();
  size_t list_size = list.size();
  if (list_size == 0) {
    throw std::runtime_error("min() arg is an empty sequence");
  }

  T min_elem = list[0];
  for (const auto i : c10::irange(1, list_size)) {
    T elem = list[i];
    min_elem = elem < min_elem ? elem : min_elem;
  }

  stack.push_back(min_elem);
}

template <typename T>
void listMax(Stack& stack) {
  c10::List<T> list = pop(stack).to<c10::List<T>>();
  size_t list_size = list.size();
  if (list_size == 0) {
    throw std::runtime_error("max() arg is an empty sequence");
  }

  T max_elem = list[0];
  for (const auto i : c10::irange(1, list_size)) {
    T elem = list[i];
    max_elem = elem > max_elem ? elem : max_elem;
  }

  stack.push_back(max_elem);
}

template <>
void listRemove<at::Tensor>(Stack& stack);

template <typename T>
void listIndex(Stack& stack) {
  T elem = pop(stack).to<T>();
  c10::List<T> list = pop(stack).to<c10::List<T>>();

  auto pos = std::find(list.begin(), list.end(), elem);

  if (pos != list.end()) {
    push(stack, static_cast<int64_t>(std::distance(list.begin(), pos)));
  } else {
    AT_ERROR("'", elem, "' is not in list");
  }
}

template <>
void listIndex<at::Tensor>(Stack& stack);

template <typename T>
void listCount(Stack& stack) {
  T elem = pop(stack).to<T>();
  c10::List<T> list = pop(stack).to<c10::List<T>>();

  const int64_t count = std::count(list.begin(), list.end(), elem);
  push(stack, count);
}

template <>
void listCount<at::Tensor>(Stack& stack);

void listExtend(Stack& stack);

void listCopy(Stack& stack);

void listSelect(Stack& stack);

void listLen(Stack& stack);

template <typename T>
void listEq(Stack& stack) {
  c10::List<T> b = pop(stack).to<c10::List<T>>();
  c10::List<T> a = pop(stack).to<c10::List<T>>();
  push(stack, a == b);
}

template <typename T>
void listNe(Stack& stack) {
  c10::List<T> b = pop(stack).to<c10::List<T>>();
  c10::List<T> a = pop(stack).to<c10::List<T>>();
  push(stack, a != b);
}

inline bool tensor_list_equal(
    const c10::List<at::Tensor>& a,
    const c10::List<at::Tensor>& b) {
  if (a.size() != b.size()) {
    return false;
  }

  for (const auto i : c10::irange(a.size())) {
    at::Tensor a_element = a[i];
    at::Tensor b_element = b[i];
    // This preserves Python's semantics, which uses eq() to compare two
    // elements, then passes the result to bool().
    // see: https://docs.python.org/3.4/reference/datamodel.html#object.__ge__
    const auto cmp_result = a_element.eq(b_element);
    if (!cmp_result.is_nonzero()) {
      return false;
    }
  }

  return true;
}

// Specialization for at::Tensor, since it doesn't define operator==
template <>
void listEq<at::Tensor>(Stack& stack);

// Specialization for at::Tensor, since it doesn't define operator==
template <>
void listNe<at::Tensor>(Stack& stack);

void listList(Stack& stack);

template <typename T>
void listContains(Stack& stack) {
  auto key = pop(stack).to<T>();
  auto list = pop(stack).to<c10::List<T>>();
  // NOLINTNEXTLINE(performance-implicit-conversion-in-loop)
  for (const T& item : list) {
    if (item == key) {
      push(stack, true);
      return;
    }
  }
  push(stack, false);
}

void listAdd(Stack& stack);

void listInplaceAdd(Stack& stack);

void listMulIntLeftInPlace(Stack& stack);

void listMulIntLeft(Stack& stack);

void listMulIntRight(Stack& stack);

void listSlice(Stack& stack);

template <typename T>
void listSort(Stack& stack) {
  bool reverse = pop(stack).toBool();
  c10::List<T> list = pop(stack).to<c10::List<T>>();
  std::sort(list.begin(), list.end(), [reverse](const T& a, const T& b) {
    // FBCode errors without this check - "strict weak ordering"
    // TODO: remove when possible, since it just slows down
    // sorting and doesn't do anything useful
    if (a == b) {
      return false;
    }
    return (a < b) != reverse;
  });
}

// Specialization for at::Tensor
template <>
void listSort<at::Tensor>(Stack& stack);

template <typename T>
void listCopyAndSort(Stack& stack) {
  c10::List<T> list = pop(stack).to<c10::List<T>>();
  auto list_copied = list.copy();
  std::sort(list_copied.begin(), list_copied.end(), [](const T& a, const T& b) {
    // "strict weak ordering" issue - see other sort
    if (a == b) {
      return false;
    }
    return a < b;
  });
  push(stack, list_copied);
}

// Specialization for at::Tensor
template <>
void listCopyAndSort<at::Tensor>(Stack& stack);

void listSetItem(Stack& stack);

<<<<<<< HEAD
=======
struct OperatorGeneratorArgs {
  const char* schema_str;
  bool isOperationCreator;
  union {
    void (*operation)(Stack&);
    OperationCreator operationCreator;
  };
  AliasAnalysisKind aliasAnalysis;

  explicit constexpr OperatorGeneratorArgs(
      torch::detail::SelectiveStr<true> schema_str,
      void (*op)(Stack&),
      AliasAnalysisKind aa)
      : schema_str(schema_str),
        isOperationCreator(false),
        operation(op),
        aliasAnalysis(aa) {}

  explicit constexpr OperatorGeneratorArgs(
      torch::detail::SelectiveStr<true> schema_str,
      OperationCreator opCreator,
      AliasAnalysisKind aa)
      : schema_str(schema_str),
        isOperationCreator(true),
        operationCreator(opCreator),
        aliasAnalysis(aa) {}

  template <typename... Args>
  explicit constexpr OperatorGeneratorArgs(
      torch::detail::SelectiveStr<false>,
      Args...)
      : schema_str(nullptr),
        isOperationCreator(false),
        operation(nullptr),
        aliasAnalysis(AliasAnalysisKind::INTERNAL_SPECIAL_CASE) {}
};

>>>>>>> 3c15822f
#define DEFINE_GENERIC_BINARY_OP(                                             \
    aten_op, op, int_float_result, complex_result)                            \
  OperatorGenerator(                                                          \
      TORCH_SELECTIVE_SCHEMA(#aten_op                                         \
                             ".int_int(int a, int b) -> " #int_float_result), \
      [](Stack& stack) {                                                      \
        int64_t a, b;                                                         \
        pop(stack, a, b);                                                     \
        push(stack, op);                                                      \
      },                                                                      \
      aliasAnalysisFromSchema()),                                             \
      OperatorGenerator(                                                      \
          TORCH_SELECTIVE_SCHEMA(                                             \
              #aten_op                                                        \
              ".float_float(float a, float b) -> " #int_float_result),        \
          [](Stack& stack) {                                                  \
            double a, b;                                                      \
            pop(stack, a, b);                                                 \
            push(stack, op);                                                  \
          },                                                                  \
          aliasAnalysisFromSchema()),                                         \
      OperatorGenerator(                                                      \
          TORCH_SELECTIVE_SCHEMA(                                             \
              #aten_op                                                        \
              ".complex_complex(complex a, complex b) -> " #complex_result),  \
          [](Stack& stack) {                                                  \
            c10::complex<double> a, b;                                        \
            pop(stack, a, b);                                                 \
            push(stack, op);                                                  \
          },                                                                  \
          aliasAnalysisFromSchema())

// define implementations for primitive number ops
#define DEFINE_GENERIC_OP(aten_op, int_op, float_op, int_result, float_result) \
  OperatorGenerator(                                                           \
      TORCH_SELECTIVE_SCHEMA(#aten_op ".int(int a, int b) -> " #int_result),   \
      [](Stack& stack) {                                                       \
        int64_t a, b;                                                          \
        pop(stack, a, b);                                                      \
        push(stack, int_op);                                                   \
      },                                                                       \
      aliasAnalysisFromSchema()),                                              \
      OperatorGenerator(                                                       \
          TORCH_SELECTIVE_SCHEMA(                                              \
              #aten_op ".float(float a, float b) -> " #float_result),          \
          [](Stack& stack) {                                                   \
            double a, b;                                                       \
            pop(stack, a, b);                                                  \
            push(stack, float_op);                                             \
          },                                                                   \
          aliasAnalysisFromSchema())

#define DEFINE_INT_FLOAT_OP(aten_op, op, result)                            \
  OperatorGenerator(                                                        \
      TORCH_SELECTIVE_SCHEMA(#aten_op                                       \
                             ".int_float(int a, float b) -> " #result),     \
      [](Stack& stack) {                                                    \
        int64_t a;                                                          \
        double b;                                                           \
        pop(stack, a, b);                                                   \
        push(stack, op);                                                    \
      },                                                                    \
      aliasAnalysisFromSchema()),                                           \
      OperatorGenerator(                                                    \
          TORCH_SELECTIVE_SCHEMA(#aten_op                                   \
                                 ".float_int(float a, int b) -> " #result), \
          [](Stack& stack) {                                                \
            double a;                                                       \
            int64_t b;                                                      \
            pop(stack, a, b);                                               \
            push(stack, op);                                                \
          },                                                                \
          aliasAnalysisFromSchema())

#define DEFINE_INT_OP(aten_op, op)                                  \
  OperatorGenerator(                                                \
      TORCH_SELECTIVE_SCHEMA(#aten_op ".int(int a, int b) -> int"), \
      [](Stack& stack) {                                            \
        int64_t a, b;                                               \
        pop(stack, a, b);                                           \
        push(stack, op); /* NOLINT(hicpp-signed-bitwise) */         \
      },                                                            \
      aliasAnalysisFromSchema())

#define DEFINE_STR_CMP_OP(aten_op, op)                               \
  OperatorGenerator(                                                 \
      TORCH_SELECTIVE_SCHEMA(#aten_op ".str(str a, str b) -> bool"), \
      [](Stack& stack) {                                             \
        auto b = pop(stack).toStringRef();                           \
        auto a = pop(stack).toStringRef();                           \
        push(stack, op);                                             \
      },                                                             \
      aliasAnalysisFromSchema())

// define a primitive op over Scalar operands.
// it's necessary to register this overload following
// int/float variations to avoid trapping Scalar args
// in unintended implicit conversions
#define DEFINE_SCALAR_BINARY_OP_AVOID_COLLISION_GENERIC(          \
    aten_op, int_op, float_op, result, string_val)                \
  OperatorGenerator(                                              \
      TORCH_SELECTIVE_SCHEMA(#aten_op string_val                  \
                             "(Scalar a, Scalar b) -> " #result), \
      [](Stack& stack) {                                          \
        IValue x, y;                                              \
        pop(stack, x, y);                                         \
        if (x.isDouble()) {                                       \
          if (y.isDouble()) {                                     \
            double a = x.toDouble();                              \
            double b = y.toDouble();                              \
            push(stack, float_op);                                \
          } else {                                                \
            double a = x.toDouble();                              \
            int64_t b = y.toInt();                                \
            push(stack, float_op);                                \
          }                                                       \
        } else {                                                  \
          if (y.isDouble()) {                                     \
            int64_t a = x.toInt();                                \
            double b = y.toDouble();                              \
            push(stack, float_op);                                \
          } else {                                                \
            int64_t a = x.toInt();                                \
            int64_t b = y.toInt();                                \
            push(stack, int_op);                                  \
          }                                                       \
        }                                                         \
      },                                                          \
      aliasAnalysisFromSchema())

#define DEFINE_SCALAR_BINARY_OP(aten_op, int_op, float_op, result) \
  DEFINE_SCALAR_BINARY_OP_AVOID_COLLISION_GENERIC(                 \
      aten_op, int_op, float_op, result, "")

#define DEFINE_SCALAR_BINARY_OP_AVOID_COLLISION(   \
    aten_op, int_op, float_op, result)             \
  DEFINE_SCALAR_BINARY_OP_AVOID_COLLISION_GENERIC( \
      aten_op, int_op, float_op, result, ".Scalar_Scalar")

#define DEFINE_BINARY_OP(aten_op, op)             \
  DEFINE_GENERIC_OP(aten_op, op, op, int, float), \
      DEFINE_INT_FLOAT_OP(aten_op, op, float),    \
      DEFINE_SCALAR_BINARY_OP(aten_op, op, op, Scalar)

#define DEFINE_BINARY_FLOAT_OP(aten_op, op)         \
  DEFINE_GENERIC_OP(aten_op, op, op, float, float), \
      DEFINE_INT_FLOAT_OP(aten_op, op, float),      \
      DEFINE_SCALAR_BINARY_OP(aten_op, op, op, float)

#define DEFINE_COMPARISON_OP(aten_op, op)             \
  DEFINE_GENERIC_OP(aten_op, op, op, bool, bool),     \
      DEFINE_INT_FLOAT_OP(aten_op, op, bool),         \
      DEFINE_SCALAR_BINARY_OP(aten_op, op, op, bool), \
      DEFINE_STR_CMP_OP(aten_op, op)

#define DEFINE_UNARY_INT_OP(aten_op, op, result)                  \
  OperatorGenerator(                                              \
      TORCH_SELECTIVE_SCHEMA(#aten_op ".int(int a) -> " #result), \
      [](Stack& stack) {                                          \
        int64_t a;                                                \
        pop(stack, a);                                            \
        push(stack, op);                                          \
      },                                                          \
      aliasAnalysisFromSchema())

#define DEFINE_UNARY_FLOAT_OP(aten_op, op, result)                    \
  OperatorGenerator(                                                  \
      TORCH_SELECTIVE_SCHEMA(#aten_op ".float(float a) -> " #result), \
      [](Stack& stack) {                                              \
        double a;                                                     \
        pop(stack, a);                                                \
        push(stack, op);                                              \
      },                                                              \
      aliasAnalysisFromSchema())

#define DEFINE_UNARY_OP(aten_op, op, int_result, float_result)            \
  DEFINE_UNARY_INT_OP(aten_op, op, int_result),                           \
      DEFINE_UNARY_FLOAT_OP(aten_op, op, float_result),                   \
      OperatorGenerator(                                                  \
          TORCH_SELECTIVE_SCHEMA(#aten_op ".Scalar(Scalar a) -> Scalar"), \
          [](Stack& stack) {                                              \
            IValue x;                                                     \
            pop(stack, x);                                                \
            if (x.isDouble()) {                                           \
              double a = x.toDouble();                                    \
              push(stack, static_cast<float_result>(op));                 \
            } else {                                                      \
              int64_t a = x.toInt();                                      \
              push(stack, static_cast<int_result>(op));                   \
            }                                                             \
          },                                                              \
          aliasAnalysisFromSchema())
#define DEFINE_BOOL_OP(aten_op, op)                                     \
  OperatorGenerator(                                                    \
      TORCH_SELECTIVE_SCHEMA(#aten_op ".bool(bool a, bool b) -> bool"), \
      [](Stack& stack) {                                                \
        bool a, b;                                                      \
        pop(stack, a, b);                                               \
        push(stack, op);                                                \
      },                                                                \
      aliasAnalysisFromSchema())
#define DEFINE_STRING_OP(op_name, string_op, result)                    \
  OperatorGenerator(                                                    \
      TORCH_SELECTIVE_SCHEMA(#op_name ".str(str a, str b) ->" #result), \
      [](Stack& stack) {                                                \
        auto b = pop(stack).toStringRef();                              \
        auto a = pop(stack).toStringRef();                              \
        push(stack, string_op);                                         \
      },                                                                \
      aliasAnalysisFromSchema())

//-----------------------------------------------------------------------------
//-----------------------------------------------------------------------------
//-----------------------------------------------------------------------------
//-----------------------------------------------------------------------------
#define DEFINE_UNARY_COMPLEX_OP(aten_op, op, result)                      \
  OperatorGenerator(                                                      \
      TORCH_SELECTIVE_SCHEMA(#aten_op ".complex(complex a) -> " #result), \
      [](Stack& stack) {                                                  \
        c10::complex<double> a;                                           \
        pop(stack, a);                                                    \
        push(stack, op);                                                  \
      },                                                                  \
      aliasAnalysisFromSchema())

// Some complex unary ops (like abs, angle) return real valued output, but most
// other unary ops return complex valued output. So, this macro is used in the
// former case where we can explicitly pass complex_result_cast argument, which
// is set to c10::complex<float> in the macro `DEFINE_UNARY_OP_WITH_COMPLEX`
// defined below.
#define DEFINE_UNARY_OP_WITH_COMPLEX_CAST(                                \
    aten_op,                                                              \
    op,                                                                   \
    int_result,                                                           \
    float_result,                                                         \
    complex_result,                                                       \
    complex_result_cast)                                                  \
  DEFINE_UNARY_INT_OP(aten_op, op, int_result),                           \
      DEFINE_UNARY_FLOAT_OP(aten_op, op, float_result),                   \
      DEFINE_UNARY_COMPLEX_OP(aten_op, op, complex_result),               \
      OperatorGenerator(                                                  \
          TORCH_SELECTIVE_SCHEMA(#aten_op ".Scalar(Scalar a) -> Scalar"), \
          [](Stack& stack) {                                              \
            IValue x;                                                     \
            pop(stack, x);                                                \
            if (x.isDouble()) {                                           \
              double a = x.toDouble();                                    \
              push(stack, static_cast<float_result>(op));                 \
            } else if (x.isComplexDouble()) {                             \
              c10::complex<double> a = x.toComplexDouble();               \
              push(stack, static_cast<complex_result_cast>(op));          \
            } else {                                                      \
              int64_t a = x.toInt();                                      \
              push(stack, static_cast<int_result>(op));                   \
            }                                                             \
          },                                                              \
          aliasAnalysisFromSchema())

#define DEFINE_UNARY_OP_WITH_COMPLEX(aten_op, op, int_result, float_result) \
  DEFINE_UNARY_OP_WITH_COMPLEX_CAST(                                        \
      aten_op, op, int_result, float_result, complex, c10::complex<double>)

#define DEFINE_GENERIC_OP_WITH_COMPLEX(                                       \
    aten_op,                                                                  \
    int_op,                                                                   \
    float_op,                                                                 \
    complex_op,                                                               \
    int_result,                                                               \
    float_result,                                                             \
    complex_result)                                                           \
  OperatorGenerator(                                                          \
      TORCH_SELECTIVE_SCHEMA(#aten_op ".int(int a, int b) -> " #int_result),  \
      [](Stack& stack) {                                                      \
        int64_t a, b;                                                         \
        pop(stack, a, b);                                                     \
        push(stack, int_op);                                                  \
      },                                                                      \
      aliasAnalysisFromSchema()),                                             \
      OperatorGenerator(                                                      \
          TORCH_SELECTIVE_SCHEMA(                                             \
              #aten_op ".complex(complex a, complex b) -> " #complex_result), \
          [](Stack& stack) {                                                  \
            c10::complex<double> a, b;                                        \
            pop(stack, a, b);                                                 \
            push(stack, complex_op);                                          \
          },                                                                  \
          aliasAnalysisFromSchema()),                                         \
      OperatorGenerator(                                                      \
          TORCH_SELECTIVE_SCHEMA(                                             \
              #aten_op ".float(float a, float b) -> " #float_result),         \
          [](Stack& stack) {                                                  \
            double a, b;                                                      \
            pop(stack, a, b);                                                 \
            push(stack, float_op);                                            \
          },                                                                  \
          aliasAnalysisFromSchema())

#define DEFINE_INT_COMPLEX_OP(aten_op, op, result)                          \
  OperatorGenerator(                                                        \
      TORCH_SELECTIVE_SCHEMA(#aten_op                                       \
                             ".int_complex(int a, complex b) -> " #result), \
      [](Stack& stack) {                                                    \
        int64_t a;                                                          \
        c10::complex<double> b;                                             \
        pop(stack, a, b);                                                   \
        push(stack, op);                                                    \
      },                                                                    \
      aliasAnalysisFromSchema()),                                           \
      OperatorGenerator(                                                    \
          TORCH_SELECTIVE_SCHEMA(                                           \
              #aten_op ".complex_int(complex a, int b) -> " #result),       \
          [](Stack& stack) {                                                \
            c10::complex<double> a;                                         \
            int64_t b;                                                      \
            pop(stack, a, b);                                               \
            push(stack, op);                                                \
          },                                                                \
          aliasAnalysisFromSchema())

#define DEFINE_FLOAT_COMPLEX_OP(aten_op, op, result)                      \
  OperatorGenerator(                                                      \
      TORCH_SELECTIVE_SCHEMA(                                             \
          #aten_op ".float_complex(float a, complex b) -> " #result),     \
      [](Stack& stack) {                                                  \
        double a;                                                         \
        c10::complex<double> b;                                           \
        pop(stack, a, b);                                                 \
        push(stack, op);                                                  \
      },                                                                  \
      aliasAnalysisFromSchema()),                                         \
      OperatorGenerator(                                                  \
          TORCH_SELECTIVE_SCHEMA(                                         \
              #aten_op ".complex_float(complex a, float b) -> " #result), \
          [](Stack& stack) {                                              \
            c10::complex<double> a;                                       \
            double b;                                                     \
            pop(stack, a, b);                                             \
            push(stack, op);                                              \
          },                                                              \
          aliasAnalysisFromSchema())

#define DEFINE_SCALAR_BINARY_OP_WITH_COMPLEX_AVOID_COLLISION_GENERIC( \
    aten_op, int_op, float_op, complex_op, result, string_val)        \
  OperatorGenerator(                                                  \
      TORCH_SELECTIVE_SCHEMA(#aten_op string_val                      \
                             "(Scalar a, Scalar b) -> " #result),     \
      [](Stack& stack) {                                              \
        IValue x, y;                                                  \
        pop(stack, x, y);                                             \
        if (x.isComplexDouble()) {                                    \
          c10::complex<double> a = x.toComplexDouble();               \
          if (y.isComplexDouble()) {                                  \
            c10::complex<double> b = y.toComplexDouble();             \
            push(stack, complex_op);                                  \
          } else if (y.isDouble()) {                                  \
            double b = y.toDouble();                                  \
            push(stack, complex_op);                                  \
          } else {                                                    \
            int64_t b = y.toInt();                                    \
            push(stack, complex_op);                                  \
          }                                                           \
        } else if (x.isDouble()) {                                    \
          double a = x.toDouble();                                    \
          if (y.isComplexDouble()) {                                  \
            c10::complex<double> b = y.toComplexDouble();             \
            push(stack, complex_op);                                  \
          } else if (y.isDouble()) {                                  \
            double b = y.toDouble();                                  \
            push(stack, float_op);                                    \
          } else {                                                    \
            int64_t b = y.toInt();                                    \
            push(stack, float_op);                                    \
          }                                                           \
        } else {                                                      \
          int64_t a = x.toInt();                                      \
          if (y.isComplexDouble()) {                                  \
            c10::complex<double> b = y.toComplexDouble();             \
            push(stack, complex_op);                                  \
          } else if (y.isDouble()) {                                  \
            double b = y.toDouble();                                  \
            push(stack, float_op);                                    \
          } else {                                                    \
            int64_t b = y.toInt();                                    \
            push(stack, int_op);                                      \
          }                                                           \
        }                                                             \
      },                                                              \
      aliasAnalysisFromSchema())

#define DEFINE_SCALAR_BINARY_OP_WITH_COMPLEX_WITHOUT_INT_COMPLEX_PAIR(     \
    aten_op, int_op, float_op, complex_op, result)                         \
  OperatorGenerator(                                                       \
      TORCH_SELECTIVE_SCHEMA(#aten_op "(Scalar a, Scalar b) -> " #result), \
      [](Stack& stack) {                                                   \
        IValue x, y;                                                       \
        pop(stack, x, y);                                                  \
        if (x.isComplexDouble()) {                                         \
          c10::complex<double> a = x.toComplexDouble();                    \
          if (y.isComplexDouble()) {                                       \
            c10::complex<double> b = y.toComplexDouble();                  \
            push(stack, complex_op);                                       \
          } else if (y.isDouble()) {                                       \
            double b = y.toDouble();                                       \
            push(stack, complex_op);                                       \
          }                                                                \
        } else if (x.isDouble()) {                                         \
          double a = x.toDouble();                                         \
          if (y.isComplexDouble()) {                                       \
            c10::complex<double> b = y.toComplexDouble();                  \
            push(stack, complex_op);                                       \
          } else if (y.isDouble()) {                                       \
            double b = y.toDouble();                                       \
            push(stack, float_op);                                         \
          } else {                                                         \
            int64_t b = y.toInt();                                         \
            push(stack, float_op);                                         \
          }                                                                \
        } else {                                                           \
          int64_t a = x.toInt();                                           \
          if (y.isDouble()) {                                              \
            double b = y.toDouble();                                       \
            push(stack, float_op);                                         \
          } else if (y.isInt()) {                                          \
            int64_t b = y.toInt();                                         \
            push(stack, int_op);                                           \
          }                                                                \
        }                                                                  \
      },                                                                   \
      aliasAnalysisFromSchema())

#define DEFINE_SCALAR_BINARY_OP_WITH_COMPLEX(                   \
    aten_op, int_op, float_op, complex_op, result)              \
  DEFINE_SCALAR_BINARY_OP_WITH_COMPLEX_AVOID_COLLISION_GENERIC( \
      aten_op, int_op, float_op, complex_op, result, "")

#define DEFINE_BINARY_OP_WITH_COMPLEX(aten_op, op)                          \
  DEFINE_GENERIC_OP_WITH_COMPLEX(aten_op, op, op, op, int, float, complex), \
      DEFINE_INT_COMPLEX_OP(aten_op, op, complex),                          \
      DEFINE_FLOAT_COMPLEX_OP(aten_op, op, complex),                        \
      DEFINE_INT_FLOAT_OP(aten_op, op, float),                              \
      DEFINE_SCALAR_BINARY_OP_WITH_COMPLEX(aten_op, op, op, op, Scalar)

#define DEFINE_COMPARISON_OP_WITH_COMPLEX(aten_op, op)                   \
  DEFINE_GENERIC_OP_WITH_COMPLEX(aten_op, op, op, op, bool, bool, bool), \
      DEFINE_INT_FLOAT_OP(aten_op, op, bool),                            \
      DEFINE_FLOAT_COMPLEX_OP(aten_op, op, bool),                        \
      DEFINE_SCALAR_BINARY_OP_WITH_COMPLEX_WITHOUT_INT_COMPLEX_PAIR(     \
          aten_op, op, op, op, bool),                                    \
      DEFINE_STR_CMP_OP(aten_op, op)

} // namespace jit
} // namespace torch<|MERGE_RESOLUTION|>--- conflicted
+++ resolved
@@ -35,15 +35,15 @@
 
 namespace torch {
 namespace jit {
-inline c10::AliasAnalysisKind aliasAnalysisFromSchema() {
+constexpr inline c10::AliasAnalysisKind aliasAnalysisFromSchema() {
   return c10::AliasAnalysisKind::FROM_SCHEMA;
 }
 
-inline c10::AliasAnalysisKind aliasAnalysisConservative() {
+constexpr inline c10::AliasAnalysisKind aliasAnalysisConservative() {
   return c10::AliasAnalysisKind::CONSERVATIVE;
 }
 
-inline c10::AliasAnalysisKind aliasAnalysisSpecialCase() {
+constexpr inline c10::AliasAnalysisKind aliasAnalysisSpecialCase() {
   return c10::AliasAnalysisKind::INTERNAL_SPECIAL_CASE;
 }
 
@@ -430,8 +430,6 @@
 
 void listSetItem(Stack& stack);
 
-<<<<<<< HEAD
-=======
 struct OperatorGeneratorArgs {
   const char* schema_str;
   bool isOperationCreator;
@@ -469,10 +467,9 @@
         aliasAnalysis(AliasAnalysisKind::INTERNAL_SPECIAL_CASE) {}
 };
 
->>>>>>> 3c15822f
 #define DEFINE_GENERIC_BINARY_OP(                                             \
     aten_op, op, int_float_result, complex_result)                            \
-  OperatorGenerator(                                                          \
+  OperatorGeneratorArgs(                                                      \
       TORCH_SELECTIVE_SCHEMA(#aten_op                                         \
                              ".int_int(int a, int b) -> " #int_float_result), \
       [](Stack& stack) {                                                      \
@@ -481,7 +478,7 @@
         push(stack, op);                                                      \
       },                                                                      \
       aliasAnalysisFromSchema()),                                             \
-      OperatorGenerator(                                                      \
+      OperatorGeneratorArgs(                                                  \
           TORCH_SELECTIVE_SCHEMA(                                             \
               #aten_op                                                        \
               ".float_float(float a, float b) -> " #int_float_result),        \
@@ -491,7 +488,7 @@
             push(stack, op);                                                  \
           },                                                                  \
           aliasAnalysisFromSchema()),                                         \
-      OperatorGenerator(                                                      \
+      OperatorGeneratorArgs(                                                  \
           TORCH_SELECTIVE_SCHEMA(                                             \
               #aten_op                                                        \
               ".complex_complex(complex a, complex b) -> " #complex_result),  \
@@ -504,7 +501,7 @@
 
 // define implementations for primitive number ops
 #define DEFINE_GENERIC_OP(aten_op, int_op, float_op, int_result, float_result) \
-  OperatorGenerator(                                                           \
+  OperatorGeneratorArgs(                                                       \
       TORCH_SELECTIVE_SCHEMA(#aten_op ".int(int a, int b) -> " #int_result),   \
       [](Stack& stack) {                                                       \
         int64_t a, b;                                                          \
@@ -512,7 +509,7 @@
         push(stack, int_op);                                                   \
       },                                                                       \
       aliasAnalysisFromSchema()),                                              \
-      OperatorGenerator(                                                       \
+      OperatorGeneratorArgs(                                                   \
           TORCH_SELECTIVE_SCHEMA(                                              \
               #aten_op ".float(float a, float b) -> " #float_result),          \
           [](Stack& stack) {                                                   \
@@ -523,7 +520,7 @@
           aliasAnalysisFromSchema())
 
 #define DEFINE_INT_FLOAT_OP(aten_op, op, result)                            \
-  OperatorGenerator(                                                        \
+  OperatorGeneratorArgs(                                                    \
       TORCH_SELECTIVE_SCHEMA(#aten_op                                       \
                              ".int_float(int a, float b) -> " #result),     \
       [](Stack& stack) {                                                    \
@@ -533,7 +530,7 @@
         push(stack, op);                                                    \
       },                                                                    \
       aliasAnalysisFromSchema()),                                           \
-      OperatorGenerator(                                                    \
+      OperatorGeneratorArgs(                                                \
           TORCH_SELECTIVE_SCHEMA(#aten_op                                   \
                                  ".float_int(float a, int b) -> " #result), \
           [](Stack& stack) {                                                \
@@ -545,7 +542,7 @@
           aliasAnalysisFromSchema())
 
 #define DEFINE_INT_OP(aten_op, op)                                  \
-  OperatorGenerator(                                                \
+  OperatorGeneratorArgs(                                            \
       TORCH_SELECTIVE_SCHEMA(#aten_op ".int(int a, int b) -> int"), \
       [](Stack& stack) {                                            \
         int64_t a, b;                                               \
@@ -555,7 +552,7 @@
       aliasAnalysisFromSchema())
 
 #define DEFINE_STR_CMP_OP(aten_op, op)                               \
-  OperatorGenerator(                                                 \
+  OperatorGeneratorArgs(                                             \
       TORCH_SELECTIVE_SCHEMA(#aten_op ".str(str a, str b) -> bool"), \
       [](Stack& stack) {                                             \
         auto b = pop(stack).toStringRef();                           \
@@ -570,7 +567,7 @@
 // in unintended implicit conversions
 #define DEFINE_SCALAR_BINARY_OP_AVOID_COLLISION_GENERIC(          \
     aten_op, int_op, float_op, result, string_val)                \
-  OperatorGenerator(                                              \
+  OperatorGeneratorArgs(                                          \
       TORCH_SELECTIVE_SCHEMA(#aten_op string_val                  \
                              "(Scalar a, Scalar b) -> " #result), \
       [](Stack& stack) {                                          \
@@ -626,7 +623,7 @@
       DEFINE_STR_CMP_OP(aten_op, op)
 
 #define DEFINE_UNARY_INT_OP(aten_op, op, result)                  \
-  OperatorGenerator(                                              \
+  OperatorGeneratorArgs(                                          \
       TORCH_SELECTIVE_SCHEMA(#aten_op ".int(int a) -> " #result), \
       [](Stack& stack) {                                          \
         int64_t a;                                                \
@@ -636,7 +633,7 @@
       aliasAnalysisFromSchema())
 
 #define DEFINE_UNARY_FLOAT_OP(aten_op, op, result)                    \
-  OperatorGenerator(                                                  \
+  OperatorGeneratorArgs(                                              \
       TORCH_SELECTIVE_SCHEMA(#aten_op ".float(float a) -> " #result), \
       [](Stack& stack) {                                              \
         double a;                                                     \
@@ -648,7 +645,7 @@
 #define DEFINE_UNARY_OP(aten_op, op, int_result, float_result)            \
   DEFINE_UNARY_INT_OP(aten_op, op, int_result),                           \
       DEFINE_UNARY_FLOAT_OP(aten_op, op, float_result),                   \
-      OperatorGenerator(                                                  \
+      OperatorGeneratorArgs(                                              \
           TORCH_SELECTIVE_SCHEMA(#aten_op ".Scalar(Scalar a) -> Scalar"), \
           [](Stack& stack) {                                              \
             IValue x;                                                     \
@@ -663,7 +660,7 @@
           },                                                              \
           aliasAnalysisFromSchema())
 #define DEFINE_BOOL_OP(aten_op, op)                                     \
-  OperatorGenerator(                                                    \
+  OperatorGeneratorArgs(                                                \
       TORCH_SELECTIVE_SCHEMA(#aten_op ".bool(bool a, bool b) -> bool"), \
       [](Stack& stack) {                                                \
         bool a, b;                                                      \
@@ -672,7 +669,7 @@
       },                                                                \
       aliasAnalysisFromSchema())
 #define DEFINE_STRING_OP(op_name, string_op, result)                    \
-  OperatorGenerator(                                                    \
+  OperatorGeneratorArgs(                                                \
       TORCH_SELECTIVE_SCHEMA(#op_name ".str(str a, str b) ->" #result), \
       [](Stack& stack) {                                                \
         auto b = pop(stack).toStringRef();                              \
@@ -686,7 +683,7 @@
 //-----------------------------------------------------------------------------
 //-----------------------------------------------------------------------------
 #define DEFINE_UNARY_COMPLEX_OP(aten_op, op, result)                      \
-  OperatorGenerator(                                                      \
+  OperatorGeneratorArgs(                                                  \
       TORCH_SELECTIVE_SCHEMA(#aten_op ".complex(complex a) -> " #result), \
       [](Stack& stack) {                                                  \
         c10::complex<double> a;                                           \
@@ -710,7 +707,7 @@
   DEFINE_UNARY_INT_OP(aten_op, op, int_result),                           \
       DEFINE_UNARY_FLOAT_OP(aten_op, op, float_result),                   \
       DEFINE_UNARY_COMPLEX_OP(aten_op, op, complex_result),               \
-      OperatorGenerator(                                                  \
+      OperatorGeneratorArgs(                                              \
           TORCH_SELECTIVE_SCHEMA(#aten_op ".Scalar(Scalar a) -> Scalar"), \
           [](Stack& stack) {                                              \
             IValue x;                                                     \
@@ -740,7 +737,7 @@
     int_result,                                                               \
     float_result,                                                             \
     complex_result)                                                           \
-  OperatorGenerator(                                                          \
+  OperatorGeneratorArgs(                                                      \
       TORCH_SELECTIVE_SCHEMA(#aten_op ".int(int a, int b) -> " #int_result),  \
       [](Stack& stack) {                                                      \
         int64_t a, b;                                                         \
@@ -748,7 +745,7 @@
         push(stack, int_op);                                                  \
       },                                                                      \
       aliasAnalysisFromSchema()),                                             \
-      OperatorGenerator(                                                      \
+      OperatorGeneratorArgs(                                                  \
           TORCH_SELECTIVE_SCHEMA(                                             \
               #aten_op ".complex(complex a, complex b) -> " #complex_result), \
           [](Stack& stack) {                                                  \
@@ -757,7 +754,7 @@
             push(stack, complex_op);                                          \
           },                                                                  \
           aliasAnalysisFromSchema()),                                         \
-      OperatorGenerator(                                                      \
+      OperatorGeneratorArgs(                                                  \
           TORCH_SELECTIVE_SCHEMA(                                             \
               #aten_op ".float(float a, float b) -> " #float_result),         \
           [](Stack& stack) {                                                  \
@@ -768,7 +765,7 @@
           aliasAnalysisFromSchema())
 
 #define DEFINE_INT_COMPLEX_OP(aten_op, op, result)                          \
-  OperatorGenerator(                                                        \
+  OperatorGeneratorArgs(                                                    \
       TORCH_SELECTIVE_SCHEMA(#aten_op                                       \
                              ".int_complex(int a, complex b) -> " #result), \
       [](Stack& stack) {                                                    \
@@ -778,7 +775,7 @@
         push(stack, op);                                                    \
       },                                                                    \
       aliasAnalysisFromSchema()),                                           \
-      OperatorGenerator(                                                    \
+      OperatorGeneratorArgs(                                                \
           TORCH_SELECTIVE_SCHEMA(                                           \
               #aten_op ".complex_int(complex a, int b) -> " #result),       \
           [](Stack& stack) {                                                \
@@ -790,7 +787,7 @@
           aliasAnalysisFromSchema())
 
 #define DEFINE_FLOAT_COMPLEX_OP(aten_op, op, result)                      \
-  OperatorGenerator(                                                      \
+  OperatorGeneratorArgs(                                                  \
       TORCH_SELECTIVE_SCHEMA(                                             \
           #aten_op ".float_complex(float a, complex b) -> " #result),     \
       [](Stack& stack) {                                                  \
@@ -800,7 +797,7 @@
         push(stack, op);                                                  \
       },                                                                  \
       aliasAnalysisFromSchema()),                                         \
-      OperatorGenerator(                                                  \
+      OperatorGeneratorArgs(                                              \
           TORCH_SELECTIVE_SCHEMA(                                         \
               #aten_op ".complex_float(complex a, float b) -> " #result), \
           [](Stack& stack) {                                              \
@@ -813,7 +810,7 @@
 
 #define DEFINE_SCALAR_BINARY_OP_WITH_COMPLEX_AVOID_COLLISION_GENERIC( \
     aten_op, int_op, float_op, complex_op, result, string_val)        \
-  OperatorGenerator(                                                  \
+  OperatorGeneratorArgs(                                              \
       TORCH_SELECTIVE_SCHEMA(#aten_op string_val                      \
                              "(Scalar a, Scalar b) -> " #result),     \
       [](Stack& stack) {                                              \
@@ -861,7 +858,7 @@
 
 #define DEFINE_SCALAR_BINARY_OP_WITH_COMPLEX_WITHOUT_INT_COMPLEX_PAIR(     \
     aten_op, int_op, float_op, complex_op, result)                         \
-  OperatorGenerator(                                                       \
+  OperatorGeneratorArgs(                                                   \
       TORCH_SELECTIVE_SCHEMA(#aten_op "(Scalar a, Scalar b) -> " #result), \
       [](Stack& stack) {                                                   \
         IValue x, y;                                                       \
