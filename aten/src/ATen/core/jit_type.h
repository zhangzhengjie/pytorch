#pragma once

#include <ATen/core/jit_type_base.h>
#include <ATen/core/TensorBody.h>
#include <ATen/core/functional.h>
#include <ATen/core/interned_strings.h>
#include <ATen/core/qualified_name.h>
#include <ATen/core/ivalue.h>
#include <c10/util/TypeList.h>
#include <c10/util/Optional.h>

#include <iostream>
#include <memory>
#include <type_traits>
#include <array>

struct ClassType;
namespace torch {
namespace jit {
struct CompilationUnit;
struct Function;
} // namespace jit
} // namespace torch

namespace c10 {

struct IValue;
struct FunctionSchema;
struct NamedType;
using OptNameList = c10::optional<std::vector<std::string>>;

void standardizeVectorForUnion(std::vector<TypePtr>& reference, std::vector<TypePtr>* to_fill);
void standardizeVectorForUnion(std::vector<TypePtr>* to_flatten);

struct AnyType;
using AnyTypePtr = std::shared_ptr<AnyType>;
// Any is the top of the type hierarchy, all other types are subtypes
// T <: Any, forall T
struct TORCH_API AnyType : public Type {
  bool operator==(const Type& rhs) const override {
    return rhs.kind() == kind();
  }
  std::string str() const override {
    return "Any";
  }
  static const TypeKind Kind = TypeKind::AnyType;
  // global singleton
  static AnyTypePtr get();

 private:
  AnyType() : Type(TypeKind::AnyType) {}
};

inline std::string toString(TypePtr typePtr) {
  return typePtr->str();
}

inline bool operator!=(const Type& lhs, const Type& rhs) {
  return !(lhs == rhs);
}

// common base for all types that have a single sub element
// e.g. Future[T], Optional[T], List[T]
template <TypeKind K, typename T>
struct SingleElementType : public Type {
  static const TypeKind Kind = K;

  TypePtr getElementType() const {
    return elem;
  }

  bool hasFreeVariables() const override {
    return getElementType()->hasFreeVariables();
  }

  at::ArrayRef<TypePtr> containedTypes() const override {
    return elem;
  }

  bool operator==(const Type& rhs) const override {
    if (auto rhs_ = rhs.cast<T>()) {
      return *getElementType() == *rhs_->getElementType();
    }
    return false;
  }

 protected:
  SingleElementType(TypePtr elem) : Type(Kind), elem(std::move(elem)) {
    if (!this->elem) {
      throw std::runtime_error(c10::str(
            "Can not create ", typeKindToString(Kind), " with None type"));
    }
  }

 private:
  TypePtr elem;
};

struct UnionType;
using UnionTypePtr = std::shared_ptr<UnionType>;
struct TORCH_API UnionType : public Type {
  friend struct Type;

  static const TypeKind Kind = TypeKind::UnionType;

  bool isSubtypeOfExt(const TypePtr& rhs_, std::ostream* why_not) const override;

  std::string str() const override;

  static UnionTypePtr create(std::vector<TypePtr> reference);

  bool operator==(const Type& rhs) const override;

  at::ArrayRef<TypePtr> containedTypes() const override {
    return types_;
  }

  // For testing purposes only
  at::ArrayRef<TypePtr> getTypes() const {
    return types_;
  }

  TypePtr createWithContained(std::vector<TypePtr> contained_types) const override {
    return create(contained_types);
  }

  bool canHoldType(TypePtr type) const;

  bool hasFreeVariables() const override {
    return has_free_variables_;
  }

  c10::optional<TypePtr> toOptional() const;

  c10::optional<TypePtr> subtractTypeSet(std::vector<TypePtr>& to_subtract) const;

 protected:
    explicit UnionType(std::vector<TypePtr> types, TypeKind kind=TypeKind::UnionType);
    std::string annotation_str_impl(TypePrinter printer = nullptr) const override;
    std::string unionStr(TypePrinter printer = nullptr, bool is_annotation_str = false) const;
    // NOLINTNEXTLINE(cppcoreguidelines-non-private-member-variables-in-classes)
    bool has_free_variables_;
    // NOLINTNEXTLINE(cppcoreguidelines-non-private-member-variables-in-classes)
    std::vector<TypePtr> types_;
    // NOLINTNEXTLINE(cppcoreguidelines-non-private-member-variables-in-classes)
    bool can_hold_none_;

};

struct OptionalType;
using OptionalTypePtr = std::shared_ptr<OptionalType>;
// This type represents an optional type. There is one `Optional` for
// each element type. `Optional[T]` can accept both `T` and
// `None`(`c10::nullopt` in C++)
// Subtype hierarchy for Optional:
//     - Optional[T] <: Optional[R] iff T <: R
//     - T <: Optional[R] if T <: R
//     - None <: Optional[T] for all T
//     - Optional[T] == Union[T, None] for all T
struct TORCH_API OptionalType : public UnionType {
  static OptionalTypePtr create(TypePtr contained) {
    return OptionalTypePtr(new OptionalType(std::move(contained)));
  }

  static const TypeKind Kind = TypeKind::OptionalType;

  friend struct Type;

  bool operator==(const Type& rhs) const override;

  TypePtr getElementType() const {
    return contained_;
  }

  at::ArrayRef<TypePtr> containedTypes() const override {
    return contained_;
  }

  std::string str() const override {
    std::stringstream ss;
    ss << getElementType()->str() << "?";
    return ss.str();
  }

  TypePtr createWithContained(
      std::vector<TypePtr> contained_types) const override {
    AT_ASSERT(contained_types.size() == 1);
    return create(contained_types[0]);
  }

  bool isSubtypeOfExt(const TypePtr& rhs, std::ostream* why_not) const override;

  // common cast Optional[Tensor] for undefined tensor type
  static OptionalTypePtr ofTensor();

 private:
  explicit OptionalType(TypePtr contained);

  TypePtr contained_;

  std::string annotation_str_impl(TypePrinter printer = nullptr) const override {
    std::stringstream ss;
    ss << "Optional[" << getElementType()->annotation_str(printer) << "]";
    return ss.str();
  }
};

template <typename T>
inline c10::optional<T> merge_primitive(
    const c10::optional<T>& a,
    const c10::optional<T>& b) {
  if (a.has_value() && b.has_value() && a.value() == b.value()) {
    return a;
  }
  return c10::optional<T>{};
}

// If we see `a + b + c`  and know that a, b, and c are the same size and have
// two dimensions (WxH), then we can generate a fused kernel for them. That
// fused kernel would likely have indexing math to handling both the W and H
// dimensions. However, if we knew the WxH dimensions were contiguous, we can
// pretend like we only have a single dimension, simplifying the indexing logic.
// This can be performed even if the dimensions are transposed,
// as long as a, b, and c are transposed in the same way.
// We'd like to have the compiler be able to do this dimensionality reduction,
// but simply knowing sizes is not enough.
// We can extend profiling to also record stride information.
// Rather than recording specific strides,
// we can simply order the strides from smallest to largest with
// `stride_indices` A contiguity marker on the smallest stride (c0) indicates
// the stride is precisely 1, otherwise a contiguity marker means that $stride_n
// = size_{n-1}*stride_{n-1}$
struct TORCH_API Stride {
  Stride() {}
  Stride(
      const c10::optional<size_t>& stride_index,
      const c10::optional<bool>& contiguous,
      const c10::optional<size_t>& stride)
      : stride_index_(stride_index), contiguous_(contiguous), stride_(stride) {}

  bool operator==(const Stride& b) const {
    return stride_index_ == b.stride_index_ && contiguous_ == b.contiguous_ &&
        stride_ == b.stride_;
  }

  bool isComplete() const {
    return stride_index_ && contiguous_ && stride_;
  }

  c10::optional<size_t> stride_index_;
  c10::optional<bool> contiguous_;
  c10::optional<size_t> stride_;
};

template <>
inline c10::optional<Stride> merge_primitive(
    const c10::optional<Stride>& a,
    const c10::optional<Stride>& b) {
  c10::optional<Stride> left = a;
  c10::optional<Stride> right = b;
  if (!left.has_value()) {
    left = {Stride()};
  }
  if (!right.has_value()) {
    right = {Stride()};
  }

  auto merged_index =
      merge_primitive(left->stride_index_, right->stride_index_);
  auto merged_cont = merge_primitive(left->contiguous_, right->contiguous_);
  auto merged_stride = merge_primitive(left->stride_, right->stride_);
  auto r = Stride(merged_index, merged_cont, merged_stride);
  // normalize
  if (!r.stride_index_.has_value() && !r.contiguous_.has_value() &&
      !r.stride_.has_value()) {
    return c10::optional<Stride>{};
  }

  return r;
}

struct TORCH_API ShapeSymbol {
  // needed for use in `std::map`
  ShapeSymbol() : value_(-1) {}
  // is this symbol a fixed/static dimension
  bool is_static() const {
    return value_ >= 0;
  };
  bool operator==(const ShapeSymbol& b) const {
    return value_ == b.value_;
  }
  bool operator<(const ShapeSymbol& b) const {
    return value_ < b.value_;
  }

  static ShapeSymbol fromStaticSize(int64_t val) {
    return ShapeSymbol(val);
  }
  int64_t static_size() const {
    TORCH_CHECK(is_static());
    return value_;
  };

  int64_t value() const {
    return value_;
  };

  static ShapeSymbol newSymbol() {
    return fromStaticSize(-static_cast<int64_t>(++num_symbols));
  };
  friend TORCH_API std::ostream& operator<<(
      std::ostream& os,
      const ShapeSymbol& s);

 private:
  ShapeSymbol(int64_t val) : value_(val) {}
  int64_t value_;
  static std::atomic<size_t> num_symbols;
};

inline ShapeSymbol merge_primitive(
    const ShapeSymbol& a,
    const ShapeSymbol& b) {
  if (a.is_static() && b.is_static() && a == b) {
    return a;
  }
  return ShapeSymbol::newSymbol();
}

// Shape of a Tensor represented with ShapeSymbol's. Unranked, ranked unknown
// dims, partially known and fully known shapes are all supported.
struct TORCH_API SymbolicShape {
  // Unranked shape constructor.
  SymbolicShape() : dims_(c10::nullopt) {}

  // Known rank but unknown dimentions.
  SymbolicShape(c10::optional<size_t> rank) : dims_(c10::nullopt) {
    if(!rank) {
      return;
    }

    std::vector<ShapeSymbol> shape_symbols;
    shape_symbols.reserve(*rank);
    for(size_t i = 0; i < *rank; ++i) {
      shape_symbols.push_back(ShapeSymbol::newSymbol());
    }
    dims_ = shape_symbols;
  }

  // Mix of known and unknown ranks
  SymbolicShape(const std::vector<c10::optional<int64_t>>& dims) {
    std::vector<ShapeSymbol> shape_symbols;
    shape_symbols.reserve(dims.size());
    for(c10::optional<int64_t> dim: dims) {
      if(!dim) {
        shape_symbols.push_back(ShapeSymbol::newSymbol());
      } else {
        shape_symbols.push_back(ShapeSymbol::fromStaticSize(*dim));
      }
    }
    dims_ = shape_symbols;
  }

  void dump() const;

  SymbolicShape(std::vector<ShapeSymbol> dims) : dims_(std::move(dims)) {}

  SymbolicShape(c10::IntArrayRef dims) {
    std::vector<ShapeSymbol> shape_symbols;
    shape_symbols.reserve(dims.size());
    for(int64_t dim : dims) {
      shape_symbols.push_back(ShapeSymbol::fromStaticSize(dim));
    }
    dims_ = shape_symbols;
  }

  ShapeSymbol operator[](size_t i) const {
    if (!dims_) {
      throw std::runtime_error("Rank isn't fixed");
    }
    return (*dims_).at(i);
  }

  ShapeSymbol at(size_t i) const {
    if (!dims_) {
      throw std::runtime_error("Rank isn't fixed");
    }
    return (*dims_).at(i);
  }

  // Returns rank or nullopt in case of unranked shape.
  c10::optional<size_t> rank() const {
    if(!dims_) {
      return c10::nullopt;
    }
    return dims_->size();
  }

  c10::optional<std::vector<ShapeSymbol>> sizes() const {
    return dims_;
  }

  // Checks whether the shape is fully defined/complete, ie. rank and sizes
  // of every dimension are known.
  bool isComplete() const {
    if(!dims_) {
      return false;
    }
    for(auto d : *dims_) {
      if(!d.is_static()) {
        return false;
      }
    }
    return true;
  }

  // Create new SymbolicShape that is result of merging self and another
  // SymbolicShape. Only dimensions that are static and equal will be
  // preserved.
  // If either of two shapes are of unknown rank or they have unmatching rank,
  // result will be unranked.
  SymbolicShape merge(const SymbolicShape& other) const;

  private:
    c10::optional<std::vector<ShapeSymbol>> dims_;
};

namespace detail {
inline bool isComplete(const Stride& s) {
  return s.isComplete();
}

template<typename T>
inline bool isComplete(const T& t) {
  return true;
}
}

template <typename T>
struct VaryingShape {
  using ListOfOptionalElements = std::vector<c10::optional<T>>;
  VaryingShape(const std::vector<T>& vec)
      : VaryingShape(ListOfOptionalElements(vec.begin(), vec.end())) {}

  VaryingShape(c10::ArrayRef<T> vec)
      : VaryingShape(ListOfOptionalElements(vec.begin(), vec.end())) {}

  VaryingShape(c10::optional<size_t> size = c10::nullopt) : dims_(c10::nullopt) {
    if (size) {
      dims_ = ListOfOptionalElements(*size);
    }
  }

  VaryingShape(ListOfOptionalElements dims) : dims_(std::move(dims)) {}

  VaryingShape(size_t size) : VaryingShape(c10::optional<size_t>(size)) {}

  bool operator==(const VaryingShape& other) const {
    return dims_ == other.dims_;
  }

  const c10::optional<T> &operator[](size_t i) const {
    if (!dims_) {
      throw std::runtime_error("Rank isn't fixed");
    }
    return (*dims_).at(i);
  }

  c10::optional<size_t> size() const {
    if (!dims_) {
      return c10::nullopt;
    }
    const auto& dims = dims_.value();
    return dims.size();
  }

  const c10::optional<ListOfOptionalElements>& sizes() const {
    return dims_;
  }

  TORCH_API VaryingShape merge(const VaryingShape& other) const;

  c10::optional<std::vector<T>> concrete_sizes() const {
    if (!dims_) {
      return c10::nullopt;
    }
    std::vector<T> sizes;
    for (auto d : *dims_) {
      if (!d) {
        return c10::nullopt;
      }
      sizes.push_back(d.value());
    }
    return sizes;
  }

  bool isComplete() const {
    if (!dims_) {
      return false;
    }
    for (auto d : *dims_) {
      if (!d || !detail::isComplete(*d)) {
        return false;
      }
    }
    return true;
  }

 private:
  c10::optional<ListOfOptionalElements> dims_;
};

struct TensorType;
using TensorTypePtr = std::shared_ptr<TensorType>;
// This type represents a single Tensor with a specific size
struct TORCH_API TensorType : public Type {
  static TensorTypePtr create(const at::Tensor& t);

  // used by TensorType::create(size_t dim) which in turn used by
  // shape_analysis.cpp
  static TensorTypePtr create(
      c10::optional<at::ScalarType> scalar_type,
      c10::optional<Device> device,
      const VaryingShape<int64_t>& sizes,
      const VaryingShape<int64_t>& strides,
      c10::optional<bool> requires_grad,
      c10::optional<bool> undefined = false,
      bool tensor_contiguity = false);

  static TensorTypePtr create(
      c10::optional<at::ScalarType> scalar_type,
      c10::optional<Device> device,
      const SymbolicShape& sizes,
      const VaryingShape<Stride>& stride_,
      c10::optional<bool> requires_grad,
      c10::optional<bool> undefined = false);

  static TensorTypePtr create(
      c10::optional<at::ScalarType> scalar_type,
      c10::optional<Device> device,
      c10::optional<size_t> dim,
      c10::optional<bool> requires_grad);

  // overloaded create variadic template argument as it could not distinguish
  // initializer list
  static TensorTypePtr createContiguous(
      at::ScalarType scalar_type,
      at::Device device,
      at::IntArrayRef sizes);

  static TypePtr fromNumberType(TypePtr typ);
  static TypePtr fromBoolType();

  c10::optional<size_t> dim() const {
    return sizes().size();
  }

  VaryingShape<int64_t> sizes() const;

  VaryingShape<int64_t> strides() const;

  const VaryingShape<Stride>& stride_properties() const {
    return strides_;
  }

  c10::optional<at::Device> device() const {
    return device_;
  }
  c10::optional<at::ScalarType> scalarType() const {
    return scalar_type_;
  }
  c10::optional<bool> requiresGrad() const {
    return requires_grad_;
  }
  bool requires_grad() const override {
    return requires_grad_ ? *requires_grad_ : true;
  }

  bool operator==(const Type& rhs) const override;
  bool isSubtypeOfExt(const TypePtr& rhs, std::ostream* why_not) const override;

  std::string str() const override;

  std::string repr_str() const override {
    return str() + (isInferredType() ? " (inferred)" : "");
  }

  c10::optional<size_t> numel() const {
    size_t prod = 1;
    const auto& shape = sizes();

    for (size_t i = 0; i < shape.size(); i++) {
      if (!shape[i]) {
        return c10::optional<size_t>{};
      }
      prod *= shape[i].value();
    }
    return prod;
  }

  TensorTypePtr withRequiresGrad(c10::optional<bool> s) {
    auto copy = clone();
    copy->requires_grad_ = s;
    return copy;
  }

  TensorTypePtr withScalarType(c10::optional<ScalarType> st) {
    auto copy = clone();
    copy->scalar_type_ = st;
    return copy;
  }


  TensorTypePtr withDim(c10::optional<size_t> d) {
    auto copy = clone();
    // withDim is only used by the legacy executor
    // that only cares about the rank, so create dummy symbols)) :
    copy->sizes_ = SymbolicShape(d);
    copy->strides_ = VaryingShape<Stride>(d);
    return copy;
  }

  TensorTypePtr withSizesStrides(
      at::IntArrayRef sizes,
      at::IntArrayRef strides) const {
    auto cloned = clone();
    auto ssizes = SymbolicShape(sizes);
    cloned->sizes_ = ssizes;
    cloned->strides_ = computeStrideProps(sizes, strides);
    return cloned;
  }

  TensorTypePtr withSymbolicShapes(SymbolicShape ssizes) const {
    auto cloned = clone();
    cloned->sizes_ = std::move(ssizes);
    return cloned;
  }

  TensorTypePtr withSizes(at::IntArrayRef sizes) const {
    return withSizesStrides(
        sizes, contiguousStridesOf(sizes));
  }

  TensorTypePtr dimensionedOnly() const {
    auto copy = clone();
    copy->sizes_ = SymbolicShape(sizes().size());
    copy->strides_ = VaryingShape<Stride>(sizes().size());
    return copy;
  }

  TensorTypePtr contiguous() const {
    auto cloned = clone();
    TORCH_INTERNAL_ASSERT(sizes().concrete_sizes().has_value());
    auto strides = computeStrideProps(
        *sizes().concrete_sizes(),
        contiguousStridesOf(*sizes().concrete_sizes()));
    cloned->strides_ = strides;
    return cloned;
  }

  const SymbolicShape& symbolic_sizes() const;

  TensorTypePtr merge(const TensorType& other, bool merge_sizes = true) const;

  bool matchTensor(const at::Tensor& t);

  // is all information about the type specified except for autograd?
  // This replaces the notion of a 'CompleteTensorType' that used to exist
  // in the type-hierarchy. Excluding require_grad and undefined allows
  // this to match the old behavior.
  bool isComplete() const {
    return scalar_type_ && device_ && sizes_.isComplete() && strides_.isComplete();
  }

  bool isInferredType() const {
    return is_inferred_;
  }

  static TensorTypePtr getInferred() {
    static auto valueInferred = TensorType::create(
        /*scalar_type=*/{},
        /*device=*/{},
        /*sizes=*/SymbolicShape(),
        /*stride=*/VaryingShape<Stride>{},
        /*requires_grad=*/{},
        /*undefined=*/false);
    valueInferred->is_inferred_ = true;
    return valueInferred;
  }

  // this property is used by GuardElimination
  // please see `checkInputs` for more details
  bool isSummarized() const {
    return !(isComplete() && requiresGrad().has_value() &&
             undefined().has_value());
  }

  TensorTypePtr withUndefined() {
    auto r = clone();
    r->undefined_ = true;
    return r;
  }

  TensorTypePtr withPossiblyUndefined() {
    auto r = clone();
    r->undefined_ = c10::nullopt;
    return r;
  }

  c10::optional<bool> undefined() const { return undefined_; }

  static TensorTypePtr get();

  static const TypeKind Kind = TypeKind::TensorType;

  static std::vector<int64_t> contiguousStridesOf(at::IntArrayRef sizes) {
    std::vector<int64_t> strides(sizes.size());
    if (sizes.empty()) // zero-dim case
      return strides;
    strides.back() = 1;
    for (size_t i = strides.size() - 1; i > 0; i--) {
      strides[i - 1] = strides[i] * sizes[i];
    }
    return strides;
  }

 private:
  TensorType(
      c10::optional<at::ScalarType> scalar_type,
      c10::optional<Device> device,
      const SymbolicShape& sizes,
      const VaryingShape<Stride>& strides,
      c10::optional<bool> requires_grad,
      c10::optional<bool> undefined = false);

  TensorTypePtr clone() const {
    return TensorTypePtr(new TensorType(
        scalar_type_, device_, sizes_, strides_, requires_grad_, undefined_));
  }

  static VaryingShape<Stride> computeStrideProps(
      at::IntArrayRef sizes,
      at::IntArrayRef strides,
      bool tensor_contiguity = false);

  c10::optional<at::ScalarType> scalar_type_;
  c10::optional<at::Device> device_;
  SymbolicShape sizes_;
  VaryingShape<Stride> strides_;
  c10::optional<bool> requires_grad_;
  // we exploit the fact certain tensors must be zero in the autograd to
  // optimize gradient computation. Such zero tensors are currently implemented
  // with `UndefinedTensorImpl.` They can be handled only by special operators
  // (e.g. `AutogradAdd`) and their `Tensor::defined()` property returns false.
  // Normally, `undefined_` is set to false, unless a type was created
  // with `withUndefined`
  // This will also mean that `undefined` tensors will fail
  // `subtypeOf(TensorType::get())` check
  // undefined_ may become `c10::nullopt` if the tensor was observed to be both
  // defined and undefined. However, no tensor type starts out with
  // `undefined_` set to `c10::nullopt`
  c10::optional<bool> undefined_;
  // Represents whether or not this type was inferred.
  bool is_inferred_ = false;
};

struct ListType;
using ListTypePtr = std::shared_ptr<ListType>;
struct TORCH_API ListType
    : public SingleElementType<TypeKind::ListType, ListType> {
  // It's not exactly a singleton, but there should be exactly one instance of
  // List[T] for every T
  friend struct Type;
  template <typename... T>
  static ListTypePtr create(T&&... all) {
    return ListTypePtr(
        new ListType(std::forward<T>(all)...)); // NOLINT(modernize-make-shared)
  }

  std::string str() const override {
    std::stringstream ss;
    ss << getElementType()->str() << "[]";
    return ss.str();
  }
  TypePtr createWithContained(
      std::vector<TypePtr> contained_types) const override {
    return create(contained_types.at(0));
  }

  bool isSubtypeOfExt(const TypePtr& rhs, std::ostream* why_not) const override;

  // common cast List[Tensor]
  static ListTypePtr ofTensors();
  static ListTypePtr ofOptionalTensors();
  static ListTypePtr ofInts();
  static ListTypePtr ofFloats();
  static ListTypePtr ofComplexDoubles();
  static ListTypePtr ofBools();
  static ListTypePtr ofStrings();

 private:
  ListType(TypePtr elem) : SingleElementType(elem) {}

  std::string annotation_str_impl(TypePrinter printer = nullptr) const override {
    std::stringstream ss;
    ss << "List[" << getElementType()->annotation_str(printer) << "]";
    return ss.str();
  }
};

struct DictType;
using DictTypePtr = std::shared_ptr<DictType>;
struct TORCH_API DictType : public Type {
  friend struct Type;
  static const TypeKind Kind = TypeKind::DictType;

  static DictTypePtr create(TypePtr key, TypePtr value) {
    switch (key->kind()) {
      case TypeKind::AnyType:
      case TypeKind::IntType:
      case TypeKind::BoolType:
      case TypeKind::FloatType:
      case TypeKind::ComplexType:
      case TypeKind::StringType:
      case TypeKind::TensorType:
        return DictTypePtr(new DictType(key, value));
      default:
        AT_ERROR(
            "Cannot create dict for key type '",
            key->str(),
            "', only int, float, complex, Tensor and string keys are supported");
    }
  }

  // aligned with the format in FunctionSchema
  std::string str() const override {
    std::stringstream ss;
    ss << "Dict(" << getKeyType()->str() << ", " << getValueType()->str()
       << ")";
    return ss.str();
  }

  TypePtr createWithContained(
      std::vector<TypePtr> contained_types) const override {
    if (contained_types.size() != 2) {
      throw std::runtime_error("Expected 2 contained types");
    }
    return create(contained_types.at(0), contained_types.at(1));
  }

  TypePtr getKeyType() const {
    return types.at(0);
  }

  TypePtr getValueType() const {
    return types.at(1);
  }

  bool hasFreeVariables() const override {
    return has_free_variables;
  }

  at::ArrayRef<TypePtr> containedTypes() const override {
    return types;
  }

  bool operator==(const Type& rhs) const override {
    if (auto dict_rhs = rhs.cast<DictType>()) {
      return *getKeyType() == *(dict_rhs->getKeyType()) &&
          *getValueType() == *(dict_rhs->getValueType());
    }
    return false;
  }

 private:
  DictType(TypePtr key, TypePtr value)
      : Type(TypeKind::DictType),
        types({key, value}),
        has_free_variables(
            key->hasFreeVariables() || value->hasFreeVariables()) {}

  std::string annotation_str_impl(TypePrinter printer = nullptr) const override {
    std::stringstream ss;
    ss << "Dict[" << getKeyType()->annotation_str(printer) << ", "
       << getValueType()->annotation_str(printer) << "]";
    return ss.str();
  }

  std::vector<TypePtr> types;
  bool has_free_variables;
};

struct FutureType;
using FutureTypePtr = std::shared_ptr<FutureType>;

struct TORCH_API FutureType
    : public SingleElementType<TypeKind::FutureType, FutureType> {
  friend struct Type;
  template <typename... T>
  static FutureTypePtr create(TypePtr elem) {
    return FutureTypePtr(
        new FutureType(std::move(elem))); // NOLINT(modernize-make-shared)
  }

  std::string str() const override {
    std::stringstream ss;
    ss << "Future(" << getElementType()->str() << ")";
    return ss.str();
  }
  TypePtr createWithContained(
      std::vector<TypePtr> contained_types) const override {
    return create(contained_types.at(0));
  }

  bool isSubtypeOfExt(const TypePtr& rhs, std::ostream* why_not) const override {
    if (Type::isSubtypeOfExt(rhs, why_not)) {
      return true;
    }
    if (auto rhs_ = rhs->cast<FutureType>()) {
      return getElementType()->isSubtypeOfExt(rhs_->getElementType(), why_not);
    }
    return false;
  }

 private:
  FutureType(TypePtr elem) : SingleElementType(elem) {}

  std::string annotation_str_impl(TypePrinter printer = nullptr) const override {
    std::stringstream ss;
    ss << "Future[" << getElementType()->annotation_str(printer) << "]";
    return ss.str();
  }
};

struct RRefType;
using RRefTypePtr = std::shared_ptr<RRefType>;

struct TORCH_API RRefType
    : public SingleElementType<TypeKind::RRefType, RRefType> {
  friend struct Type;
  template <typename... T>
  static RRefTypePtr create(TypePtr elem) {
    return RRefTypePtr(
        new RRefType(std::move(elem))); // NOLINT(modernize-make-shared)
  }

  std::string str() const override {
    std::stringstream ss;
    ss << "RRef(" << getElementType()->str() << ")";
    return ss.str();
  }
  TypePtr createWithContained(
      std::vector<TypePtr> contained_types) const override {
    return create(contained_types.at(0));
  }

 private:
  RRefType(TypePtr elem) : SingleElementType(elem) {}

  std::string annotation_str_impl(TypePrinter printer = nullptr) const override {
    std::stringstream ss;
    ss << "RRef[" << getElementType()->annotation_str(printer) << "]";
    return ss.str();
  }
};

struct NamedType;
using NamedTypePtr = std::shared_ptr<NamedType>;
using ConstNamedTypePtr = std::shared_ptr<const NamedType>;

struct TORCH_API NamedType : public Type {
  NamedType(TypeKind tk, c10::optional<QualifiedName> name)
      : Type(tk), name_(std::move(name)) {
    TORCH_INTERNAL_ASSERT(
        tk == TypeKind::TupleType || tk == TypeKind::FunctionType ||
        tk == TypeKind::ClassType || tk == TypeKind::InterfaceType ||
        tk == TypeKind::EnumType,
        "If you add a new kind of NamedType, ",
        "please update the cast<NamedType> specialization and this assert");
  }

  // Fully qualified name of type
  // Looks like: "foo.bar.Baz".
  const c10::optional<QualifiedName>& name() const {
    return name_;
  }
private:
  c10::optional<QualifiedName> name_;
};

// Any should never appear in a named type like a class, namedtuple or
// interface. If it does, then dynamic type information will be lost in the
// Pickler, leading to hard-to-track-down bugs that will only occur
// after saving or loading a model. This is because we rely on the
// static types in named types to reconstruct type tags of loaded
// values. Lifting this restriction requires solving the serialization
// problem first.
TORCH_API void checkNoAny(
    const Type& base,
    const char* what,
    const std::string& attrname,
    const TypePtr& attrtype);

struct TupleType;
using TupleTypePtr = std::shared_ptr<TupleType>;
using NameList = std::vector<std::string>;
// This type represents a Tuple
struct TORCH_API TupleType : public NamedType {

  static TupleTypePtr createNamed(const c10::optional<c10::QualifiedName>& name,
      const std::vector<std::string>& field_names,
      const std::vector<TypePtr>& field_types,
      std::vector<IValue>& field_defaults);

  static TupleTypePtr createNamed(const c10::optional<c10::QualifiedName>& name,
      const std::vector<std::string>& field_names,
      const std::vector<TypePtr>& field_types);

  static TupleTypePtr create(
      std::vector<TypePtr> types) {
    return TupleTypePtr(new TupleType(
        std::move(types),
        c10::nullopt,
        nullptr)); // NOLINT(modernize-make-shared)
  }
  static TupleTypePtr create() {
    return create({});
  }

  at::ArrayRef<TypePtr> elements() const {
    return elements_;
  }

  bool operator==(const Type& rhs) const override;
  bool isSubtypeOfExt(const TypePtr& rhs_, std::ostream* why_not) const override;

  std::string str() const override;
  bool hasFreeVariables() const override {
    return has_free_variables_;
  }
  at::ArrayRef<TypePtr> containedTypes() const override {
    return elements_;
  }
  TypePtr createWithContained(
      std::vector<TypePtr> contained_types) const override {
    return std::shared_ptr<TupleType>(
        new TupleType(std::move(contained_types), name(), schema()));
  }
  const std::shared_ptr<FunctionSchema>& schema() const {
    return schema_;
  }

  static const TypeKind Kind = TypeKind::TupleType;

 private:
  TupleType(
      std::vector<TypePtr> elements_,
      c10::optional<c10::QualifiedName> name,
      std::shared_ptr<FunctionSchema> schema);

  bool compare(
      const Type& rhs,
      std::function<bool(const TypePtr, const TypePtr)> fn) const {
    if (rhs.kind() != kind()) {
      return false;
    }

    const auto& l_elements = elements();
    const auto& r_elements = rhs.castRaw<TupleType>()->elements();
    if (l_elements.size() != r_elements.size())
      return false;
    for (size_t i = 0; i < l_elements.size(); ++i) {
      if (!fn(l_elements[i], r_elements[i]))
        return false;
    }
    return true;
  }

  std::string annotation_str_impl(TypePrinter printer = nullptr) const override;

  std::vector<TypePtr> elements_;
  bool has_free_variables_;
  std::shared_ptr<FunctionSchema> schema_;
};

struct EnumType;
using EnumTypePtr = std::shared_ptr<EnumType>;
using EnumNameValue = std::pair<std::string, IValue>;
struct TORCH_API EnumType : public NamedType {
  friend struct Type;
  static const TypeKind Kind = TypeKind::EnumType;

  static EnumTypePtr create(
      const c10::QualifiedName& qualified_class_name,
      TypePtr value, std::vector<EnumNameValue> enum_names_values, std::weak_ptr<::torch::jit::CompilationUnit> cu) {
    switch (value->kind()) {
      case TypeKind::IntType:
      case TypeKind::FloatType:
      case TypeKind::StringType:
        return EnumTypePtr(new EnumType(qualified_class_name, std::move(value), std::move(enum_names_values), std::move(cu)));
      default:
        AT_ERROR(
            "Cannot create Enum with value type '",
            value->str(),
            "', only int, float and string are supported");
    }
  }

  std::string str() const override {
    return "Enum<" + annotation_str() + ">";
  }

  std::string repr_str() const override {
    return str();
  }

  TypePtr getValueType() const {
    return value_type_;
  }

  bool operator==(const Type& rhs) const override {
    if (auto enum_rhs = rhs.cast<EnumType>()) {
      return name().value() == enum_rhs->name().value() &&
          *getValueType() == *(enum_rhs->getValueType()) &&
          this->compilation_unit() == enum_rhs->compilation_unit();
    }
    return false;
  }

  bool isSubtypeOfExt(const TypePtr& rhs, std::ostream* why_not) const override;

  std::shared_ptr<const ::torch::jit::CompilationUnit> compilation_unit() const {
    auto cu = cu_.lock();
    return cu;
  }

  const QualifiedName qualifiedClassName() const {
    return name().value();
  }

  at::ArrayRef<TypePtr> containedTypes() const override {
    return value_type_;
  }

  const at::ArrayRef<EnumNameValue> enumNamesValues() const {
    return enum_names_values_;
  }

 private:
  EnumType(
      c10::QualifiedName qualified_class_name,
      TypePtr value_type,
      std::vector<EnumNameValue> enum_names_values,
      std::weak_ptr<torch::jit::CompilationUnit> cu)
      : NamedType(TypeKind::EnumType, std::move(qualified_class_name)),
        value_type_(std::move(value_type)),
        enum_names_values_(std::move(enum_names_values)),
        cu_(cu) {}

  std::string annotation_str_impl(TypePrinter printer = nullptr) const override {
    const auto& n = name().value();
    return n.qualifiedName();
  }

  TypePtr value_type_;
  std::vector<EnumNameValue> enum_names_values_;
  std::weak_ptr<::torch::jit::CompilationUnit> cu_;
};

// the common supertype of all Enums, only used in operator registraion.
// EnumType <: AnyEnumType for all Enums
struct AnyEnumType;
using AnyEnumTypePtr = std::shared_ptr<AnyEnumType>;
struct TORCH_API AnyEnumType : public Type {
  bool operator==(const Type& rhs) const override {
    return rhs.kind() == kind();
  }
  std::string str() const override {
    return "AnyEnumType";
  }
  static const TypeKind Kind = TypeKind::AnyEnumType;
  // global singleton
  static AnyEnumTypePtr get();
private:
  AnyEnumType()
  : Type(TypeKind::AnyEnumType) {}
};

struct NumberType;
using NumberTypePtr = std::shared_ptr<NumberType>;
// This type represents a Python number
// Subtype hierarchy for Number Types (NumberType as the base type):
// IntType <: NumberType
// FloatType <: NumberType
// ComplexType <:NumberType
struct TORCH_API NumberType : public Type {
  bool operator==(const Type& rhs) const override;

  bool isSubtypeOfExt(const TypePtr& rhs, std::ostream* why_not) const override;

  std::string str() const override {
    return "Scalar"; // match what PythonArgParser says for clarity
  }
  static const TypeKind Kind = TypeKind::NumberType;
  // global singleton
  static NumberTypePtr get();

 protected:
  NumberType(TypeKind kind = TypeKind::NumberType) : Type(kind) {}

  std::string annotation_str_impl(TypePrinter printer = nullptr) const override {
    return "number"; // technically not a valid python type, but
                     // we need to use it when parsing back in annotations
                     // for implicit conversions
  }
};

struct FloatType;
using FloatTypePtr = std::shared_ptr<FloatType>;
// This type represents a Python float number
struct TORCH_API FloatType : public NumberType {
  bool operator==(const Type& rhs) const override {
    return rhs.kind() == kind();
  }
  std::string str() const override {
    return "float";
  }
  bool isSubtypeOfExt(const TypePtr& rhs, std::ostream* why_not) const override {
    // NOLINTNEXTLINE(bugprone-parent-virtual-call)
    return rhs->kind() == TypeKind::NumberType || Type::isSubtypeOfExt(rhs, why_not);
  }
  static const TypeKind Kind = TypeKind::FloatType;
  // global singleton
  static FloatTypePtr get();

 private:
  FloatType() : NumberType(TypeKind::FloatType) {}
  std::string annotation_str_impl(TypePrinter printer = nullptr) const override {
    return "float";
  }
};

struct ComplexType;
using ComplexTypePtr = std::shared_ptr<ComplexType>;
// This type represents a Python float number
struct TORCH_API ComplexType : public NumberType {
  bool operator==(const Type& rhs) const override {
    return rhs.kind() == kind();
  }
  std::string str() const override {
    return "complex";
  }
  bool isSubtypeOfExt(const TypePtr& rhs, std::ostream* why_not) const override {
    // NOLINTNEXTLINE(bugprone-parent-virtual-call)
    return rhs->kind() == TypeKind::NumberType || Type::isSubtypeOfExt(rhs, why_not);
  }
  static const TypeKind Kind = TypeKind::ComplexType;
  // global singleton
  static ComplexTypePtr get();

 private:
  ComplexType() : NumberType(TypeKind::ComplexType) {}
  std::string annotation_str_impl(TypePrinter printer = nullptr) const override {
    return "complex";
  }
};

struct IntType;
using IntTypePtr = std::shared_ptr<IntType>;
// This type represents a Python int number
struct TORCH_API IntType : public NumberType {
  bool operator==(const Type& rhs) const override {
    return rhs.kind() == kind();
  }
  std::string str() const override {
    return "int";
  }
  bool isSubtypeOfExt(const TypePtr& rhs, std::ostream* why_not) const override {
    // NOLINTNEXTLINE(bugprone-parent-virtual-call)
    return rhs->kind() == TypeKind::NumberType || Type::isSubtypeOfExt(rhs, why_not);
  }
  static const TypeKind Kind = TypeKind::IntType;
  // global singleton
  static IntTypePtr get();

 private:
  IntType() : NumberType(TypeKind::IntType) {}
  std::string annotation_str_impl(TypePrinter printer = nullptr) const override {
    return "int";
  }
};

struct BoolType;
using BoolTypePtr = std::shared_ptr<BoolType>;
// This node represents a Python bool value
struct TORCH_API BoolType : public Type {
  bool operator==(const Type& rhs) const override {
    return rhs.kind() == kind();
  }
  std::string str() const override {
    return "bool";
  }
  static const TypeKind Kind = TypeKind::BoolType;
  // global singleton
  static BoolTypePtr get();

 private:
  BoolType() : Type(TypeKind::BoolType) {}
};

struct StringType;
using StringTypePtr = std::shared_ptr<StringType>;
// This type represents a Python string
struct TORCH_API StringType : public Type {
  bool operator==(const Type& rhs) const override {
    return rhs.kind() == kind();
  }
  std::string str() const override {
    // we only use "str" (not "string") in both FunctionSchema and script
    return annotation_str();
  }
  std::string annotation_str_impl(TypePrinter printer = nullptr) const override {
    return "str";
  }
  static const TypeKind Kind = TypeKind::StringType;
  // global singleton
  static StringTypePtr get();

 private:
  StringType() : Type(TypeKind::StringType) {}
};

struct StorageType;
using StorageTypePtr = std::shared_ptr<StorageType>;
struct TORCH_API StorageType : public Type {
  bool operator==(const Type& rhs) const override {
    return rhs.kind() == kind();
  }
  std::string str() const override {
    return annotation_str();
  }
  std::string annotation_str_impl(TypePrinter printer = nullptr) const override {
    return "Storage";
  }
  static const TypeKind Kind = TypeKind::StorageType;
  // global singleton
  static StorageTypePtr get();

 private:
  StorageType() : Type(TypeKind::StorageType) {}
};

struct FunctionType;
using FunctionTypePtr = std::shared_ptr<FunctionType>;
struct TORCH_API FunctionType : public NamedType {
  static FunctionTypePtr create(torch::jit::Function* function) {
    return FunctionTypePtr(
        new FunctionType(function)); // NOLINT(modernize-make-shared)
  }
  bool operator==(const Type& rhs) const override {
    if (auto func_type = rhs.cast<FunctionType>()) {
      return func_type->function_ == function_;
    }

    return false;
  }
  std::string str() const override {
    return "Function";
  }
  torch::jit::Function* function() const {
    return function_;
  }
  static const TypeKind Kind = TypeKind::FunctionType;

 private:
  FunctionType(torch::jit::Function* function);
  std::string annotation_str_impl(TypePrinter printer = nullptr) const override {
    const auto& n = name().value();
    return n.qualifiedName();
  }
  torch::jit::Function* function_;
};

struct NoneType;
using NoneTypePtr = std::shared_ptr<NoneType>;
// This type represents a Python None
struct TORCH_API NoneType : public Type {
  bool operator==(const Type& rhs) const override {
    return rhs.kind() == kind();
  }
  std::string str() const override {
    return "NoneType";
  }
  bool isSubtypeOfExt(const TypePtr& rhs, std::ostream *why_not) const override;

  static const TypeKind Kind = TypeKind::NoneType;
  // global singleton
  static NoneTypePtr get();

 private:
  NoneType() : Type(TypeKind::NoneType) {}
};

struct GeneratorType;
using GeneratorTypePtr = std::shared_ptr<GeneratorType>;
// This type represents a Generator
struct TORCH_API GeneratorType : public Type {
  bool operator==(const Type& rhs) const override {
    return rhs.kind() == kind();
  }
  std::string str() const override {
    return "Generator";
  }
  static const TypeKind Kind = TypeKind::GeneratorType;
  // global singleton
  static GeneratorTypePtr get();

 private:
  GeneratorType() : Type(TypeKind::GeneratorType) {}
};

struct QuantizerType;
using QuantizerTypePtr = std::shared_ptr<QuantizerType>;
// This type represents a Quantizer
struct TORCH_API QuantizerType : public Type {
  bool operator==(const Type& rhs) const override {
    return rhs.kind() == kind();
  }
  std::string str() const override {
    return "Quantizer";
  }
  static const TypeKind Kind = TypeKind::QuantizerType;
  // global singleton
  static QuantizerTypePtr get();

 private:
  QuantizerType() : Type(TypeKind::QuantizerType) {}
};

struct QSchemeType;
using QSchemeTypePtr = std::shared_ptr<QSchemeType>;
// This type represents a QScheme
struct TORCH_API QSchemeType : public Type {
  bool operator==(const Type& rhs) const override {
    return rhs.kind() == kind();
  }
  std::string str() const override {
    return "QScheme";
  }
  static const TypeKind Kind = TypeKind::QSchemeType;
  // global singleton
  static QSchemeTypePtr get();

 private:
  QSchemeType() : Type(TypeKind::QSchemeType) {}
};

struct DeviceObjType;
using DeviceObjTypePtr = std::shared_ptr<DeviceObjType>;
// This type represents a Device
struct TORCH_API DeviceObjType : public Type {
  bool operator==(const Type& rhs) const override {
    return rhs.kind() == kind();
  }
  std::string str() const override {
    return "Device";
  }
  static const TypeKind Kind = TypeKind::DeviceObjType;
  // global singleton
  static DeviceObjTypePtr get();

 private:
  DeviceObjType() : Type(TypeKind::DeviceObjType) {}
};

struct StreamObjType;
using StreamObjTypePtr = std::shared_ptr<StreamObjType>;
// This type represents a Generator
struct TORCH_API StreamObjType : public Type {
  bool operator==(const Type& rhs) const override {
    return rhs.kind() == kind();
  }
  std::string str() const override {
    return "Stream";
  }
  static const TypeKind Kind = TypeKind::StreamObjType;
  // global singleton
  static StreamObjTypePtr get();

private:
  StreamObjType() : Type(TypeKind::StreamObjType) {}
};

struct VarType;
using VarTypePtr = std::shared_ptr<VarType>;
// This type represents a type variable, used in FunctionSchema
struct VarType : public Type {
  static VarTypePtr create(std::string name_) {
    return VarTypePtr(new VarType(std::move(name_)));
  }
  bool operator==(const Type& rhs) const override {
    return rhs.kind() == kind();
  }
  std::string str() const override {
    return name();
  }
  const std::string& name() const {
    return name_;
  }
  bool hasFreeVariables() const override {
    return true;
  }
  static const TypeKind Kind = TypeKind::VarType;

 private:
  VarType(std::string name_)
      : Type(TypeKind::VarType), name_(std::move(name_)) {}
  std::string name_;
};

struct CapsuleType;
using CapsuleTypePtr = std::shared_ptr<CapsuleType>;
// This type represents a Python Capsule.
// It does not appear in the IR and is only used during runtime
struct TORCH_API CapsuleType : public Type {
  bool operator==(const Type& rhs) const override {
    return rhs.kind() == kind();
  }
  std::string str() const override {
    return "Capsule";
  }
  static const TypeKind Kind = TypeKind::CapsuleType;
  // global singleton
  static CapsuleTypePtr get();
private:
  CapsuleType()
  : Type(TypeKind::CapsuleType) {}
};

struct PyObjectType;
using PyObjectTypePtr = std::shared_ptr<PyObjectType>;
// This type represents a PyObject Type
struct TORCH_API PyObjectType : public Type {
  bool operator==(const Type& rhs) const override {
    return rhs.kind() == kind();
  }
  std::string str() const override {
    return "PyObject";
  }
  static const TypeKind Kind = TypeKind::PyObjectType;
  // global singleton
  static PyObjectTypePtr get();
private:
  PyObjectType()
  : Type(TypeKind::PyObjectType) {}
};

enum class TypeVerbosity {
  None,
  Type,
  TypeAndStride,
  Full,
  Symbolic,
  Default = Full,
};

TORCH_API TypeVerbosity type_verbosity();

TORCH_API std::ostream& operator<<(std::ostream& out, const Type& t);
template <typename T>
TORCH_API std::ostream& operator<<(
    std::ostream& out,
    const VaryingShape<T>& t);
TORCH_API std::ostream& operator<<(std::ostream& os, const SymbolicShape& s);
TORCH_API std::ostream& operator<<(std::ostream& os, const ShapeSymbol& s);
TORCH_API std::ostream& operator<<(std::ostream& os, const Stride& s);
// what is the type, ignoring extra size/shape information?
// e.g. Tensor(2x3) -> Dynamic, and Tuple(Tensor(2x3),...) -> Tuple(Dynamic,...)

// xxx: be careful with calls because this can be very slow. If calling this on a graph
// use `EraseShapeInformation` in shape_analysis.h
inline TypePtr unshapedType(const TypePtr& type) {
  if (type->isSubtypeOf(TensorType::get())) {
    return TensorType::get();
  }
  return type->withContained(fmap(type->containedTypes(), unshapedType));
}

inline TypePtr TensorType::fromNumberType(TypePtr typ) {
  if (typ->isSubtypeOf(IntType::get())) {
    return TensorType::createContiguous(at::kLong, at::kCPU, {});
  } else if (typ->isSubtypeOf(FloatType::get())) {
    return TensorType::createContiguous(at::kDouble, at::kCPU, {});
  } else if (typ->isSubtypeOf(BoolType::get())) {
    return TensorType::createContiguous(at::kBool, at::kCPU, {});
  } else if (typ->kind() == NumberType::Kind) {
    return TensorType::create(c10::nullopt, at::kCPU, {}, c10::nullopt);
  }
  TORCH_CHECK(false, "Unknown number type: ", typ->str());
}
inline TypePtr TensorType::fromBoolType() {
  return TensorType::createContiguous(at::kBool, at::kCPU, {});
}

inline c10::optional<c10::ScalarType> tryScalarTypeFromJitType(const c10::TypePtr & type) {
  if (type == FloatType::get()) {
    return at::typeMetaToScalarType(c10::get_default_dtype());
  } else if (type == IntType::get()) {
    return at::ScalarType::Long;
  } else if (type == BoolType::get()) {
    return at::ScalarType::Bool;
  }
  return c10::nullopt;
}

inline at::ScalarType scalarTypeFromJitType(const c10::TypePtr& type) {
  auto result = tryScalarTypeFromJitType(type);
  TORCH_CHECK(
      result,
      "Add new condition, expected Float, Complex, Int, or Bool but got",
      type->str());
  return *result;
}

// Attempt to find the correct supertype of t1 and t2. If none is found then
// nullopt will be returned if default_to_union is false, and Any will be returned
// if it is true. If t1 == t2, or t1 is a type refinement of t2,
// then t2 will be returned (and vice versa).
// Two different tensortypes will return dynamic.
// Currently we chose not to support returning a NumberType for a float & int
// input because of a lack of operator support for NumberType.
// If `type_hint` is an `InterfaceType`, then we can use that as a
// potential supertype for `ClassType`s in the list. Otherwise, we have
// no way to find and use some common interface type
TORCH_API c10::optional<TypePtr> unifyTypes(
    const TypePtr& t1,
    const TypePtr& t2,
<<<<<<< HEAD
    bool default_to_union=false);
=======
    bool default_to_any = false,
    TypePtr type_hint=nullptr);
>>>>>>> 60086ab3

TORCH_API c10::optional<TypePtr> unifyTypeList(
    at::ArrayRef<TypePtr> elements,
    std::ostream& why_not,
<<<<<<< HEAD
    bool default_to_union=false);
=======
    bool default_to_any=false,
    TypePtr type_hint=nullptr);
>>>>>>> 60086ab3

namespace detail {
template <typename T>
struct getTypePtr_ final {
  static TypePtr call() {
    TypePtr res = []() {
      try {
        return getCustomClassType<T>();
      } catch(const c10::Error&) {
        TORCH_CHECK(
            false,
            "Type ",
            c10::util::get_fully_qualified_type_name<T>(),
            " could not be converted to any of the known types."
        );
      }
    }();
    return std::dynamic_pointer_cast<Type>(std::move(res));
  }
};

template <>
struct getTypePtr_<at::IValue> final {
  static TypePtr call() {
    return AnyType::get();
  }
};

template <>
struct getTypePtr_<at::Tensor> final {
  static TypePtr call() {
    return TensorType::get();
  }
};
template <>
struct getTypePtr_<c10::Storage> final {
  static TypePtr call() {
    return StorageType::get();
  }
};
template <>
struct getTypePtr_<c10::Stream> final {
  static TypePtr call() {
    return StreamObjType::get();
  }
};
template <>
struct getTypePtr_<double> final {
  static TypePtr call() {
    return FloatType::get();
  }
};
template <>
struct getTypePtr_<c10::complex<double>> final {
  static TypePtr call() {
    return ComplexType::get();
  }
};
template <>
struct getTypePtr_<int64_t> final {
  static TypePtr call() {
    return IntType::get();
  }
};
template <>
struct getTypePtr_<c10::ScalarType> final {
  static TypePtr call() {
    return IntType::get();
  }
};
template <>
struct getTypePtr_<c10::Device> final {
  static TypePtr call() {
    return DeviceObjType::get();
  }
};
template <>
struct getTypePtr_<c10::Layout> final {
  static TypePtr call() {
    return IntType::get();
  }
};
template <>
struct getTypePtr_<c10::MemoryFormat> final {
  static TypePtr call() {
    return IntType::get();
  }
};
template <>
struct getTypePtr_<bool> final {
  static TypePtr call() {
    return BoolType::get();
  }
};
template <>
struct getTypePtr_<at::Scalar> final {
  static TypePtr call() {
    return NumberType::get();
  }
};
template <>
struct getTypePtr_<c10::QScheme> final {
  static TypePtr call() {
    return QSchemeType::get();
  }
};
template <>
struct getTypePtr_<at::Generator> final {
  static TypePtr call() {
    return OptionalType::create(GeneratorType::get());
  }
};
template <>
struct getTypePtr_<std::string> final {
  static TypePtr call() {
    return StringType::get();
  }
};
template <>
struct getTypePtr_<c10::string_view> final {
  static TypePtr call() {
    return StringType::get();
  }
};
template <>
struct getTypePtr_<at::Dimname> final {
  static TypePtr call() {
    return StringType::get();
  }
};
template <class T>
struct getTypePtr_<std::vector<T>> final {
  static TypePtr call() {
    static auto type = ListType::create(getTypePtr_<T>::call());
    return type;
  }
};
template <class T>
struct getTypePtr_<c10::ArrayRef<T>> final {
  static TypePtr call() {
    static auto type = ListType::create(getTypePtr_<T>::call());
    return type;
  }
};
template <class T>
struct getTypePtr_<c10::List<T>> final {
  static TypePtr call() {
    static auto type = ListType::create(getTypePtr_<T>::call());
    return type;
  }
};
template <class T, size_t N>
struct getTypePtr_<std::array<T, N>> final {
  static TypePtr call() {
    static auto type = ListType::create(getTypePtr_<T>::call());
    return type;
  }
};
template <class K, class V>
struct getTypePtr_<std::unordered_map<K, V>> final {
  static TypePtr call() {
    static auto type =
        DictType::create(getTypePtr_<K>::call(), getTypePtr_<V>::call());
    return type;
  }
};
template <class K, class V>
struct getTypePtr_<c10::Dict<K, V>> final {
  static TypePtr call() {
    static auto type =
        DictType::create(getTypePtr_<K>::call(), getTypePtr_<V>::call());
    return type;
  }
};
template <class T>
struct getTypePtr_<at::optional<T>> final {
  static TypePtr call() {
    static auto type = OptionalType::create(getTypePtr_<T>::call());
    return type;
  }
};
template <class... Contained>
struct getTypePtr_<std::tuple<Contained...>> final {
  static TypePtr call() {
    std::vector<TypePtr> contained_types = {
      (getTypePtr_<Contained>::call())...
    };
    return TupleType::create(std::move(contained_types));
  }
};
template <>
struct getTypePtr_<void> final {
  static TypePtr call() {
    return NoneType::get();
  }
};
} // namespace detail
template <class T>
inline TypePtr getTypePtr() {
  // TODO: static_assert that a templated function exists, and throw a friendly
  // error message if not
  return detail::getTypePtr_<T>::call();
}

using TypeEnv = std::unordered_map<std::string, TypePtr>;
struct MatchTypeReturn {
  MatchTypeReturn(std::string reason) : reason_(std::move(reason)) {}
  static MatchTypeReturn Success() {
    return MatchTypeReturn();
  }
  bool success() const {
    return !reason_.has_value();
  }
  const std::string& reason() const {
    return reason_.value();
  }

 private:
  MatchTypeReturn()
  : reason_(c10::nullopt) {}
  c10::optional<std::string> reason_; // is there is no match, this contains the reason
};

// attempt to match the type variables in formal to actual, adding them to type_env.
// If no match is possible this returns a MatchTypeReturn with r.success() == false
// and a r.reason() that describes why it could not match.
// note: It is possible to successfully match a formal, but for type variables
// in the formal to still not be defined. In particular, None matches Optional[T]
// but does not define the value of T.
TORCH_API MatchTypeReturn
matchTypeVariables(TypePtr formal, TypePtr actual, TypeEnv& type_env);

// replace type variables appearing in `type` with the values in
// `type_env`. Returns nullptr if a variable used in `type`
// does not appear in `type_env`
TORCH_API TypePtr tryEvalTypeVariables(TypePtr type, TypeEnv& type_env);

TORCH_API bool elementTypeCanBeInferredFromMembers(const TypePtr& elem_type);

// This enumerator represents the 'kind' of an attribute - a buffer, a paramter, or neither.
// This state is mutually exclusive. Buffers and Parameters can only appear on modules.
enum class AttributeKind {
  BUFFER,
  PARAMETER,
  REGULAR_ATTRIBUTE
};

// This structure represents all notional booking entities in a class attribute: name, kind (see: AttributeKind), and type (see: TypePtr).
// Note: This structure does not represent the value of the attribute.
struct TORCH_API ClassAttribute {
  public:
  ClassAttribute(AttributeKind kind,
  TypePtr attributeType,
  std::string attributeName) :
    kind_(kind),
    attributeType_(attributeType),
    attributeName_(std::move(attributeName)) {}

  AttributeKind getKind() const {
    return kind_;
  }

  TypePtr getType() const {
    return attributeType_;
  }

  const std::string& getName() const {
    return attributeName_;
  }

  private:
  AttributeKind kind_;
  TypePtr attributeType_;
  std::string attributeName_;
};

/**
 * User Defined Types
 */

struct ClassType;
using ClassTypePtr = std::shared_ptr<ClassType>;
using ::torch::jit::CompilationUnit;

// This represents a class in TorchScript.
struct TORCH_API ClassType : public NamedType {
  // This represents an attribute of a class; a name associated with an attribute, and a
  // getter and (optional) setter for that attribute.
  struct Property {
    std::string name;
    torch::jit::Function* getter;
    torch::jit::Function* setter;
  };

  // Create a class type with name `name` and its methods stored in `cu`.
  static ClassTypePtr create(
      c10::optional<QualifiedName> qualifiedName,
      std::weak_ptr<CompilationUnit> cu,
      bool is_module = false,
      std::string doc_string = "",
      std::vector<std::string> unresolved_class_attributes = {});

  bool operator==(const Type& rhs) const override {
    if (auto user_rhs = rhs.cast<ClassType>()) {
      const auto& lhs_name = name().value();
      const auto& rhs_name = user_rhs->name().value();

      return lhs_name == rhs_name &&
          this->compilation_unit() == user_rhs->compilation_unit();
    }
    return false;
  }

  std::string str() const override {
     return annotation_str();
  }

  std::string repr_str() const override {
    std::stringstream ss;
    ss << str()
       << " (of Python compilation unit at: " << compilation_unit().get() << ")";
    return ss.str();
  }

  const std::vector<torch::jit::Function*>& methods() const;

  TypePtr findAttribute(const std::string& name) const {
    size_t pos = 0;
    for (const auto& attr : attributes_) {
      if (name == attr.getName()) {
        break;
      }
      ++pos;
    }

    if (pos >= attributes_.size()) {
      return nullptr;
    }
    return attributes_[pos].getType();
  }

  TypePtr getAttribute(const std::string& name) const {
    auto type = findAttribute(name);
    TORCH_CHECK(
        type,
        repr_str(),
        " does not have an attribute with name '",
        name,
        "'");
    return type;
  }

  size_t numAttributes() const {
    return attributes_.size();
  }

  const TypePtr getAttribute(size_t slot) const {
    AT_ASSERT(slot < attributes_.size());
    return attributes_.at(slot).getType();
  }

  const std::string getAttributeName(size_t slot) const {
    AT_ASSERT(slot < attributes_.size());
    return attributes_[slot].getName();
  }

  void checkNotExist(const std::string& name, const std::string& what) const;

  // Attributes are stored in a specific slot at runtime for effiency.
  // When emitting instructions we specify the slot so that attribute access is
  // a constant lookup
  c10::optional<size_t> findAttributeSlot(const std::string& name) const {
    size_t slot = 0;
    for (const auto& attr : attributes_) {
      if (name.compare(attr.getName()) == 0) {
        return slot;
      }
      slot++;
    }
    return c10::nullopt;
  }
  size_t getAttributeSlot(const std::string& name) const {
    if (auto r = findAttributeSlot(name)) {
      return *r;
    }
    TORCH_CHECK(
        false,
        repr_str(),
        " does not have an attribute with name '",
        name,
        "'");
  }

  bool hasAttribute(const std::string& name) const {
    return std::find_if(
               attributes_.cbegin(),
               attributes_.cend(),
               [&](const ClassAttribute& attr) { return attr.getName() == name; }) !=
        attributes_.cend();
  }

  bool isUnresolvedClassAttribute(const std::string& name) const;

  at::ArrayRef<TypePtr> containedTypes() const override {
    return attributeTypes_;
  }

  size_t addAttribute(
      const std::string& name,
      const TypePtr& type,
      bool is_parameter = false,
      bool is_buffer = false);

  // [Internal Only] Remove attribute from the ClassType,
  // caller is responsible to make sure the modification is safe:
  // it is unsafe to having existing allocations
  // of this object around anymore, and any code that works on
  // the attribute is now invalid. Only newly created code is
  // valid again.
  void unsafeRemoveAttribute(const std::string& name);

  // [Internal Only] Change the type of an attribute of the ClassType,
  // The caller is responsible to make sure the modification is safe:
  // it is unsafe to maintain uses of the old type of the attribute,
  // and any code that works on the attribute is now invalid.
  // Only newly created code is valid again.
  void unsafeChangeAttributeType(const std::string& name, TypePtr new_ty);

  // Add attribute \p NAME if it doesn't exist or verify that it has a
  // compatible type otherwise.
  size_t addOrCheckAttribute(
      const std::string& name,
      TypePtr ty,
      bool is_parameter = false,
      bool is_buffer = false) {
    auto slot_idx = findAttributeSlot(name);
    if (!slot_idx) {
      return addAttribute(name, ty, is_parameter, is_buffer);
    }

    TORCH_CHECK(
        is_parameter == this->is_parameter(*slot_idx),
        "Parameter field mismatch for the field '",
        name,
        "'");
    TypePtr atype = getAttribute(*slot_idx);
    TORCH_CHECK(
      ty->isSubtypeOf(atype),
      ty->repr_str(),
      " is not compatible with the type ",
      atype->repr_str(),
      " for the field '",
      name,
      "'");
    return *slot_idx;
  }

  // Get the property with the given \p name, if it exists on the class.
  c10::optional<ClassType::Property> getProperty(const std::string& name);
  // Add a property named \p name with \p getter and \p setter as its getter and setter.
  void addProperty(const std::string& name, torch::jit::Function* getter, torch::jit::Function* setter);
  // Get a list of all properties.
  const std::vector<Property>& properties() const {
    return properties_;
  }

  bool hasConstant(const std::string& name) const {
    return std::find_if(
               constantNames_.cbegin(),
               constantNames_.cend(),
               [&](const std::string& constant) { return constant == name; }) !=
        constantNames_.cend();
  }

  size_t addConstant(const std::string& name, const IValue& value);

  c10::optional<size_t> findConstantSlot(const std::string& name) const {
    TORCH_CHECK(constantNames_.size() == constantValues_.size());
    size_t slot = 0;
    for (const auto& constant : constantNames_) {
      if (name == constant) {
        return slot;
      }
      slot++;
    }
    return c10::nullopt;
  }

  size_t getConstantSlot(const std::string& name) const {
    if (auto r = findConstantSlot(name)) {
      return *r;
    }
    TORCH_CHECK(
        false,
        repr_str(),
        " does not have constant field with the name '",
        name,
        "'");
  }

  const std::string& getConstantName(size_t slot) const {
    TORCH_CHECK(constantNames_.size() == constantValues_.size());
    TORCH_CHECK(slot < constantNames_.size());
    return constantNames_[slot];
  }

  const std::string& doc_string() const {
    return doc_string_;
  }

  IValue getConstant(const std::string& name) const;

  IValue getConstant(size_t slot) const;

  c10::optional<IValue> findConstant(const std::string& name) const;

  size_t numConstants() const {
    TORCH_INTERNAL_ASSERT(constantNames_.size() == constantValues_.size());
    return constantNames_.size();
  }

  at::ArrayRef<std::string> constantNames() const {
    return constantNames_;
  }

  at::ArrayRef<IValue> constantValues() const {
    return constantValues_;
  }

  // [Internal Only] Remove constant from the ClassType
  // caller is responsible to make sure the modification is safe:
  // it is unsafe to having existing allocations
  // of this object around anymore, and any code that works on
  // the attribute is now invalid. Only newly created code is
  // valid again.
  void unsafeRemoveConstant(const std::string& name);

  TypePtr createWithContained(std::vector<TypePtr> contained_types) const override {
    auto ptr = ClassType::create(name(), compilation_unit_, is_module());
    AT_ASSERT(numAttributes() == contained_types.size());
    for(size_t i = 0; i < attributes_.size(); ++i) {
      AT_ASSERT(attributes_[i].getType()->isSubtypeOf(contained_types[i]));
      ptr->addAttribute(attributes_[i].getName(), contained_types[i]);
    }
    // Copy methods over
    for (const auto& method : methods()) {
      ptr->addMethod(method);
    }
    return ptr;
  }

  bool is_module() const override {
    return isModule_;
  }

  const std::vector<ClassAttribute>& getAttributes() const {
    return attributes_;
  }

  bool is_parameter(size_t slot) const {
    TORCH_INTERNAL_ASSERT(
        is_module(), "asking for parameterSlots of non-Module");
    return attributes_.at(slot).getKind() == AttributeKind::PARAMETER;
  }

  bool is_buffer(size_t slot) const {
    TORCH_INTERNAL_ASSERT(
        is_module(), "asking for bufferWrittenSlots of non-Module");
    return attributes_.at(slot).getKind() == AttributeKind::BUFFER;
  }

  void addForwardPreHook(torch::jit::Function* pre_hook_ptr);
  void addForwardHook(torch::jit::Function* hook_ptr);
  torch::jit::Function* findForwardPreHook(const std::string& name) const;
  torch::jit::Function* findForwardHook(const std::string& name) const;
  const std::vector<torch::jit::Function*>& getForwardHooks() const;
  const std::vector<torch::jit::Function*>& getForwardPreHooks() const;

  void checkForwardPreHookSchema(
      int pre_hook_idx,
      const FunctionSchema& pre_hook_schema) const;
  void checkForwardHookSchema(
      int hook_idx,
      const FunctionSchema& hook_schema) const;

  void addMethod(torch::jit::Function* method);
  torch::jit::Function* findMethod(const std::string& name) const;
  torch::jit::Function& getMethod(const std::string& name) const;
  torch::jit::Function* findHook(const std::string& name) const;
  torch::jit::Function& getHook(const std::string& name) const;
  bool hasMethod(const std::string& name) const;

  torch::jit::Function* findStaticMethod(const std::string& name) const;
  void addStaticMethod(torch::jit::Function* method);

  // [Internal Only] Remove method from the ClassType
  // caller is responsible to make sure the modification is safe:
  // it is unsafe to having existing allocations
  // of this object around anymore, and any code that works on
  // the attribute is now invalid. Only newly created code is
  // valid again.
  // Note this method is intended for freezing only.
  void unsafeRemoveMethod(const std::string& name);

  std::shared_ptr<CompilationUnit> compilation_unit();

  std::shared_ptr<const CompilationUnit> compilation_unit() const;

  // generate a refined version of this class.
  // It has the same name but the slot Types are subtypes of
  // the original slots. It is only valid to refine a class type in a context
  // where it is know that there are not assignments to the objects slots
  // that would invalidate the refinement.
  // These variants are not registered in the global class table.
  ClassTypePtr refine(at::ArrayRef<TypePtr> refined_slots) const;

  bool isSubtypeOfExt(const TypePtr& rhs, std::ostream* why_not) const override;

  static const TypeKind Kind = TypeKind::ClassType;

 private:
  ClassType(
      c10::optional<QualifiedName> name,
      std::weak_ptr<CompilationUnit> cu,
      bool is_module = false,
      std::string doc_string = "",
      std::vector<std::string> unresolved_class_attributes = {});

  std::string annotation_str_impl(TypePrinter printer = nullptr) const override {
    const auto& n = name().value();
    return n.qualifiedName();
  }

  void addAttribute(ClassAttribute classAttribute);
  std::string getForwardPreHookErrorMessage(int pre_hook_idx) const;
  std::string getForwardHookErrorMessage(int hook_idx) const;

  // Mapping of attribute names -> their type.
  // NOTE: this does not contain methods, which are stored in the module
  // TODO: once modules support arbitrary ivalue attributes, we don't need this
  // anymore.
  // TODO: This is better represented as an OrderedDict, but alas it is not yet
  // available from c10

  // Mapping of constant names -> their value.
  std::vector<std::string> constantNames_;
  std::vector<IValue> constantValues_;
  // Holds method attributes
  std::weak_ptr<CompilationUnit> compilation_unit_;

  // Holds all atrributes, attribute details are found on ClassAttribute
  std::vector<ClassAttribute> attributes_;
  // Construct mirroring attributes_, only around due to the fact that `containedTypes()` method returns an ArrayRef.
  // Never fill this without using the appropriate provideNewClassAttribute method
  std::vector<TypePtr> attributeTypes_;

  // List of methods associated with this class.
  std::vector<torch::jit::Function*> methods_;
  std::vector<torch::jit::Function*> staticmethods_;

  // List of hooks to be run before/after forward.
  std::vector<torch::jit::Function*> forward_hooks_;
  std::vector<torch::jit::Function*> forward_pre_hooks_;

  // List of properties exposed by this class.
  std::vector<Property> properties_;

  bool isModule_ = false;

  // Doc string of class.
  std::string doc_string_ = "";

  // For error reporting accesses to class level attributes.
  std::vector<std::string> unresolved_class_attributes_;
};

struct InterfaceType;
using InterfaceTypePtr = std::shared_ptr<InterfaceType>;
using ::torch::jit::CompilationUnit;

// Interfaces are a list of abstract methods that a class might meet.
// If a class provides those methods, it implicitly meets the interface.

// Subtype relations for Interface with ClassType:
// lhs (ClassType or InterfaceType) is a subtype of rhs if:
// 1. lhs methods are a superset of rhs methods
// 2. if rhs is module interface, the lhs must be module interface or module itself
struct TORCH_API InterfaceType : public NamedType {
  static InterfaceTypePtr create(
      QualifiedName qualifiedName, bool is_module=false);

  bool operator==(const Type& rhs) const override {
    if (auto user_rhs = rhs.cast<InterfaceType>()) {
      return isSubTypeImpl(*this, *user_rhs, nullptr) &&
          isSubTypeImpl(*user_rhs, *this, nullptr);
    }
    return false;
  }

  std::string str() const override {
    return std::string("InterfaceType<") + name()->name() + ">";
  }

  bool isSubtypeOfExt(const TypePtr& rhs, std::ostream* why_not) const override;

  // try to find a method of this interface,
  // returns nullptr if not found.
  const FunctionSchema* getMethod(const std::string& name) const;
  void addMethod(FunctionSchema schema);
  const std::vector<FunctionSchema>& methods() {
    return *methods_;
  }

  bool is_module() const override{
    return is_module_;
  }
  static const TypeKind Kind = TypeKind::InterfaceType;
  ~InterfaceType() override;
 private:
  InterfaceType(QualifiedName name, bool is_module);
  static bool isSubTypeImpl(
      const InterfaceType& lhs,
      const InterfaceType& rhs,
      std::ostream* why_not);

  std::string annotation_str_impl(TypePrinter printer = nullptr) const override {
    return name()->qualifiedName();
  }

  // shared_ptr so that this header does not have to depend on
  // FunctionSchema.h
  std::shared_ptr<std::vector<FunctionSchema>> methods_;
  // flag to distinguish if it's an interface type from a module or not
  bool is_module_;
};

template <TypeKind K>
struct EnumerationType : public Type {
static const TypeKind Kind = K;

bool operator==(const Type& rhs) const override {
  return rhs.kind() == kind();
}

protected:
EnumerationType() : Type(Kind) {}
};

struct LayoutType;
using LayoutTypePtr = std::shared_ptr<LayoutType>;
// This type represents a Generator
struct TORCH_API LayoutType : public EnumerationType<TypeKind::LayoutType> {
std::string str() const override {
return "Layout";
}
static const TypeKind Kind = TypeKind::LayoutType;
// global singleton
static LayoutTypePtr get();

private:
LayoutType() : EnumerationType() {}
};

struct ScalarTypeType;
using ScalarTypeTypePtr = std::shared_ptr<ScalarTypeType>;
// This type represents a Generator
struct TORCH_API ScalarTypeType : public EnumerationType<TypeKind::ScalarTypeType> {
std::string str() const override {
return "ScalarType";
}
static const TypeKind Kind = TypeKind::ScalarTypeType;
// global singleton
static ScalarTypeTypePtr get();

private:
ScalarTypeType() : EnumerationType() {}
};

// the common supertype of all lists,
// List[T] <: AnyList for all T
struct AnyListType;
using AnyListTypePtr = std::shared_ptr<AnyListType>;
struct TORCH_API AnyListType : public Type {
  bool operator==(const Type& rhs) const override {
    return rhs.kind() == kind();
  }
  std::string str() const override {
    return "list";
  }
  static const TypeKind Kind = TypeKind::AnyListType;
  // global singleton
  static AnyListTypePtr get();
private:
  AnyListType()
  : Type(TypeKind::AnyListType) {}
};

// the common supertype of all tuples,
// Tuple[T...] <: AnyTuple for all T
struct AnyTupleType;
using AnyTupleTypePtr = std::shared_ptr<AnyTupleType>;
struct TORCH_API AnyTupleType : public Type {
  bool operator==(const Type& rhs) const override {
    return rhs.kind() == kind();
  }

  std::string str() const override {
    return "tuple";
  }
  static const TypeKind Kind = TypeKind::AnyTupleType;

  // global singleton
  static AnyTupleTypePtr get();
private:
  AnyTupleType()
  : Type(TypeKind::AnyTupleType) {}
};

// the common supertype of all classes,
// ClassType <: AnyClassType for all classes
struct AnyClassType;
using AnyClassTypePtr = std::shared_ptr<AnyClassType>;
struct TORCH_API AnyClassType : public Type {
  bool operator==(const Type& rhs) const override {
    return rhs.kind() == kind();
  }
  std::string str() const override {
    return "AnyClassType";
  }
  static const TypeKind Kind = TypeKind::AnyClassType;
  // global singleton
  static AnyClassTypePtr get();
private:
  AnyClassType()
  : Type(TypeKind::AnyClassType) {}
};

inline bool IValue::isDoubleList() const {
  // note: avoids calling type() to avoid extra referencing counting for the returned type.
  return isList() && static_cast<detail::ListImpl*>(payload.u.as_intrusive_ptr)->elementType->kind() == FloatType::Kind;
}

inline bool IValue::isComplexDoubleList() const {
  // note: avoids calling type() to avoid extra referencing counting for the returned type.
  return isList() && static_cast<detail::ListImpl*>(payload.u.as_intrusive_ptr)->elementType->kind() == ComplexType::Kind;
}

inline bool IValue::isTensorList() const {
  return isList() && static_cast<detail::ListImpl*>(payload.u.as_intrusive_ptr)->elementType->kind() == TensorType::Kind;
}

inline bool IValue::isIntList() const {
  return isList() && static_cast<detail::ListImpl*>(payload.u.as_intrusive_ptr)->elementType->kind() == IntType::Kind;
}

inline bool IValue::isBoolList() const {
  return isList() && static_cast<detail::ListImpl*>(payload.u.as_intrusive_ptr)->elementType->kind() == BoolType::Kind;
}

template<>
inline std::shared_ptr<NamedType> Type::cast() {
  if (kind() == TypeKind::TupleType || kind() == TypeKind::FunctionType ||
      kind() == TypeKind::ClassType || kind() == TypeKind::InterfaceType) {
    return std::static_pointer_cast<NamedType>(shared_from_this());
  }
  return nullptr;
}

template<>
inline std::shared_ptr<const NamedType> Type::cast<NamedType>() const {
  if (kind() == TypeKind::TupleType || kind() == TypeKind::FunctionType ||
      kind() == TypeKind::ClassType || kind() == TypeKind::InterfaceType) {
    return std::static_pointer_cast<const NamedType>(shared_from_this());
  }
  return nullptr;
}

// Used as a return type when inferring the IValue type of a Python object.
struct InferredType {
  /* implicit */ InferredType(TypePtr type) : type_(std::move(type)) {}
  /* implicit */ InferredType(std::string reason)
      : type_(nullptr), reason_(std::move(reason)) {}
  TypePtr type() const {
    TORCH_INTERNAL_ASSERT(type_);
    return type_;
  }
  bool success() const {
    return type_ != nullptr;
  }
  const std::string& reason() const {
    TORCH_INTERNAL_ASSERT(!type_);
    return reason_;
  }

private:
  TypePtr type_;
  std::string reason_;
};

} // namespace c10<|MERGE_RESOLUTION|>--- conflicted
+++ resolved
@@ -1635,22 +1635,14 @@
 TORCH_API c10::optional<TypePtr> unifyTypes(
     const TypePtr& t1,
     const TypePtr& t2,
-<<<<<<< HEAD
-    bool default_to_union=false);
-=======
     bool default_to_any = false,
-    TypePtr type_hint=nullptr);
->>>>>>> 60086ab3
+    TypePtr type_hint = nullptr);
 
 TORCH_API c10::optional<TypePtr> unifyTypeList(
     at::ArrayRef<TypePtr> elements,
     std::ostream& why_not,
-<<<<<<< HEAD
-    bool default_to_union=false);
-=======
-    bool default_to_any=false,
-    TypePtr type_hint=nullptr);
->>>>>>> 60086ab3
+    bool default_to_any = false,
+    TypePtr type_hint = nullptr);
 
 namespace detail {
 template <typename T>
