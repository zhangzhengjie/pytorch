--- conflicted
+++ resolved
@@ -34,25 +34,7 @@
             ]),
         ]),
     ]),
-    ("bionic", [
-        ("clang", [
-            ("9", [
-                ("3.6", [
-<<<<<<< HEAD
-                    ("vulkan", [XImportant(True)]),
-                ]),
-            ]),
-        ]),
-        ("rocm", [
-            ("3.9", [
-                ("3.6", [
-                    ('build_only', [XImportant(True)]),
-=======
-                    ("xla", [XImportant(True)]),
->>>>>>> 06710dd0
-                ]),
-            ]),
-        ]),
+    # ("bionic", [
         # @jithunnair-amd believes Jenkins builds are sufficient
         # ("rocm", [
         #     ("3.9", [
@@ -61,7 +43,7 @@
         #         ]),
         #     ]),
         # ]),
-    ]),
+    # ]),
 ]
 
 
