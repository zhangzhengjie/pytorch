--- conflicted
+++ resolved
@@ -63,15 +63,12 @@
 LABEL_CIFLOW_WIN = "ciflow/win"
 LABEL_CIFLOW_XLA = "ciflow/xla"
 LABEL_CIFLOW_NOARCH = "ciflow/noarch"
-<<<<<<< HEAD
-=======
 LABEL_CIFLOW_VULKAN = "ciflow/vulkan"
 LABEL_CIFLOW_PREFIX = "ciflow/"
 LABEL_CIFLOW_SLOW_GRADCHECK = "ciflow/slow-gradcheck"
 LABEL_CIFLOW_DOCKER = "ciflow/docker"
 LABEL_CIFLOW_IOS = "ciflow/ios"
 LABEL_CIFLOW_MACOS = "ciflow/macos"
->>>>>>> 9554ebe4
 
 
 @dataclass
@@ -181,10 +178,7 @@
     enable_backwards_compat_test: YamlShellBool = "''"
     enable_xla_test: YamlShellBool = "''"
     enable_noarch_test: YamlShellBool = "''"
-<<<<<<< HEAD
-=======
     enable_force_on_cpu_test: YamlShellBool = "''"
->>>>>>> 9554ebe4
 
     def __post_init__(self) -> None:
         if not self.build_generates_artifacts:
@@ -519,77 +513,6 @@
             labels={LABEL_CIFLOW_LINUX, LABEL_CIFLOW_CUDA, LABEL_CIFLOW_SLOW_GRADCHECK, LABEL_CIFLOW_SLOW, LABEL_CIFLOW_SCHEDULED},
         ),
     ),
-<<<<<<< HEAD
-    CIWorkflow(
-        arch="linux",
-        build_environment="linux-bionic-py3.6-clang9",
-        docker_image_base=f"{DOCKER_REGISTRY}/pytorch/pytorch-linux-bionic-py3.6-clang9",
-        test_runner_type=LINUX_CPU_TEST_RUNNER,
-        on_pull_request=True,
-        num_test_shards=2,
-        distributed_test=False,
-        enable_noarch_test=1,
-        ciflow_config=CIFlowConfig(
-            enabled=True,
-            labels={LABEL_CIFLOW_DEFAULT, LABEL_CIFLOW_LINUX, LABEL_CIFLOW_CPU, LABEL_CIFLOW_XLA, LABEL_CIFLOW_NOARCH},
-        ),
-    ),
-    # CIWorkflow(
-    #     arch="linux",
-    #     build_environment="linux-bionic-rocm3.9-py3.6",
-    #     docker_image_base=f"{DOCKER_REGISTRY}/pytorch/pytorch-linux-bionic-rocm3.9-py3.6",
-    #     test_runner_type=LINUX_CPU_TEST_RUNNER,
-    # ),
-    # CIWorkflow(
-    #     arch="linux",
-    #     build_environment="linux-xenial-py3.6-clang5-android-ndk-r19c-x86_32",
-    #     docker_image_base=f"{DOCKER_REGISTRY}/pytorch/pytorch-linux-xenial-py3-clang5-android-ndk-r19c",
-    #     test_runner_type=LINUX_CPU_TEST_RUNNER,
-    # ),
-    # CIWorkflow(
-    #     arch="linux",
-    #     build_environment="linux-xenial-py3.6-clang5-android-ndk-r19c-x86_64",
-    #     docker_image_base=f"{DOCKER_REGISTRY}/pytorch/pytorch-linux-xenial-py3-clang5-android-ndk-r19c",
-    #     test_runner_type=LINUX_CPU_TEST_RUNNER,
-    # ),
-    # CIWorkflow(
-    #     arch="linux",
-    #     build_environment="linux-xenial-py3.6-clang5-android-ndk-r19c-arm-v7a",
-    #     docker_image_base=f"{DOCKER_REGISTRY}/pytorch/pytorch-linux-xenial-py3-clang5-android-ndk-r19c",
-    #     test_runner_type=LINUX_CPU_TEST_RUNNER,
-    # ),
-    # CIWorkflow(
-    #     arch="linux",
-    #     build_environment="linux-xenial-py3.6-clang5-android-ndk-r19c-arm-v8a",
-    #     docker_image_base=f"{DOCKER_REGISTRY}/pytorch/pytorch-linux-xenial-py3-clang5-android-ndk-r19c",
-    #     test_runner_type=LINUX_CPU_TEST_RUNNER,
-    # ),
-    # CIWorkflow(
-    #     arch="linux",
-    #     build_environment="linux-xenial-py3.6-clang5-mobile",
-    #     docker_image_base=f"{DOCKER_REGISTRY}/pytorch/pytorch-linux-xenial-py3-clang5-asan",
-    #     test_runner_type=LINUX_CPU_TEST_RUNNER,
-    # ),
-    # CIWorkflow(
-    #     arch="linux",
-    #     build_environment="linux-xenial-py3.6-clang5-mobile-custom-dynamic",
-    #     docker_image_base=f"{DOCKER_REGISTRY}/pytorch/pytorch-linux-xenial-py3-clang5-android-ndk-r19c",
-    #     test_runner_type=LINUX_CPU_TEST_RUNNER,
-    # ),
-    # CIWorkflow(
-    #     arch="linux",
-    #     build_environment="linux-xenial-py3.6-clang5-mobile-custom-static",
-    #     docker_image_base=f"{DOCKER_REGISTRY}/pytorch/pytorch-linux-xenial-py3-clang5-android-ndk-r19c",
-    #     test_runner_type=LINUX_CPU_TEST_RUNNER,
-    # ),
-    # CIWorkflow(
-    #     arch="linux",
-    #     build_environment="linux-xenial-py3.6-clang5-mobile-code-analysis",
-    #     docker_image_base=f"{DOCKER_REGISTRY}/pytorch/pytorch-linux-xenial-py3-clang5-android-ndk-r19c",
-    #     test_runner_type=LINUX_CPU_TEST_RUNNER,
-    # ),
-=======
->>>>>>> 9554ebe4
 ]
 
 ANDROID_WORKFLOWS = [
