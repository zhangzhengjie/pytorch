import warnings

from torch.utils.data import MapDataPipe, functional_datapipe, DataChunk
<<<<<<< HEAD
from typing import List, Optional, Sized, TypeVar
=======
from typing import List, TypeVar
>>>>>>> 5d4f05f7


T = TypeVar('T')

@functional_datapipe('batch')
class BatcherMapDataPipe(MapDataPipe[DataChunk]):
    r""" :class:`BatcherMapDataPipe`.

    Map DataPipe to create mini-batches of data. An outer dimension will be added as
    `batch_size` if `drop_last` is set to `True`, or `length % batch_size` for the
    last batch if `drop_last` is set to `False`.

    Args:
        datapipe: Iterable DataPipe being batched
        batch_size: The size of each batch
        drop_last: Option to drop the last batch if it's not full
        unbatch_level: Specifies if it necessary to unbatch source data before
            applying new batching rule
    """
    datapipe: MapDataPipe
    batch_size: int
    drop_last: bool
    length: Optional[int]

    def __init__(self,
                 datapipe: MapDataPipe[T],
                 batch_size: int,
                 drop_last: bool = False,
                 unbatch_level: int = 0,
                 wrapper_class=DataChunk,
                 ) -> None:
        assert batch_size > 0, "Batch size is required to be larger than 0!"
        super().__init__()
        if unbatch_level == 0:
            self.datapipe = datapipe
        else:
            self.datapipe = datapipe.unbatch(unbatch_level=unbatch_level)
        self.unbatch_level = unbatch_level
        self.batch_size = batch_size
        self.drop_last = drop_last
        self.length = None
        self.wrapper_class = wrapper_class

    def __getitem__(self, index) -> DataChunk:
        batch: List[T] = []
        indices = range(index * self.batch_size, (index + 1) * self.batch_size)
        try:
            for i in indices:
                batch.append(self.datapipe[i])
            return self.wrapper_class(batch)
        except IndexError:
            if not self.drop_last and len(batch) > 0:
                return self.wrapper_class(batch)
            else:
                raise IndexError(f"Index {index} is out of bound.")

    def __len__(self) -> int:
        if self.length is not None:
            return self.length
        if isinstance(self.datapipe, Sized) and self.unbatch_level == 0:
            if self.drop_last:
                self.length = len(self.datapipe) // self.batch_size
            else:
                self.length = (len(self.datapipe) + self.batch_size - 1) // self.batch_size
            return self.length
        raise TypeError("{} instance doesn't have valid length".format(type(self).__name__))


@functional_datapipe('unbatch')
class UnBatcherMapDataPipe(MapDataPipe[T]):
    r""" :class:`UnBatcherMapDataPipe`.

    Map DataPipe to undo batching of data. In other words, it flattens the data up to the specified level
    within a batched DataPipe.

    Args:
        datapipe: Iterable DataPipe being un-batched
        unbatch_level: Defaults to `1` (only flattening the top level). If set to `2`, it will flatten the top 2 levels,
            and `-1` will flatten the entire DataPipe.
    """

    def __init__(self,
                 datapipe: MapDataPipe[DataChunk],
                 unbatch_level: int = 1):
        if (not isinstance(unbatch_level, int)) or unbatch_level < -1:
            raise RuntimeError(f"unbatch_level must be an integer > -1, got {unbatch_level} instead.")
        self.datapipe = datapipe
        self.deepest_level = self._get_deepest_level()
        self.unbatch_level = unbatch_level if unbatch_level != -1 else self.deepest_level
        self.length = None

    def _get_batch_sizes(self) -> List[int]:
        sizes = [len(self.datapipe)]
        curr = self.datapipe.__getitem__(0)
        while isinstance(curr, list) or isinstance(curr, DataChunk):
            sizes.append(len(curr))
            curr = curr[0]
        return sizes

    def _get_deepest_level(self) -> int:
        level = 0
        curr = self.datapipe
        try:
            while isinstance(curr[0], list) or isinstance(curr[0], DataChunk):
                curr = curr[0]
                level += 1
        except IndexError:
            pass
        return level

    def _unbatch_up_to_level(self, target, unbatch_level: int) -> T:
        # print("UNBATCH UP TO LEVEL")
        # print(f"target: {target}")
        # print(f"unbatch_level: {unbatch_level}")
        if unbatch_level == 0 or not (isinstance(target[0], list) or isinstance(target[0], DataChunk)):
            return target
        else:
            res = []
            for ele in target:
                ele_res = self._unbatch_up_to_level(ele, unbatch_level - 1)
                for child in ele_res:
                    res.append(child)
            # print(res)
            return res

    # This only unbatch a specific level
    # def _unbatch_deeper_level(self, target, unbatch_level: int) -> T:
    #     if unbatch_level == 1:
    #         if isinstance(target[0], list) or isinstance(target[0], DataChunk):  # Unbatching is possible
    #             res = []
    #             for ele in target:
    #                 for child in ele:
    #                     res.append(child)
    #             return res
    #         else:  # Unbatching is impossible
    #             warnings.warn("Unbatching is not possible because the elements are not batches.")
    #             return target
    #     else:
    #         return [self._unbatch_deeper_level(ls, unbatch_level - 1) for ls in target]

    def __getitem__(self, index) -> T:
        batch_sizes: List[int] = self._get_batch_sizes()
        # print(f"__getitem__({index})")
        if self.unbatch_level == 0:
            return self.datapipe[index]
        if self.unbatch_level == 1:
            if len(batch_sizes) == 1:  # No unbatching is possible
                warnings.warn("Unbatching is not possible because the elements are not batches.")
                return self.datapipe[index]
            else:  # Unbatching is possible
                curr_batch_size = batch_sizes[1]
                first_index, second_index = index // curr_batch_size, index % curr_batch_size
                return self.datapipe[first_index][second_index]
        else:  # We should go to a deeper level
            # return self._unbatch_deeper_level(self.datapipe[index], self.unbatch_level - 1)
            # print("Unbatch Level >= 2")
            return self._unbatch_up_to_level(self.datapipe, self.unbatch_level)[index]

    def __len__(self) -> int:
        if self.length is not None:
            return self.length
        self.length = 0
        while True:
            try:
                self.__getitem__(self.length)
                self.length += 1
            except IndexError:
                break
        return self.length<|MERGE_RESOLUTION|>--- conflicted
+++ resolved
@@ -1,14 +1,11 @@
 import warnings
 
 from torch.utils.data import MapDataPipe, functional_datapipe, DataChunk
-<<<<<<< HEAD
 from typing import List, Optional, Sized, TypeVar
-=======
-from typing import List, TypeVar
->>>>>>> 5d4f05f7
 
 
 T = TypeVar('T')
+
 
 @functional_datapipe('batch')
 class BatcherMapDataPipe(MapDataPipe[DataChunk]):
