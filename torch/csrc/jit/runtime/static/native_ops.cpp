--- conflicted
+++ resolved
@@ -41,7 +41,7 @@
       return [](ProcessedNode* p_node) {
         // prepare inputs
         std::vector<IValue> stack;
-        const size_t size = p_node->inputs().size();
+        const size_t size = p_node->num_inputs();
         stack.reserve(size);
         for (const auto i : c10::irange(size)) {
           stack.emplace_back(p_node->Input(i));
@@ -82,7 +82,7 @@
       return [](ProcessedNode* p_node) {
         // prepare inputs
         std::vector<IValue> stack;
-        const size_t size = p_node->inputs().size();
+        const size_t size = p_node->num_inputs();
         stack.reserve(size);
         for (const auto i : c10::irange(size)) {
           stack.emplace_back(p_node->Input(i));
@@ -103,15 +103,10 @@
     static_runtime_dict_unpack,
     [](Node*) -> SROperator {
       return [](ProcessedNode* p_node) {
-        DCHECK(p_node->inputs().size() - 1 == p_node->outputs().size());
+        DCHECK(p_node->num_inputs() - 1 == p_node->outputs().size());
         auto dict = p_node->Input(0).toGenericDict();
-<<<<<<< HEAD
-        for (size_t i = 1; i < p_node->inputs().size(); ++i) {
-          auto key = p_node->Input(i);
-=======
         for (size_t i = 1; i < p_node->num_inputs(); ++i) {
           const auto& key = p_node->Input(i);
->>>>>>> d71092f6
           auto value = dict.find(key);
           TORCH_CHECK(value != dict.end(), "Key not in dict: ", key);
           p_node->Output(i - 1) = createBorrowedIValue(value->value());
@@ -154,7 +149,7 @@
       return [](ProcessedNode* p_node) {
         // prepare inputs
         std::vector<IValue> stack;
-        const size_t size = p_node->inputs().size();
+        const size_t size = p_node->num_inputs();
         stack.reserve(size);
         for (const auto i : c10::irange(size)) {
           stack.emplace_back(p_node->Input(i));
@@ -163,7 +158,7 @@
         listConstruct(
             stack,
             p_node->node()->output()->type()->expectRef<ListType>(),
-            p_node->inputs().size());
+            p_node->num_inputs());
         // put output back
         p_node->Output(0) = std::move(stack[0]);
       };
@@ -176,7 +171,7 @@
       return [](ProcessedNode* p_node) {
         // prepare inputs
         std::vector<IValue> stack;
-        const size_t size = p_node->inputs().size();
+        const size_t size = p_node->num_inputs();
         stack.reserve(size);
         for (const auto i : c10::irange(size)) {
           stack.emplace_back(p_node->Input(i));
@@ -487,16 +482,10 @@
     [](Node*) -> SROperator {
       return [](ProcessedNode* pnode) {
         size_t output_idx = 0;
-<<<<<<< HEAD
-        for (const auto& tuple : pnode->inputs()) {
-          for (auto& elem : tuple->toTupleRef().elements()) {
-            pnode->Output(output_idx) = elem;
-=======
         for (const auto idx : c10::irange(pnode->num_inputs())) {
           const auto& tuple = pnode->Input(idx);
           for (auto& elem : tuple.toTupleRef().elements()) {
             pnode->Output(output_idx) = createBorrowedIValue(elem);
->>>>>>> d71092f6
             ++output_idx;
           }
         }
