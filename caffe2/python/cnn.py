--- conflicted
+++ resolved
@@ -454,21 +454,14 @@
         self.biases.append(bias)
         blob_outs = [blob_out, running_mean, running_inv_var,
                      blob_out + "_sm", blob_out + "_siv"]
-<<<<<<< HEAD
-        blob_outputs = self.net.SpatialBN(
-            [blob_in, scale, bias, running_mean, running_inv_var], blob_outs,
-            order=self.order, **kwargs)
-=======
         if kwargs['is_test']:
             blob_outputs = self.net.SpatialBN(
                 [blob_in, scale, bias, blob_outs[1], blob_outs[2]], [blob_out],
                 order=self.order, **kwargs)
-            return blob_outputs
         else:
             blob_outputs = self.net.SpatialBN(
                 [blob_in, scale, bias, blob_outs[1], blob_outs[2]], blob_outs,
                 order=self.order, **kwargs)
->>>>>>> 8dec7636
         # Return the output
         return blob_outputs[0]
 
