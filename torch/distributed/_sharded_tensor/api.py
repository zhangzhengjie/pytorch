import collections
from dataclasses import dataclass, field
from enum import Enum
from typing import (
    Dict,
    List,
    Optional,
    Union
)

import threading
import torch
import torch.distributed as dist
from torch.distributed import rpc
from torch.distributed import distributed_c10d
from torch.distributed._sharding_spec import (
    ChunkShardingSpec,
    EnumerableShardingSpec,
    ShardMetadata,
    ShardingSpec,
)
from torch.distributed._sharding_spec._internals import (
    check_tensor,
    validate_non_overlapping_shards_metadata,
    get_split_size,
    get_chunked_dim_size,
)
from torch.types import Number
<<<<<<< HEAD
from .ops import sharded_embedding, sharded_embedding_bag, sharded_linear, uniform_
=======
from .metadata import TensorProperties, ShardedTensorMetadata
from .ops import kaiming_uniform_, normal_, sharded_embedding, sharded_linear, uniform_
from .shard import Shard
from .utils import (
    _CURRENT_PROCESS_GROUP,
    _parse_and_validate_remote_device,
    _validate_output_tensor_for_gather
)
>>>>>>> d2be92bc

# Tracking for sharded tensor objects.
_sharded_tensor_lock = threading.Lock()
_sharded_tensor_current_id = 0
_sharded_tensor_map: Dict[int, 'ShardedTensor'] = {}

def _register_remote_shards(sharded_tensor_id: int, rrefs: List[rpc.RRef[Shard]], rpc_rank: int):
    with _sharded_tensor_lock:
        if sharded_tensor_id not in _sharded_tensor_map:
            raise RuntimeError(
                f'Could not find sharded_tensor_id: {sharded_tensor_id} in map: {_sharded_tensor_map.keys()}')

        _sharded_tensor_map[sharded_tensor_id]._register_remote_shards(rrefs, rpc_rank)


class CreateOp(Enum):
    EMPTY = 0
    FULL = 1
    ONES = 2
    RAND = 3
    ZEROS = 4


@dataclass
class TensorInitParams(object):
    """ Container for list of common params to create new local tensor. """

    create_op: CreateOp

    # needed when create_op is FULL
    # default set to False (not None) since None is incompatible with Number.
    fill_value: Number = field(default=False)

    tensor_properties: TensorProperties = field(
        default=TensorProperties(dtype=torch.get_default_dtype(),
                                 layout=torch.strided,
                                 requires_grad=False,
                                 memory_format=torch.contiguous_format,
                                 pin_memory=False))


class ShardedTensor(object):
    """
    ShardedTensor is an abstraction to represent Tensors that are sharded
    across multiple devices and multiple processes.

    ShardedTensor is initialized in an SPMD like fashion where each rank
    initializes the ShardedTensor. The ShardedTensor object on each rank
    then only stores the local shard for the Tensor and provides global
    metadata for all the shards.

    ShardedTensor doesn't provide any Tensor like operations but is a wrapper
    providing the Tensor representing the local shard and the global metadata.
    Using these, users can build their custom distributed sharded computations
    on top of this primitive. The local shards are all initialized using the
    create_op specified by tensor_init_params.create_op, e.g., torch.ones, or
    torch.empty

    Args:
        sharding_spec (:class:`torch.distributed._sharding_spec.ShardingSpec`): The specification
            describing how to shard the Tensor.
        size (int...): a sequence of integers defining the shape of the output
            tensor. Can be a variable number of arguments or a collection like a list or tuple.

    Keyword args:
        tensor_init_params (:class: `TensorInitParams`): common params to create tensor.
        init_rrefs (bool, optional): Whether or not to initialize
            :class:`torch.distributed.rpc.RRef`s pointing to remote shards.
            Need to initialize the RPC Framework if specified as ``True``.
            Default: ``False``.
    """

    def __init__(
        self,
        sharding_spec: ShardingSpec,
        *size,
        tensor_init_params: TensorInitParams,
        process_group=None,
        init_rrefs=False,
    ):
        # prepare initialization, initialize fields like
        # _process_group, _local_shards, etc.
        self._prepare_init(process_group=process_group, init_rrefs=init_rrefs)

        if tensor_init_params.tensor_properties is None:
            raise ValueError('tensor_properties must not be None.')

        if tensor_init_params.tensor_properties.dtype is None:
            tensor_init_params.tensor_properties.dtype = torch.get_default_dtype()

        if tensor_init_params.tensor_properties.layout != torch.strided:
            raise ValueError('Only torch.strided layout is currently supported')

        if tensor_init_params.tensor_properties.memory_format != torch.contiguous_format:
            raise ValueError('Only torch.contiguous_format memory_format is currently supported')

        if len(size) == 1 and isinstance(size[0], collections.Sequence):
            dims = list(*size)
        else:
            dims = list(size)

        for dim in dims:
            if not isinstance(dim, int):
                raise TypeError(f'size has to be a sequence of ints, found: {type(dim)}')

        self._sharding_spec = sharding_spec

        if isinstance(self._sharding_spec, ChunkShardingSpec):
            self._init_chunked(dims, tensor_init_params)
        elif isinstance(self._sharding_spec, EnumerableShardingSpec):
            self._init_enumerable(dims, tensor_init_params)
        else:
            raise ValueError(f'Unsupported sharding_spec: {self._sharding_spec}')

        # do post initialization (i.e. register sharded_tensor_id, initialize_rpc)
        self._post_init()

    def _prepare_init(self, process_group=None, init_rrefs=False):
        self._init_rrefs = init_rrefs
        self._sharded_tensor_id = None

        self._process_group = (
            process_group
            if process_group is not None
            else distributed_c10d._get_default_group()
        )

        self._local_shards: List[Shard] = []
        self._remote_shards: Dict[int, List[rpc.RRef[Shard]]] = {}
        self._sharding_metadata: List[ShardMetadata] = []

    def _post_init(self):
        with _sharded_tensor_lock:
            global _sharded_tensor_current_id, _sharded_tensor_map
            self._sharded_tensor_id = _sharded_tensor_current_id
            _sharded_tensor_map[self._sharded_tensor_id] = self
            _sharded_tensor_current_id += 1

        # Initialize RPC if available.
        if self._init_rrefs:
            if not rpc._is_current_rpc_agent_set():
                raise RuntimeError(
                    'RPC Framework needs to be initialized using'
                    ' torch.distributed.rpc.init_rpc if init_rrefs is set to True')
            self._init_rpc()

    def __del__(self):
        # Clean up the global map.
        with _sharded_tensor_lock:
            global _sharded_tensor_current_id, _sharded_tensor_map
            if self._sharded_tensor_id in _sharded_tensor_map:
                _sharded_tensor_map.pop(self._sharded_tensor_id)  # type: ignore[call-overload]

    def _init_rpc(self):
        # Validate PG and RPC ranks match.
        pg_rank = dist.get_rank()
        rpc_rank = rpc.get_worker_info().id
        if pg_rank != rpc_rank:
            raise ValueError(
                f'Default ProcessGroup and RPC ranks must be '
                f'the same for ShardedTensor, found process group rank: '
                f'{pg_rank} and RPC rank: {rpc_rank}'
            )

        self._remote_shards = {}

        # Gather all the sharded tensor ids.
        world_size = dist.get_world_size(self._process_group)
        worker_infos = rpc._get_current_rpc_agent().get_worker_infos()
        rank_to_name = {}
        name_to_rank = {}

        for worker_info in worker_infos:
            rank_to_name[worker_info.id] = worker_info.name
            name_to_rank[worker_info.name] = worker_info.id

        all_tensor_ids = rpc.api._all_gather(self._sharded_tensor_id)

        # Share the local shards to the entire world.
        futs = []
        rpc_rank = rpc.get_worker_info().id
        for rank in range(dist.get_world_size()):
            # Skip self.
            if rank == dist.get_rank():
                continue

            if len(self.local_shards()) != 0:
                rrefs: List[rpc.RRef[Shard]] = [rpc.RRef(shard) for shard in self.local_shards()]
                fut = rpc.rpc_async(
                    rank,
                    _register_remote_shards,
                    args=(all_tensor_ids[rank_to_name[rank]], rrefs, rpc_rank))
                futs.append(fut)

        torch.futures.wait_all(futs)

        # Barrier for all RPCs to finish on all ranks.
        rpc.api._all_gather(None)

    def gather(
        self,
        dst: int = 0,
        out: Optional[torch.Tensor] = None,
    ) -> None:
        """
        Creates a full :class:`Tensor` on rank ``dst`` by gathering all shards of the
        sharded tensor.

        The API needs to be called on all ranks in SPMD fashion. All ranks should have
        the same ``dst``. ``out`` should be a tensor of the same size as the overall
        size of the sharded tensor on ``dst`` and ``None`` on all other ranks.

        Args:
            dst(int): The rank where full tensor is constructed.
                Default: 0
            out (:class `torch.Tensor`, optional): The output full tensor.
                Must to be provided ONLY on ``dst`` rank.
                Default: ``None``
        """
        rank = dist.get_rank(self._process_group)
        full_size = self.metadata().size
        _validate_output_tensor_for_gather(rank, dst, full_size, out)

        local_shards = self.local_shards()

        world_size = dist.get_world_size(self._process_group)

        gathered_shards = [None] * world_size
        # will revise this part with CPU support and use dist.gather()
        # once NCCL support for gather() is ready
        # https://github.com/pytorch/pytorch/issues/66187
        device = torch.device(f"cuda:{rank % world_size}")
        with torch.cuda.device(device):
            dist.all_gather_object(
                obj=local_shards,
                object_list=gathered_shards,
                group=self._process_group,
            )

        if rank == dst:
            dims = len(full_size)
            for shards in gathered_shards:
                if shards is None:
                    raise RuntimeError(
                        'Gathered shards cannot be None on dst rank {dst}'
                    )
                for shard in shards:
                    metadata = shard.metadata
                    tensor = shard.tensor

                    out_narrow_view = out
                    for dim in range(dims):
                        out_narrow_view = out_narrow_view.narrow(
                            dim,
                            metadata.shard_offsets[dim],
                            metadata.shard_lengths[dim],
                        )

                    out_narrow_view.copy_(tensor)

    @classmethod
    def _init_from_local_shards(
        cls,
        local_shards: List[Shard],
        sharded_tensor_metadata: ShardedTensorMetadata,
        process_group=None,
        init_rrefs=False,
    ):
        shards_metadata = sharded_tensor_metadata.shards_metadata
        tensor_properties = sharded_tensor_metadata.tensor_properties

        if len(shards_metadata) == 0:
            raise ValueError("shards_metadata must not be empty!")

        if tensor_properties.layout != torch.strided:
            raise ValueError('Only torch.strided layout is currently supported')

        sharded_tensor = cls.__new__(cls)

        # prepare initialization
        sharded_tensor._prepare_init(process_group=process_group, init_rrefs=init_rrefs)

        sharded_tensor._metadata = sharded_tensor_metadata

        # no sharding spec for sharded tensors that initialized
        # from this API.
        sharded_tensor._sharding_spec = None

        current_rank = dist.get_rank(sharded_tensor._process_group)

        local_shard_metadatas = []

        # collect local shard metadatas from the global sharded_tensor_metadata
        for shard_metadata in shards_metadata:  # type: ignore[attr-defined]
            rank, local_device = _parse_and_validate_remote_device(sharded_tensor._process_group, shard_metadata.placement)

            if current_rank == rank:
                local_shard_metadatas.append(shard_metadata)

        if len(local_shards) != len(local_shard_metadatas):
            raise RuntimeError(
                f'Number of local shards ({len(local_shards)}) does not match number of local '
                f'shards metadata in sharded_tensor_metadata ({len(local_shard_metadatas)}) '
                f'on rank ({current_rank}) '
            )

        for shard in local_shards:
            shard_meta = shard.metadata
            local_shard_tensor = shard.tensor
            rank, local_device = _parse_and_validate_remote_device(sharded_tensor._process_group, shard_meta.placement)

            # validate if shard_meta in the metadatas collected from sharded_tensor_metadata
            assert shard_meta in local_shard_metadatas, \
                "local shard metadata not in sharded_tensor_metadata!"

            if local_shard_tensor.layout != tensor_properties.layout:
                raise ValueError(
                    f'Local shard tensor layout does not match with tensor_properties! '
                    f'local shard tensor layout: {local_shard_tensor.dtype}, '
                    f'tensor_properties layout: {tensor_properties.layout}'
                )

            if not local_shard_tensor.is_contiguous():
                raise ValueError('Only torch.contiguous_format memory_format is currently supported')

            if shard_meta.shard_lengths != list(local_shard_tensor.size()):
                raise ValueError(
                    f'Local shard tensor is incompatible with local ShardMetadata! '
                    f'local shard tensor size: {local_shard_tensor.size()}, '
                    f'local ShardMetadata shard lengths: {shard_meta.shard_lengths}'
                )

            if local_shard_tensor.is_pinned() != tensor_properties.pin_memory:
                raise ValueError(
                    f'Local shard tensor pin_memory does not match with tensor_properties! '
                    f'local shard tensor pin_memory: {local_shard_tensor.is_pinned()}, '
                    f'tensor_properties pin_memory: {tensor_properties.pin_memory}'
                )

            if local_shard_tensor.device != local_device:
                raise ValueError(
                    f'Local shard tensor device does not match with local Shard placement! '
                    f'local shard tensor device: {local_shard_tensor.device}, '
                    f'local shard metadata placement device: {local_device}'
                )

            if local_shard_tensor.dtype != tensor_properties.dtype:
                raise ValueError(
                    f'Local shard tensor dtype does not match with tensor_properties! '
                    f'local shard tensor dtype: {local_shard_tensor.dtype}, '
                    f'tensor_properties dtype: {tensor_properties.dtype}'
                )

            if local_shard_tensor.requires_grad != tensor_properties.requires_grad:
                raise ValueError(
                    f'Local shard tensor requires_grad does not match with tensor_properties! '
                    f'local shard tensor requires_grad: {local_shard_tensor.requires_grad}, '
                    f'tensor_properties requires_grad: {tensor_properties.requires_grad}'
                )

        # check if shards_metadata have overlap shards
        validate_non_overlapping_shards_metadata(shards_metadata)

        # check if the shards_metadata is compatible with overall size of the sharded tensor.
        check_tensor(shards_metadata, list(sharded_tensor_metadata.size))

        # done validation, add local_shards
        sharded_tensor._local_shards = local_shards

        # run post initialization, i.e. map registration, rpc initialization
        sharded_tensor._post_init()
        return sharded_tensor

    def _init_chunked(self, dims, tensor_init_params: TensorInitParams, ):
        current_rank = dist.get_rank(self._process_group)
        sharding_dim = self._sharding_spec.dim  # type: ignore[attr-defined]

        # Validate the sharding spec.
        if not isinstance(sharding_dim, int):
            raise ValueError(
                f"Sharding dim needs to be an integer, found: {sharding_dim}"
            )
        if sharding_dim >= len(dims) or sharding_dim < -len(dims):
            raise ValueError(f"Invalid sharding dim: {sharding_dim}")

        dim_size = dims[sharding_dim]
        remote_devices = self._sharding_spec.placements  # type: ignore[attr-defined]
        chunks = len(remote_devices)
        # split_size computed similar to 'torch.chunk'
        split_size = get_split_size(dim_size, chunks)

        shards_metadata = []
        for idx, remote_device in enumerate(remote_devices):
            rank, local_device = _parse_and_validate_remote_device(self._process_group, remote_device)

            # Adjust the sharding dim for this rank.
            sharded_dim_size = get_chunked_dim_size(dim_size, split_size, idx)

            if sharded_dim_size > 0:
                # Build sharding_metadata.

                # deepcopy for modification.
                rank_dims = dims.copy()

                rank_offsets = [0] * len(dims)
                rank_offsets[sharding_dim] = split_size * idx
                rank_dims[sharding_dim] = sharded_dim_size

                shard_metadata = ShardMetadata(rank_offsets, rank_dims, remote_device)
                shards_metadata.append(shard_metadata)

                # Build the local shard for the current rank if it is involved in the sharding spec.
                if current_rank == rank:
                    # Initialize the local shard.
                    local_shard = _create_tensor_from_params(
                        *rank_dims, local_device=local_device, tensor_init_params=tensor_init_params)
                    self._local_shards.append(Shard(local_shard, shard_metadata))

        # Build overall metadata
        self._metadata = ShardedTensorMetadata(
            shards_metadata, dims, tensor_init_params.tensor_properties, )

    def _init_enumerable(self, dims, tensor_init_params: TensorInitParams):
        # Validate the sharding spec is compatible with the tensor.
        check_tensor(self._sharding_spec.shards, dims)  # type: ignore[attr-defined]

        current_rank = dist.get_rank(self._process_group)

        shards_metadata = []
        for shard_metadata in self._sharding_spec.shards:  # type: ignore[attr-defined]
            rank, local_device = _parse_and_validate_remote_device(self._process_group, shard_metadata.placement)
            shards_metadata.append(shard_metadata)

            if current_rank == rank:
                # Initialize the local shard.
                local_shard = _create_tensor_from_params(
                    *shard_metadata.shard_lengths, local_device=local_device,
                    tensor_init_params=tensor_init_params)
                self._local_shards.append(Shard(local_shard, shard_metadata))

        # Build overall metadata
        self._metadata = ShardedTensorMetadata(
            shards_metadata, dims, tensor_init_params.tensor_properties, )

    def sharding_spec(self) -> ShardingSpec:
        """
        Returns the ShardingSpec for the tensor.
        """
        return self._sharding_spec

    def __torch_function__(self, func, types, args=(), kwargs=None):
        if func == torch.nn.functional.linear:
            return sharded_linear(types, args, kwargs, self._process_group)
        if func == torch.nn.functional.embedding:
            return sharded_embedding(types, args, kwargs, self._process_group)
<<<<<<< HEAD
        if func == torch.nn.functional.embedding_bag:
            return sharded_embedding_bag(types, args, kwargs, self._process_group)
=======
        elif func == torch.nn.init.normal_:
            return normal_(types, args, kwargs)
>>>>>>> d2be92bc
        elif func == torch.nn.init.uniform_:
            return uniform_(types, args, kwargs)
        elif func == torch.nn.init.kaiming_uniform_:
            return kaiming_uniform_(types, args, kwargs)
        raise RuntimeError(
            f"torch function '{func.__name__}', with args: {args} and "
            f"kwargs: {kwargs} not supported for ShardedTensor!")

    def metadata(self) -> ShardedTensorMetadata:
        """
        Returns a :class:`ShardedTensorMetadata` object corresponding to the
        metadata for the entire tensor.
        """
        return self._metadata

    def local_shards(self) -> List[Shard]:
        """
        Returns a list of :class:`Shard' corresponding to the
        local shards for this rank. Returns an empty list if the current rank
        does not host any shards for this Tensor.
        """
        return self._local_shards

    def size(self, dim: int = None) -> Union[torch.Size, int]:
        """
        Returns a :Union:`[torch.Size, int]` which represents the size of the tensor.
            The dimension can be specified.

        Args:
            dim (int, optional): the dimension over which the size represents.
                If specified, it returns the size of the given dimension.
                If not, it returns a subclass of tuple.
                Default: ``None``

        Returns:
            A :Union:`[torch.Size, int]` represents the size of the tensor.
        """
        size = self._metadata.size
        if dim is None:
            return size
        if dim < 0 or dim >= len(size):
            raise ValueError(
                f"Argument ``dim`` must be within the range of tensor dimensions [0, {len(size)})"
            )
        return size[dim]


    def is_pinned(self) -> bool:
        """
        Returns True if the sharded tensor (each local shard) resides in pinned memory.
        """
        return self._metadata.tensor_properties.pin_memory

    def is_contiguous(self) -> bool:
        """
        Returns True if the sharded tensor (each local shard) is contiguous in memory
        in the order specified by memory format.
        """
        return self._metadata.tensor_properties.memory_format == torch.contiguous_format

    @property
    def shape(self):
        return self._metadata.size

    @property
    def requires_grad(self):
        return self._metadata.tensor_properties.requires_grad

    @property
    def dtype(self):
        return self._metadata.tensor_properties.dtype

    @property
    def layout(self):
        return self._metadata.tensor_properties.layout

    def _register_remote_shards(self, remote_shards: List[rpc.RRef[Shard]], rpc_rank: int):
        self._remote_shards[rpc_rank] = remote_shards

    def remote_shards(self) -> Dict[int, List[rpc.RRef[Shard]]]:
        """
        Returns a Dict[int, RRef] with keys being the RPC rank and values
        being RRefs to shards on that rank. Need to initialize the
        RPC framework for this functionality.

        Raises an exception if ShardedTensor was created with ``init_rrefs=False``
        """
        if not self._init_rrefs:
            raise RuntimeError(
                'ShardedTensor created with init_rrefs=False, no RRefs to remote shards available'
            )
        return self._remote_shards

    def __repr__(self):
        return f'ShardedTensor({self._metadata})'

    @dataclass
    class ProcessGroupState:
        """
        State for ser-de of process group
        """
        local_rank: int
        global_rank: int
        local_world_size: int
        global_world_size: int

    def __getstate__(self):
        pg_state = ShardedTensor.ProcessGroupState(
            distributed_c10d.get_rank(self._process_group),
            distributed_c10d.get_rank(),
            distributed_c10d.get_world_size(self._process_group),
            distributed_c10d.get_world_size(),
        )

        return self._local_shards, self._metadata, pg_state, self._sharding_spec, self._init_rrefs

    def __setstate__(self, state):
        self._sharded_tensor_id = None
        if not distributed_c10d.is_initialized():
            raise RuntimeError(
                'Need to initialize default process group using '
                '"init_process_group" before loading ShardedTensor')

        self._local_shards, self._metadata, pg_state, self._sharding_spec, self._init_rrefs = state

        # Setup process group
        if _CURRENT_PROCESS_GROUP is None:
            self._process_group = distributed_c10d._get_default_group()
        else:
            self._process_group = _CURRENT_PROCESS_GROUP

        # Validate process group.
        local_rank = distributed_c10d.get_rank(self._process_group)
        if pg_state.local_rank != local_rank:
            raise RuntimeError(
                f'Local rank at save time was {pg_state.local_rank}, but at '
                f'load time was {local_rank}')

        global_rank = distributed_c10d.get_rank()
        if pg_state.global_rank != global_rank:
            raise RuntimeError(
                f'Global rank at save time was {pg_state.global_rank}, but at '
                f'load time was {global_rank}')

        local_world_size = distributed_c10d.get_world_size(self._process_group)
        if pg_state.local_world_size != local_world_size:
            raise RuntimeError(
                f'Local world size at save time was {pg_state.local_world_size}, '
                f'but at load time was {local_world_size}')

        global_world_size = distributed_c10d.get_world_size()
        if pg_state.global_world_size != global_world_size:
            raise RuntimeError(
                f'Global world size at save time was {pg_state.global_world_size}, '
                f'but at load time was {global_world_size}')

        self._post_init()


def _create_tensor_from_params(*size, local_device, tensor_init_params: TensorInitParams):
    """ Helper to construct tensor from size, device and common params. """

    create_op = tensor_init_params.create_op
    dtype = tensor_init_params.tensor_properties.dtype
    layout = tensor_init_params.tensor_properties.layout
    requires_grad = tensor_init_params.tensor_properties.requires_grad
    memory_format = tensor_init_params.tensor_properties.memory_format
    pin_memory = tensor_init_params.tensor_properties.pin_memory

    if create_op == CreateOp.ONES:
        return torch.ones(*size, dtype=dtype, layout=layout,
                          device=local_device, pin_memory=pin_memory,
                          requires_grad=requires_grad,)
    elif create_op == CreateOp.EMPTY:
        return torch.empty(*size, dtype=dtype, layout=layout,
                           device=local_device, requires_grad=requires_grad,
                           # NB: memory_format param is not accepted by torch.ones
                           memory_format=memory_format, pin_memory=pin_memory,)
    elif tensor_init_params.create_op == CreateOp.ZEROS:
        return torch.zeros(*size,
                           dtype=dtype,
                           layout=layout,
                           device=local_device,
                           pin_memory=pin_memory,
                           requires_grad=requires_grad,)
    elif tensor_init_params.create_op == CreateOp.RAND:
        return torch.rand(*size,
                          dtype=dtype,
                          layout=layout,
                          device=local_device,
                          pin_memory=pin_memory,
                          requires_grad=requires_grad,)
    elif tensor_init_params.create_op == CreateOp.FULL:
        return torch.full(size=size,
                          fill_value=tensor_init_params.fill_value,
                          layout=layout,
                          dtype=dtype,
                          requires_grad=requires_grad,
                          device=local_device, )
    else:
        raise ValueError(f'Unsupported create_op: {tensor_init_params.create_op}')<|MERGE_RESOLUTION|>--- conflicted
+++ resolved
@@ -26,18 +26,21 @@
     get_chunked_dim_size,
 )
 from torch.types import Number
-<<<<<<< HEAD
-from .ops import sharded_embedding, sharded_embedding_bag, sharded_linear, uniform_
-=======
 from .metadata import TensorProperties, ShardedTensorMetadata
-from .ops import kaiming_uniform_, normal_, sharded_embedding, sharded_linear, uniform_
+from .ops import (
+    kaiming_uniform_,
+    normal_,
+    sharded_embedding,
+    sharded_embedding_bag,
+    sharded_linear,
+    uniform_,
+)
 from .shard import Shard
 from .utils import (
     _CURRENT_PROCESS_GROUP,
     _parse_and_validate_remote_device,
     _validate_output_tensor_for_gather
 )
->>>>>>> d2be92bc
 
 # Tracking for sharded tensor objects.
 _sharded_tensor_lock = threading.Lock()
@@ -493,13 +496,10 @@
             return sharded_linear(types, args, kwargs, self._process_group)
         if func == torch.nn.functional.embedding:
             return sharded_embedding(types, args, kwargs, self._process_group)
-<<<<<<< HEAD
         if func == torch.nn.functional.embedding_bag:
             return sharded_embedding_bag(types, args, kwargs, self._process_group)
-=======
         elif func == torch.nn.init.normal_:
             return normal_(types, args, kwargs)
->>>>>>> d2be92bc
         elif func == torch.nn.init.uniform_:
             return uniform_(types, args, kwargs)
         elif func == torch.nn.init.kaiming_uniform_:
