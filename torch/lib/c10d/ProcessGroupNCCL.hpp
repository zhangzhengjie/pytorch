--- conflicted
+++ resolved
@@ -478,15 +478,10 @@
   virtual std::exception_ptr checkForNCCLErrors(
       const std::vector<std::shared_ptr<NCCLComm>>& ncclComms);
 
-<<<<<<< HEAD
   virtual c10::intrusive_ptr<ProcessGroupNCCL::WorkNCCL> initWork(
-      std::vector<at::Device> devices);
-=======
-  virtual std::shared_ptr<ProcessGroupNCCL::WorkNCCL> initWork(
       std::vector<at::Device> devices,
       int rank,
       OpType opType);
->>>>>>> d84788fe
 
  private:
   // Helper that encapsulates work shared across all collective communication
