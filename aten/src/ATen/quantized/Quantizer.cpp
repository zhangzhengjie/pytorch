--- conflicted
+++ resolved
@@ -31,11 +31,7 @@
 // Note: this is not a native function as Quantizer is not exposed to python yet
 QuantizerPtr Tensor::quantizer() const {
   // This is a terrible hack to emulate what VariableType is doing
-<<<<<<< HEAD
-  at::AutoDispatchBelowAutograd non_var_type_mode(true);
-=======
   at::AutoDispatchBelowAutograd mode;
->>>>>>> 98fcdb80
   return get_qtensorimpl(*this)->quantizer();
 }
 
