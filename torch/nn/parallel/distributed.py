--- conflicted
+++ resolved
@@ -650,18 +650,11 @@
                 fqn = f"{module_name}.{param_name}"
                 # Bypass ignored parameters since those are not reduced by DDP
                 # to begin with.
-<<<<<<< HEAD
-                if fqn not in self.parameters_to_ignore:
-                    if param not in param_set:
-                        raise ValueError(
-                            f"Param with name {fqn} found in module parameters, but not DDP parameters."
-=======
                 if fqn not in self.parameters_to_ignore and param.requires_grad:
                     if param not in param_set:
                         raise ValueError(
                             f"Param with name {fqn} found in module parameters, but not DDP parameters."
                             " This indicates a bug in DDP, please report an issue to PyTorch."
->>>>>>> 078fadaa
                         )
                     param_index = param_to_param_index[param]
                     param_index_to_param_fqn[param_index] = fqn
@@ -672,12 +665,8 @@
                 (
                     "Expected param to name mapping to cover all parameters, but"
                     f" got conflicting lengths: {len(param_set)} vs "
-<<<<<<< HEAD
-                    f"{len(param_index_to_param_fqn)}"
-=======
                     f"{len(param_index_to_param_fqn)}. This indicates a bug in DDP"
                     ", please report an issue to PyTorch."
->>>>>>> 078fadaa
                 )
             )
 
@@ -750,12 +739,6 @@
             if self.ddp_uneven_inputs_config.ddp_join_enabled:
                 ones = torch.ones(1, device=self.device)
                 work = dist.all_reduce(ones, group=self.process_group, async_op=True)
-<<<<<<< HEAD
-                self.reducer._set_forward_pass_work_handle(
-                    work,
-                    self.ddp_uneven_inputs_config.ddp_join_divide_by_initial_world_size,
-                )
-=======
                 if self.ddp_uneven_inputs_config.ddp_join_throw_on_early_termination:
                     # Active ranks schedule an allreduce with zeros, inactive
                     # ranks schedule them with 1. If the result != 0 it
@@ -773,7 +756,6 @@
                         work,
                         self.ddp_uneven_inputs_config.ddp_join_divide_by_initial_world_size,
                     )
->>>>>>> 078fadaa
 
             # Calling _rebuild_buckets before forward compuation,
             # It may allocate new buckets before deallocating old buckets
@@ -978,11 +960,6 @@
         modifications to the model or data loading is required.
 
         .. warning::
-<<<<<<< HEAD
-            This module currently does not support custom distributed collective
-            operations in the forward pass, such as ``SyncBatchNorm`` or other
-            custom defined collectives in the model's forward pass.
-=======
             If the model or training loop this context manager is wrapped around
             has additional distributed collective operations, such as
             ``SyncBatchNorm`` in the model's forward pass, then the flag
@@ -991,7 +968,6 @@
             This flag will cause all ranks to throw when any one rank
             exhausts inputs, allowing these errors to be caught and recovered
             from across all ranks.
->>>>>>> 078fadaa
 
         Args:
             divide_by_initial_world_size (bool): If ``True``, will divide
@@ -1369,13 +1345,6 @@
     def get_ddp_logging_data(self):
         r"""
         This interface can be called after DistributedDataParallel() is
-<<<<<<< HEAD
-        constructed. It returns DDPLoggingData for debugging and analysis.
-        More detailed explanation of the fields in DDPLoggingData are in
-        ``torch/c10/util/Logging.h``.
-        """
-        return self.logger._get_ddp_logging_data()
-=======
         constructed. It returns a dictionary of logging data. It could help
         for debugging and analysis. The loggind data includes DistributedDataParallel
         constructor input parameters, some internal states of DistributedDataParallel
@@ -1385,7 +1354,6 @@
         """
         ddp_logging_data = self.logger._get_ddp_logging_data()
         return {**ddp_logging_data.strs_map, **ddp_logging_data.ints_map}
->>>>>>> 078fadaa
 
     def set_ddp_runtime_logging_sample_rate(self, sample_rate):
         r"""
@@ -1396,18 +1364,12 @@
         default, runtime stats are recorded for the first 10 iterations,
         after 10 iterations runtime stats are recorded once every
         "kDDPRuntimeLoggingSampleRate=100" training iterations.
-<<<<<<< HEAD
-=======
         This is a prototype interface and subject to change in the future.
->>>>>>> 078fadaa
         """
         if sample_rate < 1:
             raise ValueError(
                 "DDP runtime logging sample rate should be equal or greater than 1"
             )
-<<<<<<< HEAD
-        self.reducer._set_ddp_runtime_logging_sample_rate(sample_rate)
-=======
         self.reducer._set_ddp_runtime_logging_sample_rate(sample_rate)
 
     def _set_static_graph(self):
@@ -1437,5 +1399,4 @@
                 .....
         """
         self.reducer._set_static_graph()
-        self.logger._set_static_graph()
->>>>>>> 078fadaa
+        self.logger._set_static_graph()