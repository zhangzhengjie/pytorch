--- conflicted
+++ resolved
@@ -12,621 +12,6 @@
 namespace {
 std::mutex lock;
 
-<<<<<<< HEAD
-const std::string shape_compute_functions =
-    R"(
-        ####     SHAPE COMPUTE FUNCTIONS    ###
-        def broadcast(a: List[int], b: List[int]):
-          dimsA = len(a)
-          dimsB = len(b)
-          ndim = max(dimsA, dimsB)
-          expandedSizes : List[int] = []
-
-          for i in range(ndim):
-            offset = ndim - 1 - i
-            dimA = dimsA - 1 - offset
-            dimB = dimsB - 1 - offset
-            sizeA = a[dimA] if (dimA >= 0) else 1
-            sizeB = b[dimB] if (dimB >= 0) else 1
-
-            if sizeA != sizeB and sizeA != 1 and sizeB != 1:
-                # TODO: only assertion error is bound in C++ compilation right now
-                raise AssertionError("The size of tensor a {} must match the size of tensor b ("
-                                "{}) at non-singleton dimension {}".format(sizeA, sizeB, i))
-
-            expandedSizes.append(sizeB if sizeA == 1 else sizeA)
-
-          return expandedSizes
-
-        def adaptive_avg_pool2d(self: List[int], out: List[int]):
-          assert len(out) == 2
-          assert len(self) == 3 or len(self) == 4
-          for i in range (1, len(self)):
-            assert self[i] != 0
-
-          shape: List[int] = []
-          for i in range(0, len(self) -2):
-            shape.append(self[i])
-          for elem in out:
-            shape.append(elem)
-          return shape
-
-        def _copy(self: List[int]):
-          out: List[int] = []
-          for elem in self:
-            out.append(elem)
-          return out
-
-        def unary(self: List[int]):
-          return _copy(self)
-
-        def broadcast_three(a: List[int], b: List[int], c: List[int]):
-          return broadcast(broadcast(a, b), c)
-
-        def broadcast_one_three(a: List[int], b: Any, c: List[int]):
-          return broadcast(a, c)
-
-        def broadcast_inplace(a: List[int], b: List[int]):
-          dimsA = len(a)
-          dimsB = len(b)
-          if dimsB > dimsA:
-            raise AssertionError("The dims of tensor b ({}) must be less than or equal to"
-                                 "the dims of tensor a ({}) ".format(dimsB, dimsA))
-          for dimA in range(dimsA):
-            dimB = dimsB - dimsA + dimA
-            sizeA = a[dimA]
-            sizeB = b[dimB] if (dimB >= 0) else 1
-            if sizeA != sizeB and sizeB != 1:
-                # TODO: only assertion error is bound in C++ compilation right now
-                raise AssertionError("The size of tensor a {} must match the size of tensor b ("
-                                "{}) at non-singleton dimension {}".format(sizeA, sizeB, dimA))
-          return _copy(a)
-
-        def expand(self: List[int], sizes: List[int]):
-          assert len(sizes) >= len(self)
-          ndim = len(sizes)
-          tensor_dim = len(self)
-          if ndim == 0:
-            return _copy(sizes)
-          out: List[int] = []
-          for i in range(ndim):
-            offset = ndim - 1 - i
-            dim = tensor_dim - 1 - offset
-            size = self[dim] if dim >=0 else 1
-            targetSize = sizes[i]
-            if targetSize == -1:
-              assert dim >= 0
-              targetSize = size
-            if size != targetSize:
-              assert size == 1
-              size = targetSize
-            out.append(size)
-          return out
-
-        def expand_one_unused(self: List[int], sizes: List[int], inp0: Any):
-          return expand(self, sizes)
-
-        def infer_size_impl(shape: List[int], numel: int) -> List[int]:
-          newsize = 1
-          infer_dim: Optional[int] = None
-          for dim in range(len(shape)):
-            if shape[dim] == -1:
-              if infer_dim is not None:
-                raise AssertionError("only one dimension can be inferred")
-              infer_dim = dim
-            elif shape[dim] >= 0:
-              newsize *= shape[dim]
-            else:
-              raise AssertionError("invalid shape dimensions")
-          if not (numel == newsize or (infer_dim is not None and newsize > 0 and numel % newsize == 0)):
-            raise AssertionError("invalid shape")
-          out = _copy(shape)
-          if infer_dim is not None:
-            out[infer_dim] = numel // newsize
-          return out
-
-        def numel(sizes: List[int]):
-          numel = 1
-          for elem in sizes:
-            numel *= elem
-          return numel
-
-        def view(self: List[int], sizes: List[int]):
-          return infer_size_impl(sizes, numel(self))
-
-        def view_one_unused(self: List[int], sizes: List[int], *, implicit: bool=False):
-          return view(self, sizes)
-
-        def mean_dim(self: List[int], dims: List[int], keep_dim: bool, dt : Any):
-          out: List[int] = []
-          for idx in range(len(self)):
-            is_mean_dim : bool = False
-            for reduce_dim in dims:
-              if idx == maybe_wrap_dim(reduce_dim, len(self)):
-                is_mean_dim = True
-            if is_mean_dim:
-              if keep_dim:
-                out.append(1)
-            else:
-              out.append(self[idx])
-          return out
-
-        def max_dim(self: List[int], dim: int, keep_dim: bool):
-          out = mean_dim(self, [dim], keep_dim, None)
-          return out, out
-
-        # note: python already rounds down towards negative infinity on integer division, special arithmetic not needed
-        def div_rtn(x: int, y: int):
-          return x // y
-
-        def pooling_output_shape_pad_lr(inputSize: int, kernelSize: int, pad_l: int, pad_r: int, stride: int, dilation: int, ceil_mode: bool):
-          outputSize = div_rtn(inputSize + pad_l + pad_r - dilation * (kernelSize - 1) - 1 + (stride - 1 if ceil_mode else 0), stride) + 1
-          if ceil_mode:
-            if (outputSize - 1) * stride >= inputSize + pad_l:
-              outputSize = outputSize - 1
-          return outputSize
-
-        def pooling_output_shape(inputSize: int, kernelSize: int, pad_l: int, stride: int, dilation: int, ceil_mode: bool):
-          assert stride != 0, "stride should not be zeero"
-          return pooling_output_shape_pad_lr(inputSize, kernelSize, pad_l, pad_l, stride, dilation, ceil_mode)
-
-        def pool2d_shape_check(input: List[int], kH: int, kW: int, dH: int, dW: int, padH: int, padW: int,
-                               dilationH: int, dilationW: int, nInputPlane: int, inputHeight: int, inputWidth: int, outputHeight: int, outputWidth: int):
-
-          ndim = len(input)
-          nOutputPlane = nInputPlane
-
-          assert kW > 0 and kH > 0
-          assert dW > 0 and dH > 0
-          assert dilationH > 0 and dilationW > 0
-
-          valid_dims = input[1] != 0 and input[2] != 0
-          assert ndim == 3 and input[0] != 0 and valid_dims or (ndim == 4 and valid_dims and input[3] != 0)
-
-          assert kW // 2 >= padW and kH // 2 >= padH
-          assert outputWidth >= 1 and outputHeight >= 1
-
-        def max_pool2d(input: List[int], kernel_size: List[int], stride: List[int], padding: List[int], dilation: List[int], ceil_mode: bool):
-          assert len(kernel_size) == 1 or len(kernel_size) == 2, "max_pool2d: kernel_size must either be a single int, or a tuple of two ints"
-          kH = kernel_size[0]
-          kW = kH if len(kernel_size) == 1 else kernel_size[1]
-
-          assert len(stride) == 0 or len(stride) == 1 or len(stride) == 2, "max_pool2d: stride must either be omitted, a single int, or a tuple of two ints"
-          dH = kH if len(stride) == 0 else stride[0]
-          dW = kW if len(stride) == 0 else dH if len(stride) == 1 else stride[1]
-
-          assert len(padding) == 1 or len(padding) == 2, "max_pool2d: padding must be either be a single int, or a tuple of two ints"
-          padH = padding[0]
-          padW = padH if len(padding) == 1 else padding[1]
-
-          assert len(dilation) == 1 or len(dilation) == 2, "max_pool2d: dilation must be either a single int, or a tuple of two ints"
-          dilationH = dilation[0]
-          dilationW = dilationH if len(dilation) == 1 else dilation[1]
-
-          assert len(input) == 3 or len(input) == 4
-
-          nbatch = input[-4] if len(input) == 4 else 1
-          nInputPlane = input[-3]
-          inputHeight = input[-2]
-          inputWidth = input[-1]
-
-          outputHeight = pooling_output_shape(inputHeight, kH, padH, dH, dilationH, ceil_mode)
-          outputWidth = pooling_output_shape(inputWidth, kW, padW, dW, dilationW, ceil_mode)
-
-          pool2d_shape_check(input, kH, kW, dH, dW, padH, padW, dilationH, dilationW, nInputPlane,
-                             inputHeight, inputWidth, outputHeight, outputWidth)
-
-          if len(input) == 3:
-            return [nInputPlane, outputHeight, outputWidth]
-          else:
-            return [nbatch, nInputPlane, outputHeight, outputWidth]
-
-        def max_pool2d_with_indices(input: List[int], kernel_size: List[int], stride: List[int], padding: List[int], dilation: List[int], ceil_mode: bool):
-          out = max_pool2d(input, kernel_size, stride, padding, dilation, ceil_mode)
-          return (out, out)
-
-        def upsample_nearest2d(input: List[int], output_size: Optional[List[int]], scale_factors: Optional[List[float]]):
-          out: List[int] = []
-          out.append(input[0])
-          out.append(input[1])
-          if output_size is not None:
-            assert scale_factors is None, "Must specify exactly one of output_size and scale_factors"
-            assert len(output_size) == 2
-            out.append(output_size[0])
-            out.append(output_size[1])
-            return out
-
-          if scale_factors is not None:
-            assert output_size is None, "Must specify exactly one of output_size and scale_factors"
-            assert len(scale_factors) == 2
-            out.append(int(input[2] * scale_factors[0]))
-            out.append(int(input[3] * scale_factors[1]))
-            return out
-          assert 0, "Either output_size or scale_factors must be presented"
-
-    )"
-    R"(
-
-        def mm(self: List[int] , mat2: List[int]):
-          assert len(self) == 2, "self must be a matrix"
-          assert len(mat2) == 2, "mat2 must be a matrix"
-
-          assert self[1] == mat2[0]
-          return [self[0], mat2[1]]
-
-        def dot(self: List[int], tensor: List[int]):
-          assert len(self) == 1 and len(tensor) == 1
-          assert self[0] == tensor[0]
-          out: List[int] = []
-          return out
-
-        def mv(self: List[int], vec: List[int]):
-          assert len(self) == 2 and len(vec) == 1
-          assert self[1] == vec[0]
-          # TODO: return self
-          return [self[0]]
-
-        def unsqueeze(li: List[int], dim: int):
-          dim = maybe_wrap_dim(dim, len(li) + 1)
-          out = _copy(li)
-          out.insert(dim, 1)
-          return out
-
-        def squeeze_nodim(li: List[int]):
-          out: List[int] = []
-          for i in range(len(li)):
-            if li[i] != 1:
-              out.append(li[i])
-          return out
-
-        def squeeze(li: List[int], dim: int):
-          out: List[int] = []
-          wrapped_dim = maybe_wrap_dim(dim, len(li))
-          for i in range(len(li)):
-            if i == wrapped_dim:
-              if li[i] != 1:
-                out.append(li[i])
-            else:
-              out.append(li[i])
-          return out
-
-        def index_select(self: List[int], dim: int, index: List[int]):
-          dim = maybe_wrap_dim(dim, len(self))
-          numel = multiply_integers(index)
-          assert len(index) <= 1
-          assert dim == 0 or dim < len(self)
-          result_size: List[int] = []
-          for i in range(len(self)):
-            if dim == i:
-              result_size.append(numel)
-            else:
-              result_size.append(self[i])
-          return result_size
-
-        def embedding(weight: List[int], indices: List[int], padding_idx:int = -1, scale_grad_by_freq:bool=False, sparse: bool=False):
-          assert len(weight) == 2
-          if len(indices) == 1:
-            return index_select(weight, 0, indices)
-          size = _copy(indices)
-          size.append(weight[1])
-          return size
-
-        def max_int():
-          return 9223372036854775807
-
-        def slice(self: List[int], dim: int, start: Optional[int], end: Optional[int], step: int):
-          ndim = len(self)
-          assert ndim != 0
-          dim = maybe_wrap_dim(dim, ndim)
-          start_val =  start if start is not None else 0
-          end_val = end if end is not None else max_int()
-          assert step > 0
-          if (start_val == max_int()):
-            start_val = 0
-          if start_val < 0:
-            start_val += self[dim]
-          if end_val < 0:
-            end_val += self[dim]
-          if start_val < 0:
-            start_val = 0
-          elif start_val >= self[dim]:
-            start_val = self[dim]
-          if end_val < start_val:
-            end_val = start_val
-          elif end_val >= self[dim]:
-            end_val = self[dim]
-          len = end_val - start_val
-          out = _copy(self)
-          out[dim] = (len + step - 1) // step
-          return out
-
-        def check_cat_no_zero_dim(tensors: List[List[int]]):
-          for tensor in tensors:
-            assert(len(tensor) > 0)
-
-        def legacy_cat_wrap_dim(dim: int, tensor_sizes: List[List[int]]):
-          out_dim : Optional[int] = None
-          for size in tensor_sizes:
-            if len(size) != 0 and size != [0] and out_dim is not None:
-              out_dim = maybe_wrap_dim(dim, len(size))
-          if out_dim is None:
-            out_dim = dim
-          return out_dim
-
-        def should_skip(tensor: List[int]):
-          return numel(tensor) == 0 and len(tensor) == 1
-
-        def check_cat_shape_except_dim(first: List[int], second: List[int], dimension: int, index: int):
-          first_dims = len(first)
-          second_dims = len(second)
-          assert first_dims == second_dims, "Tensors must have same number of dimensions"
-          for dim in range(0, first_dims):
-            if dim != dimension:
-              assert first[dim] == second[dim], "Sizes of tensors must match except in dimension"
-
-        def cat(tensors: List[List[int]], dim: int):
-          check_cat_no_zero_dim(tensors)
-          dim = legacy_cat_wrap_dim(dim, tensors)
-          assert len(tensors) > 0
-          not_skipped_tensor: Optional[List[int]] = None
-          for tensor in tensors:
-            if not should_skip(tensor):
-              not_skipped_tensor = tensor
-          if not_skipped_tensor is None:
-            return [0]
-
-          cat_dim_size = 0
-
-          for i in range(len(tensors)):
-            tensor = tensors[i]
-            if not should_skip(tensor):
-              check_cat_shape_except_dim(not_skipped_tensor, tensor, dim, i)
-              cat_dim_size = cat_dim_size + tensor[dim]
-
-          result_size = _copy(not_skipped_tensor)
-          result_size[dim] = cat_dim_size
-          return result_size
-
-        def select(self: List[int], dim: int, index: int):
-          ndim = len(self)
-          assert ndim != 0
-          dim = maybe_wrap_dim(dim, ndim)
-          size = self[dim]
-          assert not (index < -size or index >= size)
-          if index < 0:
-            index += size
-          out: List[int] = []
-          for i in range(ndim):
-            if i != dim:
-              out.append(self[i])
-          return out
-
-        def matmul(tensor1: List[int] , tensor2: List[int]):
-          dim_tensor1 = len(tensor1)
-          dim_tensor2 = len(tensor2)
-          if dim_tensor1 == 1 and dim_tensor2 == 1:
-            return dot(tensor1, tensor2)
-          elif dim_tensor1 == 2 and dim_tensor2 == 1:
-            return mv(tensor1, tensor2)
-          elif dim_tensor1 == 1 and dim_tensor2 == 2:
-            return squeeze(mm(unsqueeze(tensor1, 0), tensor2), 0)
-          elif dim_tensor1 == 2 and dim_tensor2 == 2:
-            return mm(tensor1, tensor2)
-          elif dim_tensor1 >= 1 and dim_tensor2 >=1:
-            # We are multiplying b1 x n x m1 by x2 x m2 x p (where b1 can be a list);
-            # we track m1 vs m2 separately even though they must match for nicer error messages
-            n = tensor1[-2] if dim_tensor1 > 1 else 1
-            m1 = tensor1[-1]
-            batch_tensor1 : List[int] = []
-            # TODO: handling of slice
-            for i in range(dim_tensor1 - 2):
-              batch_tensor1.append(tensor1[i])
-            m2 = tensor2[-1] if dim_tensor2 > 1 else 1
-            p = tensor2[-1]
-            batch_tensor2 : List[int] = []
-            # TODO: handling of slice
-            for i in range(dim_tensor2 - 2):
-              batch_tensor2.append(tensor2[i])
-
-            # expand the batch portion (i.e. cut off matrix dimensions and expand rest)
-            expand_batch_portion = broadcast(batch_tensor1, batch_tensor2)
-
-            # todo: copy ?
-            output_shape = expand_batch_portion
-            if dim_tensor1 > 1:
-              output_shape.append(n)
-
-            if dim_tensor2 > 1:
-              output_shape.append(p)
-
-            return output_shape
-          else:
-            assert False, "both  arguments to matmul need to be at least 1D"
-
-        def t(self: List[int]):
-          assert len(self) <= 2
-          self_len = len(self)
-          if self_len == 0:
-            out: List[int] = []
-            return out
-          elif self_len == 1:
-            return [self[0]]
-          else:
-            return [self[1], self[0]]
-
-        def transpose(self: List[int], dim0: int, dim1: int):
-          ndims = len(self)
-          dim0 = maybe_wrap_dim(dim0, ndims)
-          dim1 = maybe_wrap_dim(dim1, ndims)
-          if (dim0 == dim1):
-            return _copy(self)
-          out: List[int] = []
-          for i in range(ndims):
-            if i == dim0:
-              out.append(self[dim1])
-            elif i == dim1:
-              out.append(self[dim0])
-            else:
-              out.append(self[i])
-          return out
-    )"
-    R"(
-        def linear(input: List[int], weight: List[int], bias: Optional[List[int]]):
-          out = matmul(input, t(weight))
-          if bias is not None:
-            assert broadcast(bias, out) == out
-          return out
-
-        def addmm(self: List[int], mat1: List[int], mat2: List[int], beta: Any, alpha: Any):
-          return broadcast(self, mm(mat1, mat2))
-
-        def check_non_negative(array: List[int]) -> bool:
-          # TODO: look into rewriting with early return and getting loop unrolling to fire
-          non_negative = False
-          for val in array:
-            if val < 0:
-              non_negative = True
-          return non_negative
-
-        def check_shape_forward(input: List[int], weight_sizes: List[int], bias: Optional[List[int]], stride: List[int], padding: List[int], dilation: List[int], groups: int):
-          k = len(input)
-          weight_dim = len(weight_sizes)
-
-          # TODO: assertions could be expanded with the error messages
-          assert not check_non_negative(padding)
-          assert not check_non_negative(stride)
-
-          assert weight_dim == k
-          assert weight_sizes[0] >= groups
-          assert (weight_sizes[0] % groups) == 0
-          # only handling not transposed
-          assert input[1] == weight_sizes[1] * groups
-          assert bias is None or (len(bias) == 1 and bias[0] == weight_sizes[0])
-
-          for i in range(2, k):
-            assert (input[i] + 2 * padding[i - 2]) >= (dilation[i - 2] * (weight_sizes[i] - 1) + 1)
-
-        # this is not handling transposed convolution yet
-        def conv_output_size(input_size: List[int], weight_size: List[int], bias: Optional[List[int]], stride: List[int], padding: List[int], dilation: List[int], groups: int):
-          check_shape_forward(input_size, weight_size, bias, stride, padding, dilation, groups)
-
-          has_dilation = len(dilation) > 0
-          dim = len(input_size)
-          output_size: List[int] = []
-          input_batch_size_dim = 0
-          weight_output_channels_dim = 0
-          output_size.append(input_size[input_batch_size_dim])
-          output_size.append(weight_size[weight_output_channels_dim])
-
-          for d in range(2, dim):
-            dilation_ = dilation[d - 2] if has_dilation else 1
-            kernel = dilation_ * (weight_size[d] - 1) + 1
-            output_size.append((input_size[d] + (2 * padding[d - 2]) - kernel) // stride[d - 2] + 1)
-          return output_size
-
-        def conv1d(input: List[int], weight: List[int], bias: Optional[List[int]], stride: List[int], padding: List[int], dilation: List[int], groups: int):
-          assert len(weight) == 3
-          assert len(input) == 3
-          return conv_output_size(input, weight, bias, stride, padding, dilation, groups)
-
-        def conv2d(input: List[int], weight: List[int], bias: Optional[List[int]], stride: List[int], padding: List[int], dilation: List[int], groups: int):
-          assert len(weight) == 4
-          assert len(input) == 4
-          return conv_output_size(input, weight, bias, stride, padding, dilation, groups)
-
-        def batch_norm(input: List[int], weight: List[int], bias: Optional[List[int]], running_mean: Optional[List[int]], running_var: Optional[List[int]], training: bool, momentum: float, eps: float, cudnn_enabled: bool):
-          out: List[int] = []
-          for elem in input:
-            out.append(elem)
-          return out
-
-        def conv3d(input: List[int], weight: List[int], bias: Optional[List[int]], stride: List[int], padding: List[int], dilation: List[int], groups: int):
-          assert len(weight) == 5
-          assert len(input) == 5
-          return conv_output_size(input, weight, bias, stride, padding, dilation, groups)
-
-        def maybe_wrap_dim(dim: int, dim_post_expr: int, wrap_scalar: bool = True):
-          if dim_post_expr <= 0:
-            assert wrap_scalar
-            dim_post_expr = 1
-          min = -dim_post_expr
-          max = dim_post_expr - 1
-          assert not (dim < min or dim > max)
-          if dim < 0:
-            dim += dim_post_expr
-          return dim
-
-        def zero_dim_tensor(input: Any):
-          out: List[int] = []
-          return out
-
-        def multiply_integers(li: List[int]):
-          out = 1
-          for elem in li:
-            out = out * elem
-          return out
-
-        def arange_end(end: number, inp0: Any, inp1: Any, inp2: Any, inp3: Any):
-          assert end >= 0
-          return [int(torch.ceil(end))]
-
-        def arange_start(start: number, end: number, inp0: Any, inp1: Any, inp2: Any, inp3: Any):
-          assert end >= 0
-          assert end >= start
-          return [int(torch.ceil(end - start))]
-
-        def arange_start_step(start: number, end: number, step: number, inp0: Any, inp1: Any, inp2: Any, inp3: Any):
-          assert step != 0
-          if step < 0:
-            assert start >= end
-          else:
-            assert end >= start
-          return [int(torch.ceil((end - start) / step))]
-
-        def permute(input: List[int], dims: List[int]):
-          assert len(input) == len(dims)
-          ndim = len(dims)
-          seen_dims: List[int] = []
-          newSizes: List[int] = []
-          for i in range(ndim):
-            dim = maybe_wrap_dim(dims[i], ndim)
-            seen_dims.append(dim)
-            newSizes.append(input[dim])
-          for i in range(1, ndim):
-            for j in range(i):
-              assert seen_dims[i] != seen_dims[j]
-          return newSizes
-
-        def flatten(input: List[int], start_dim: int, end_dim: int):
-          start_dim = maybe_wrap_dim(start_dim, len(input))
-          end_dim = maybe_wrap_dim(end_dim, len(input))
-          assert start_dim <= end_dim
-          if len(input) == 0:
-            return [1]
-          if (start_dim == end_dim):
-            # TODO: return self
-            out: List[int] = []
-            for elem in input:
-              out.append(elem)
-            return out
-          slice_numel = 1
-          for i in range(start_dim, end_dim - start_dim + 1):
-            slice_numel *= input[i]
-          # TODO: use slicing when slice optimization has landed
-          # slice_numel = multiply_integers(input[start_dim:end_dim - start_dim + 1])
-          shape: List[int] = []
-          for i in range(start_dim):
-            shape.append(input[i])
-          shape.append(slice_numel)
-          for i in range(end_dim + 1, len(input)):
-            shape.append(input[i])
-          return shape
-
-        def quantized_prepacked_conv2d(input: List[int], conv2dOpContext: Any):
-          assert isinstance(conv2dOpContext, __torch__.torch.classes.quantized.Conv2dPackedParamsBase)
-          (weight, bias, stride, padding, dilation, groups) = unchecked_cast(Tuple[List[int], Optional[List[int]], List[int], List[int], List[int], int], ops.quantized.conv2d_unpack_sizes(conv2dOpContext))
-          return conv2d(input, weight, bias, stride, padding, dilation, groups)
-=======
 // split here to satisfy MSVC++
 // https://docs.microsoft.com/en-us/cpp/error-messages/compiler-errors-1/compiler-error-c2026?view=msvc-170
 const std::string _shape_compute_functions =
@@ -635,7 +20,6 @@
 const std::string _shape_compute_functions_1 =
 #include <torch/csrc/jit/runtime/shape_functions_1.h>
     ;
->>>>>>> db34a607
 
 const std::string _xnnpack_shape_compute_functions =
 #ifdef USE_XNNPACK
