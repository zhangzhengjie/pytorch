#include <gtest/gtest.h>

#include <ATen/ATen.h>
#include <ATen/Parallel.h>
#include <ATen/core/interned_strings.h>
#include <ATen/core/ivalue.h>
#include <torch/csrc/jit/passes/remove_mutation.h>

#include <test/cpp/jit/test_utils.h>

#include <torch/csrc/autograd/engine.h>
#include <torch/csrc/autograd/generated/variable_factories.h>
#include <torch/csrc/autograd/variable.h>
#include <torch/csrc/jit/api/module.h>
#include <torch/csrc/jit/codegen/fuser/interface.h>
#include <torch/csrc/jit/frontend/code_template.h>
#include <torch/csrc/jit/frontend/ir_emitter.h>
#include <torch/csrc/jit/frontend/tracer.h>
#include <torch/csrc/jit/ir/alias_analysis.h>
#include <torch/csrc/jit/ir/attributes.h>
#include <torch/csrc/jit/ir/irparser.h>
#include <torch/csrc/jit/ir/scope.h>
#include <torch/csrc/jit/ir/type_hashing.h>
#include <torch/csrc/jit/jit_log.h>
#include <torch/csrc/jit/passes/bailout_graph.h>
#include <torch/csrc/jit/passes/canonicalize.h>
#include <torch/csrc/jit/passes/common_subexpression_elimination.h>
#include <torch/csrc/jit/passes/constant_propagation.h>
#include <torch/csrc/jit/passes/create_autodiff_subgraphs.h>
#include <torch/csrc/jit/passes/dead_code_elimination.h>
#include <torch/csrc/jit/passes/graph_fuser.h>
#include <torch/csrc/jit/passes/guard_elimination.h>
#include <torch/csrc/jit/passes/inline_autodiff_subgraphs.h>
#include <torch/csrc/jit/passes/insert_guards.h>
#include <torch/csrc/jit/passes/liveness.h>
#include <torch/csrc/jit/passes/loop_unrolling.h>
#include <torch/csrc/jit/passes/lower_grad_of.h>
#include <torch/csrc/jit/passes/lower_tuples.h>
#include <torch/csrc/jit/passes/pass_manager.h>
#include <torch/csrc/jit/passes/requires_grad_analysis.h>
#include <torch/csrc/jit/passes/restore_mutation.h>
#include <torch/csrc/jit/passes/shape_analysis.h>
#include <torch/csrc/jit/passes/utils/subgraph_utils.h>
#include <torch/csrc/jit/runtime/argument_spec.h>
#include <torch/csrc/jit/runtime/autodiff.h>
#include <torch/csrc/jit/runtime/custom_operator.h>
#include <torch/csrc/jit/runtime/graph_executor.h>
#include <torch/csrc/jit/runtime/interpreter.h>
#include <torch/csrc/jit/runtime/profiling_record.h>
#include <torch/csrc/jit/runtime/symbolic_script.h>
#include <torch/csrc/jit/serialization/import.h>
#include <torch/csrc/jit/testing/file_check.h>
#include <torch/jit.h>
#include <torch/script.h>

#include <onnx/onnx_pb.h>

#include <c10/util/Exception.h>
#include <c10/util/ThreadLocalDebugInfo.h>

#include <algorithm>
#include <cstddef>
#include <functional>
#include <iostream>
#include <memory>
#include <set>
#include <stdexcept>
#include <string>
#include <tuple>
#include <unordered_set>
#include <utility>
#include <vector>

using namespace torch::autograd::profiler;

namespace torch {
namespace jit {
inline c10::AliasAnalysisKind aliasAnalysisFromSchema() {
  return c10::AliasAnalysisKind::FROM_SCHEMA;
}

template <typename T>
std::ostream& operator<<(std::ostream& out, const std::vector<T>& list) {
  size_t i = 0;
  out << "{";
  for (auto&& e : list) {
    if (i++ > 0)
      out << ", ";
    out << e;
  }
  out << "}";
  return out;
}

TEST(InternedStringsTest, Basic) {
  ASSERT_EQ(prim::Param, Symbol::prim("Param"));
  ASSERT_EQ(prim::Return, Symbol::prim("Return"));
  ASSERT_EQ(prim::Return.toUnqualString(), std::string("Return"));
  ASSERT_EQ(prim::Return.toQualString(), std::string("prim::Return"));
  Symbol newsym = Symbol::aten("__NEW_SYMBOL");
  size_t symstart = newsym;
  ASSERT_EQ(newsym.toQualString(), std::string("aten::__NEW_SYMBOL"));
  // TODO: This test is a bit too close to the implementation details.
  ASSERT_EQ(Symbol::aten("What"), symstart + 1);
  ASSERT_EQ(Symbol::aten("What2"), symstart + 2);
  ASSERT_EQ(Symbol::aten("What"), symstart + 1);
  ASSERT_EQ(Symbol::aten("What2"), symstart + 2);
  ASSERT_EQ(Symbol(symstart + 2).toUnqualString(), std::string("What2"));
}

TEST(FromQualStringTest, Basic) {
  ASSERT_EQ(Symbol::fromQualString("prim::Param"), Symbol::prim("Param"));
  ASSERT_EQ(Symbol::fromQualString("aten::mm"), Symbol::aten("mm"));
  ASSERT_EQ(Symbol::fromQualString("onnx::LSTM"), Symbol::onnx("LSTM"));
  ASSERT_EQ(Symbol::fromQualString("attr::value"), Symbol::attr("value"));
  ASSERT_EQ(Symbol::fromQualString("scope::"), Symbol::scope(""));
  ASSERT_EQ(Symbol::fromQualString("::").toUnqualString(), std::string(""));
  ASSERT_EQ(
      Symbol::fromQualString("::").ns().toQualString(),
      std::string("namespaces::"));
  ASSERT_EQ(
      Symbol::fromQualString("new_ns::param").toUnqualString(),
      std::string("param"));
  ASSERT_EQ(
      Symbol::fromQualString("new_ns::param").ns().toUnqualString(),
      std::string("new_ns"));
  ASSERT_EQ(
      Symbol::fromQualString("new_ns::param").ns(),
      Symbol::fromQualString("namespaces::new_ns"));

  auto bad_inputs = {"scope", ":", ""};
  for (auto input : bad_inputs) {
    try {
      Symbol::fromQualString(input);
      ASSERT_TRUE(0);
    } catch (const std::exception& c) {
    }
  }
}

TEST(THNNConvTest, Basic) {
  std::vector<int64_t> input_size = {4, 3, 15, 17}; // B x C x H x W
  std::vector<int64_t> kernel_size = {3, 5};
  std::vector<int64_t> stride = {1, 2};
  std::vector<int64_t> padding = {2, 1};
  constexpr int out_channels = 5;

  // make inputs
  at::Tensor input = torch::randn(input_size);
  at::Tensor weight = torch::randn(
      {out_channels, input_size[1], kernel_size[0], kernel_size[1]});
  at::Tensor bias = torch::randn({out_channels});

  // run forward eagerly
  at::Tensor output, finput, fgradinput;
  std::tie(output, finput, fgradinput) = at::thnn_conv2d_forward(
      input, weight, kernel_size, bias, stride, padding);

  // make grad_outputs
  at::Tensor grad_output =
      torch::randn_like(output, at::MemoryFormat::Preserve);
  at::Tensor grad_finput =
      torch::zeros_like(finput, at::MemoryFormat::Preserve);
  at::Tensor grad_fgradinput =
      torch::zeros_like(fgradinput, at::MemoryFormat::Preserve);

  // run backward eagerly
  at::Tensor grad_input, grad_weight, grad_bias;
  std::tie(grad_input, grad_weight, grad_bias) = at::thnn_conv2d_backward(
      grad_output,
      input,
      weight,
      kernel_size,
      stride,
      padding,
      finput,
      fgradinput,
      {true, true, true});

  // make JIT graph
  auto graph = std::make_shared<Graph>();
  auto ksz_val = graph->insertConstant(kernel_size);
  auto kst_val = graph->insertConstant(stride);
  auto pad_val = graph->insertConstant(padding);

  auto inputg = graph->addInput("self");
  auto weightg = graph->addInput("weight");
  auto biasg = graph->addInput("bias");

  Value* conv = graph->insert(
      aten::thnn_conv2d_forward,
      {inputg, weightg, ksz_val, biasg, kst_val, pad_val});
  auto outputs = conv->node()->outputs();
  for (auto output : outputs) {
    graph->registerOutput(output);
  }
  LowerAllTuples(graph);
  graph->lint();

  // differentiate JIT graph
  EliminateDeadCode(graph); // Tracing of some ops depends on the DCE trick
  ConstantPropagation(graph);
  auto grad_spec = differentiate(graph);
  LowerGradOf(*grad_spec.df);

  // prepare JIT inputs / gradients
  tensor_list tensors_in;
  tensors_in.push_back(input);
  tensors_in.push_back(weight);
  tensors_in.push_back(bias);

  tensor_list tensor_grads_in;
  tensor_grads_in.push_back(grad_output);
  tensor_grads_in.push_back(grad_finput);
  tensor_grads_in.push_back(grad_fgradinput);

  // Get outputs from the interpreter
  tensor_list tensors_out, tensor_grads_out;
  std::tie(tensors_out, tensor_grads_out) =
      runGradient(grad_spec, tensors_in, tensor_grads_in);

  // prepare expected structs
  tensor_list expected_tensors_out, expected_tensor_grads_out;
  expected_tensors_out.push_back(output);
  expected_tensors_out.push_back(finput);
  expected_tensors_out.push_back(fgradinput);
  expected_tensor_grads_out.push_back(grad_input);
  expected_tensor_grads_out.push_back(grad_weight);
  expected_tensor_grads_out.push_back(grad_bias);

  // Compare results
  assertAllClose(tensors_out, expected_tensors_out);
  assertAllClose(tensor_grads_out, expected_tensor_grads_out);
}

TEST(ATenNativeBatchNormTest, Basic) {
  // aten::native_batch_norm(Tensor input, Tensor weight, Tensor bias, Tensor
  // running_mean, Tensor running_var, bool training, float momentum, float eps)
  // -> (Tensor, Tensor, Tensor)
  std::vector<int64_t> input_size = {4, 3, 15, 17}; // B x C x H x W
  bool training = true;
  float momentum = 0.9;
  float eps = 1e-5;

  // make inputs
  at::Tensor input = torch::randn(input_size);
  at::Tensor weight = torch::randn({input_size[1]});
  at::Tensor bias = torch::randn({input_size[1]});
  at::Tensor running_mean = torch::randn({input_size[1]});
  at::Tensor running_var = torch::randn({input_size[1]});

  // running_mean and running_var are changed in-place, so clone and send them
  at::Tensor running_mean_eager = running_mean.clone();
  at::Tensor running_var_eager = running_var.clone();
  at::Tensor running_mean_jit = running_mean.clone();
  at::Tensor running_var_jit = running_var.clone();

  // run forward eagerly
  at::Tensor output, savemean, saveinvstd;
  std::tie(output, savemean, saveinvstd) = at::native_batch_norm(
      input,
      weight,
      bias,
      running_mean_eager,
      running_var_eager,
      training,
      momentum,
      eps);

  // make grad_outputs
  at::Tensor grad_output =
      torch::randn_like(output, at::MemoryFormat::Preserve);
  at::Tensor grad_savemean =
      torch::zeros_like(savemean, at::MemoryFormat::Preserve);
  at::Tensor grad_saveinvstd =
      torch::zeros_like(saveinvstd, at::MemoryFormat::Preserve);

  // run backward eagerly
  at::Tensor grad_input, grad_weight, grad_bias;
  // aten::native_batch_norm_backward(Tensor grad_out, Tensor input, Tensor
  // weight, Tensor running_mean, Tensor running_var, Tensor save_mean, Tensor
  // save_invstd, bool train, float eps, bool[3] output_mask) -> (Tensor,
  // Tensor, Tensor)
  std::tie(grad_input, grad_weight, grad_bias) = at::native_batch_norm_backward(
      grad_output,
      input,
      weight,
      running_mean_eager,
      running_var_eager,
      savemean,
      saveinvstd,
      training,
      eps,
      {true, true, true});

  // make JIT graph
  auto graph = std::make_shared<Graph>();
  auto training_val = graph->insertConstant(IValue(training));
  auto momentum_val = graph->insertConstant(IValue(momentum));
  auto eps_val = graph->insertConstant(IValue(eps));

  auto inputg = graph->addInput("self");
  auto weightg = graph->addInput("weight");
  auto biasg = graph->addInput("bias");
  auto running_meang = graph->addInput("running_mean");
  auto running_varg = graph->addInput("running_var");

  Value* bn = graph->insert(
      aten::native_batch_norm,
      {inputg,
       weightg,
       biasg,
       running_meang,
       running_varg,
       training_val,
       momentum_val,
       eps_val});
  auto outputs = bn->node()->outputs();
  for (auto output : outputs) {
    graph->registerOutput(output);
  }
  LowerAllTuples(graph);
  graph->lint();

  // differentiate JIT graph
  EliminateDeadCode(graph); // Tracing of some ops depends on the DCE trick
  ConstantPropagation(graph);
  auto grad_spec = differentiate(graph);
  LowerGradOf(*grad_spec.df);

  // prepare JIT inputs / gradients
  tensor_list tensors_in;
  tensors_in.push_back(input);
  tensors_in.push_back(weight);
  tensors_in.push_back(bias);
  tensors_in.push_back(running_mean_jit);
  tensors_in.push_back(running_var_jit);

  tensor_list tensor_grads_in;
  tensor_grads_in.push_back(grad_output);
  tensor_grads_in.push_back(grad_savemean);
  tensor_grads_in.push_back(grad_saveinvstd);

  // Get outputs from the interpreter
  tensor_list tensors_out, tensor_grads_out;
  std::tie(tensors_out, tensor_grads_out) =
      runGradient(grad_spec, tensors_in, tensor_grads_in);

  // prepare expected structs
  tensor_list expected_tensors_out, expected_tensor_grads_out;
  expected_tensors_out.push_back(output);
  expected_tensors_out.push_back(savemean);
  expected_tensors_out.push_back(saveinvstd);
  expected_tensors_out.push_back(running_mean_eager);
  expected_tensors_out.push_back(running_var_eager);
  expected_tensor_grads_out.push_back(grad_input);
  expected_tensor_grads_out.push_back(grad_weight);
  expected_tensor_grads_out.push_back(grad_bias);

  tensors_out.push_back(running_mean_jit);
  tensors_out.push_back(running_var_jit);

  // Compare results
  assertAllClose(tensors_out, expected_tensors_out);
  assertAllClose(tensor_grads_out, expected_tensor_grads_out);
}

TEST(CustomFusionTest, Basic) {
#if defined(FBCODE_CAFFE2)
  return;
#endif

  auto graph_string = R"IR(
    graph(%0 : Float(2, 3, 4),
          %1 : Float(2, 3, 4)):
      %2 : Tensor = aten::mul(%0, %1)
      %3 : Tensor = aten::mul(%2, %0)
      return (%3))IR";
  auto g = std::make_shared<Graph>();
  torch::jit::parseIR(graph_string, g.get());

  torch::jit::overrideCanFuseOnCPU(true);
  CustomFuseGraph(
      g,
      [](Node* n) { return n->kind() != prim::Param; },
      Symbol::fromQualString("prim::FusionGroup"));
  torch::jit::overrideCanFuseOnCPU(false);

  const auto& nodes = g->nodes();
  auto fusion_group =
      std::find_if(nodes.begin(), nodes.end(), [](const Node* node) {
        return node->kind() == Symbol::fromQualString("prim::FusionGroup");
      });
  AT_ASSERT(fusion_group != nodes.end());

  auto subgraph = fusion_group->g(attr::Subgraph);
  auto hits = 0;
  // two multiplications
  for (const auto& n : subgraph->nodes()) {
    (void)n;
    hits++;
  }
  AT_ASSERT(hits == 2);
}

TEST(CustomFusionTest, NestedBlocks) {
#if defined(FBCODE_CAFFE2)
  return;
#endif

  auto graph_string = R"IR(
  graph(%0 : Float(2, 3, 4),
        %1 : Float(2, 3, 4),
        %2 : Float(2, 3, 4)):
    %3 : int = prim::Constant[value=1]()
    %4 : Tensor = prim::If(%2)
      block0():
        %5 : Tensor = aten::mul(%0, %2)
        %6 : Tensor = aten::mul(%5, %1)
        -> (%6)
      block1():
        %7 : Tensor = aten::add(%0, %2, %3)
        %8 : Tensor = aten::add(%7, %1, %3)
        -> (%8)
    %9 : Tensor = aten::add(%4, %2, %3)
    return (%4))IR";
  auto g = std::make_shared<Graph>();
  torch::jit::parseIR(graph_string, g.get());

  CustomFuseGraph(
      g,
      [](Node* n) { return n->kind() == aten::mul; },
      Symbol::fromQualString("prim::FusionGroup"));

  // Could be done in more efficient ways, but this is only a test.
  std::function<bool(const Block*, Symbol)> dfs = [&](const Block* b,
                                                      Symbol s) {
    for (auto node : b->nodes()) {
      if (node->kind() == s)
        return true;
      for (auto nested_b : node->blocks())
        if (dfs(nested_b, s))
          return true;
    }
    return false;
  };

  AT_ASSERT(dfs(g->block(), Symbol::fromQualString("prim::FusionGroup")));
}

static const auto cf_examples = R"JIT(
  def if_test(a, b):
      # FIXME: use 0 instead of a.
      # c = 0
      c = a
      if bool(a < b):
        c = b
      else:
        c = a
      return c
  def if_one(a, b):
    c = b
    if bool(a < b):
      c = a
    return c
  def while_test(a, i):
    while bool(i < 3):
      a *= a
      i += 1
    return a
)JIT";

TEST(ControlFlowTest, Basic) {
  auto cu = compile(cf_examples);

  auto run = [&](const std::string& name, std::vector<IValue> stack) {
    auto graph = cu->get_function(name).graph();
    Code code(graph, "");
    InterpreterState interp(code);
    interp.run(stack);
    return stack;
  };

  auto L = [](int64_t l) { return IValue(scalar_to_tensor(at::Scalar(l))); };
  auto V = [](IValue t) { return std::move(t).toTensor().item<int64_t>(); };
  auto run_binary = [&](const std::string& name, int64_t a, int64_t b) {
    return V(run(name, {L(a), L(b)})[0]);
  };
  ASSERT_EQ(2, run_binary("if_test", 1, 2));
  ASSERT_EQ(3, run_binary("if_test", 3, 2));
  ASSERT_EQ(2, run_binary("if_one", 2, 3));
  ASSERT_EQ(2, run_binary("if_one", 3, 2));
  ASSERT_EQ(256, run_binary("while_test", 2, 0));
}

TEST(ProtoTest, Basic) {
  ::ONNX_NAMESPACE::ModelProto proto;
  proto.set_producer_name("foo");
}

// test a few features that are not directly used in schemas yet
TEST(SchemaParserTest, NestedArrays) {
  // nested arrays
  auto s = parseSchema("at::what(int[][4] foo) -> ()");
  ASSERT_TRUE(s.arguments().at(0).N() == 4);
  ASSERT_TRUE(IntType::get()->isSubtypeOf(s.arguments()
                                              .at(0)
                                              .type()
                                              ->expectRef<ListType>()
                                              .getElementType()
                                              ->expectRef<ListType>()
                                              .getElementType()));
  auto s2 = parseSchema("at::what(int[][] foo) -> ()");
  ASSERT_TRUE(IntType::get()->isSubtypeOf(s2.arguments()
                                              .at(0)
                                              .type()
                                              ->expectRef<ListType>()
                                              .getElementType()
                                              ->expectRef<ListType>()
                                              .getElementType()));
}

<<<<<<< HEAD
TEST(SchemaParserTest, OutVariant) {
  auto s = parseSchema("at::foo(Tensor self, *, Tensor(a!) f, Tensor(b!) l) -> (Tensor(a!) f, Tensor(b!) l)");
  ASSERT_TRUE(s.arguments().at(1).is_out());
  ASSERT_TRUE(s.arguments().at(2).is_out());
}

// NOLINTNEXTLINE(cppcoreguidelines-avoid-non-const-global-variables)
=======
>>>>>>> 78c04e21
TEST(SchemaParserTest, NamedReturns) {
  // named returns
  parseSchema("at::what(Tensor! i_will_be_written_to) -> ()");
  auto s3 =
      parseSchema("at::what() -> (Tensor the_return, Tensor the_return2)");
  ASSERT_TRUE(s3.returns().at(0).name() == "the_return");
  ASSERT_TRUE(s3.returns().at(1).name() == "the_return2");
}

TEST(SchemaParserTest, Futures) {
  // futures
  auto s4 = parseSchema("at::what(Future(int) foo) -> ()");
  ASSERT_TRUE(IntType::get()->isSubtypeOf(
      s4.arguments().at(0).type()->expectRef<FutureType>().getElementType()));
}

TEST(SchemaParserTest, AnnotatedAliasSets) {
  // test tensor with annotated alias sets
  parseSchema("at::what(Tensor(a) foo) -> (Tensor(a))");
}

TEST(SchemaParserTest, BeforeAfterSets) {
  const auto s = parseSchema(
      "at::what(Tensor(b|c)[](a!) list, Tensor(c) element)"
      " -> (Tensor(b|c)[](a!))");

  // The list itself is annotated with `a`
  const auto& aliasInfo = *s.arguments().at(0).alias_info();
  ASSERT_TRUE(
      aliasInfo.beforeSets() ==
      std::unordered_set<Symbol>{Symbol::fromQualString("alias::a")});
  ASSERT_TRUE(aliasInfo.isWrite());

  // Check the contained types
  ASSERT_TRUE(!aliasInfo.containedTypes().empty());
  const auto& containedAliasInfo = aliasInfo.containedTypes()[0];
  const auto expected = std::unordered_set<Symbol>{
      Symbol::fromQualString("alias::b"),
      Symbol::fromQualString("alias::c"),
  };
  ASSERT_TRUE(containedAliasInfo.beforeSets() == expected);
  ASSERT_TRUE(containedAliasInfo.afterSets() == expected);
  ASSERT_FALSE(containedAliasInfo.isWrite());
}

TEST(SchemaParserTest, BeforeAfterSets2) {
  const auto s = parseSchema(
      "at::what(Tensor(b -> b|c)[](a!) list, Tensor(c) element)"
      " -> (Tensor(b|c)[](a!))");

  // The list itself is annotated with `a`
  const auto& aliasInfo = *s.arguments().at(0).alias_info();
  ASSERT_EQ(
      aliasInfo.beforeSets(),
      std::unordered_set<Symbol>{Symbol::fromQualString("alias::a")});
  ASSERT_EQ(
      aliasInfo.afterSets(),
      std::unordered_set<Symbol>{Symbol::fromQualString("alias::a")});
  ASSERT_TRUE(aliasInfo.isWrite());
  ASSERT_EQ(aliasInfo.containedTypes().size(), 1);

  // Check the contained types
  ASSERT_TRUE(!aliasInfo.containedTypes().empty());
  const auto& containedAliasInfo = aliasInfo.containedTypes()[0];
  const auto expectedBefore = std::unordered_set<Symbol>{
      Symbol::fromQualString("alias::b"),
  };
  const auto expectedAfter = std::unordered_set<Symbol>{
      Symbol::fromQualString("alias::b"), Symbol::fromQualString("alias::c")};
  ASSERT_TRUE(containedAliasInfo.beforeSets() == expectedBefore);
  ASSERT_TRUE(containedAliasInfo.afterSets() == expectedAfter);
  ASSERT_FALSE(containedAliasInfo.isWrite());
}

TEST(TopologicalIndexTest, Basic) {
  Graph graph;
  auto node1 = graph.create(prim::AutogradZero);
  auto node2 = graph.create(prim::AutogradZero);
  auto node3 = graph.create(prim::AutogradZero);
  auto node4 = graph.create(prim::AutogradZero);

  graph.appendNode(node4);
  graph.prependNode(node1);
  node2->insertAfter(node1);
  node3->insertBefore(node4);

  // nodes should be in numerical order
  ASSERT_TRUE(node1->isBefore(node2));
  ASSERT_TRUE(node1->isBefore(node3));
  ASSERT_TRUE(node1->isBefore(node4));
  ASSERT_TRUE(node2->isAfter(node1));
  ASSERT_TRUE(node2->isBefore(node3));
  ASSERT_TRUE(node2->isBefore(node4));
  ASSERT_FALSE(node3->isBefore(node1));
  ASSERT_FALSE(node3->isBefore(node2));
  ASSERT_FALSE(node3->isAfter(node4));

  // Built up a block structure
  //  node3
  //   /\        ...
  //  A  B     block1
  //      \      ...
  //      C    block2
  auto block1 = node3->addBlock();
  auto A = graph.create(prim::AutogradZero);
  block1->appendNode(A);
  auto B = graph.create(prim::AutogradZero);
  block1->appendNode(B);
  auto block2 = B->addBlock();
  auto C = graph.create(prim::AutogradZero);
  block2->appendNode(C);

  // Check isAfter on different block levels
  ASSERT_TRUE(node1->isBefore(A));
  ASSERT_TRUE(A->isBefore(B));
  ASSERT_TRUE(A->isBefore(C));

  // make sure things don't blow up on deletions
  node2->destroy();
  auto node2p = graph.create(prim::AutogradZero);
  node2p->insertAfter(node1);
  ASSERT_TRUE(node1->isBefore(node2p));
  ASSERT_TRUE(node2p->isBefore(node3));
}

TEST(TopologicalIndexTest, Reindex) {
  // Induce reindexing to test that path
  Graph graph;
  std::map<size_t, Node*> nodes;

  auto anchor = graph.create(prim::AutogradZero);
  graph.appendNode(anchor);
  // Inserting to the same place a lot will trigger reindexing
  for (auto i = 0; i < 100; ++i) {
    auto n = graph.create(prim::AutogradZero);
    n->insertAfter(anchor);
    nodes[i] = n;
  }

  // Nodes should be in reverse order
  for (auto i = 0; i < 100; ++i) {
    for (auto j = i + 1; j < 100; ++j) {
      ASSERT_TRUE(nodes[i]->isAfter(nodes[j]));
    }
  }
}

at::Tensor invokeTestRecordFunction(at::Tensor& t) {
  RECORD_FUNCTION("test", std::vector<c10::IValue>({t}));

  auto t2 = t.pow(2);
  return t2;
}

static const auto invokeTestRecordFunction_JIT = R"JIT(
  def foo(self, t):
    t2 = t.pow(2)
    return t2

  def forward(self, t):
    return self.foo(t)
)JIT";

at::Tensor invokeTestRecordFunctionJIT(at::Tensor& t) {
  RECORD_FUNCTION("test", std::vector<c10::IValue>({t}));

  auto module = std::make_shared<script::Module>(
      "RecordFunctionTestModule", std::make_shared<script::CompilationUnit>());
  module->define(invokeTestRecordFunction_JIT);
  return module->forward({t}).toTensor();
}

using TracedTestValues =
    std::vector<std::tuple<std::string, std::vector<std::vector<int64_t>>>>;

void checkTracedInputs(const TracedTestValues& inputs) {
  bool found_test = false;
  bool found_pow = false;
  bool found_mul = false;
  for (const auto& input : inputs) {
    const auto& fn = std::get<0>(input);
    const auto& sizes = std::get<1>(input);

    if (fn == "test") {
      found_test = true;
      TORCH_CHECK(sizes.size() == 1);
      TORCH_CHECK(sizes[0] == std::vector<int64_t>({1, 2, 3}));
    } else if (fn == "aten::pow") {
      found_pow = true;
      TORCH_CHECK(sizes.size() == 2);
      TORCH_CHECK(sizes[0] == std::vector<int64_t>({1, 2, 3}));
      TORCH_CHECK(sizes[1].empty());
    } else if (fn == "aten::mul") {
      found_mul = true;
      TORCH_CHECK(sizes.size() > 1);
      TORCH_CHECK(sizes[0] == std::vector<int64_t>({1, 2, 3}));
    }
  }
  TORCH_CHECK(found_test);
  TORCH_CHECK(found_pow);
  TORCH_CHECK(found_mul);
}

void checkTracedOutputs(const TracedTestValues& outputs) {
  bool found_test = false;
  bool found_pow = false;
  bool found_mul = false;
  for (const auto& output : outputs) {
    const auto& fn = std::get<0>(output);
    const auto& sizes = std::get<1>(output);

    if (fn == "test") {
      found_test = true;
      TORCH_CHECK(sizes.empty());
    } else if (fn == "aten::pow") {
      found_pow = true;
      TORCH_CHECK(sizes.size() == 1);
      TORCH_CHECK(sizes[0] == std::vector<int64_t>({1, 2, 3}));
    } else if (fn == "aten::mul") {
      found_mul = true;
      TORCH_CHECK(sizes.size() == 1);
      TORCH_CHECK(sizes[0] == std::vector<int64_t>({1, 2, 3}));
    }
  }
  TORCH_CHECK(found_test);
  TORCH_CHECK(found_pow);
  TORCH_CHECK(found_mul);
}

static bool bad_scope = false;
template <RecordScope scope, size_t* cnt>
std::unique_ptr<at::ObserverContext> checkScopeCallback(
    const at::RecordFunction& fn) {
  if (fn.scope() == scope) {
    ++(*cnt);
  } else {
    bad_scope = true;
  }
  return nullptr;
}

template <RecordScope scope, size_t* cnt>
void pushScopedCallback() {
  at::addGlobalCallback(
      at::RecordFunctionCallback(checkScopeCallback<scope, cnt>)
          .scopes({scope}));
}

// These cannot be function-local because that would prohibit them
// from being used as template arguments prior to C++17.
static size_t fun_cnt;
static size_t ts_fun_cnt;
static size_t user_scope_cnt;

void checkScopeCallbacks() {
  static bool found_function_scope;
  static bool found_method_scope;
  static bool found_user_scope;
  found_function_scope = false;
  found_method_scope = false;
  found_user_scope = false;
  at::addGlobalCallback(at::RecordFunctionCallback(
      [](const at::RecordFunction& fn) -> std::unique_ptr<at::ObserverContext> {
        if (fn.scope() == at::RecordScope::FUNCTION &&
            std::string(fn.name().str()) == "test_function") {
          found_function_scope = true;
        }
        if (fn.scope() == at::RecordScope::TORCHSCRIPT_FUNCTION &&
            std::string(fn.name().str()) == "test_method") {
          found_method_scope = true;
        }
        if (fn.scope() == at::RecordScope::USER_SCOPE &&
            std::string(fn.name().str()) == "test_user_scope") {
          found_user_scope = true;
        }
        return nullptr;
      }));

  bad_scope = false;
  fun_cnt = 0;
  pushScopedCallback<at::RecordScope::FUNCTION, &fun_cnt>();
  ts_fun_cnt = 0;
  pushScopedCallback<at::RecordScope::TORCHSCRIPT_FUNCTION, &ts_fun_cnt>();
  user_scope_cnt = 0;
  pushScopedCallback<at::RecordScope::USER_SCOPE, &user_scope_cnt>();

  TORCH_CHECK(at::hasCallbacks());

  {
    RECORD_TORCHSCRIPT_FUNCTION("test_method", {});
    { RECORD_FUNCTION("test_function", {}); }
    { RECORD_USER_SCOPE("test_user_scope"); }
  }

  TORCH_CHECK(!bad_scope);
  TORCH_CHECK(fun_cnt == 1);
  TORCH_CHECK(ts_fun_cnt == 1);
  TORCH_CHECK(user_scope_cnt == 1);

  TORCH_CHECK(found_function_scope);
  TORCH_CHECK(found_method_scope);
  TORCH_CHECK(found_user_scope);
}

static TracedTestValues traced_inputs;
static TracedTestValues traced_outputs;
static std::unordered_set<std::string> ts_input_names;
static std::unordered_set<std::string> ts_output_names;

std::unique_ptr<at::ObserverContext> tracedInputsCallback(
    const RecordFunction& fn) {
  if (fn.scope() == RecordScope::FUNCTION) {
    auto inputs = fn.inputs();
    std::vector<std::vector<int64_t>> sizes;
    for (const auto& input : inputs) {
      if (input.isTensor()) {
        sizes.push_back(input.toTensor().sizes().vec());
      } else if (input.isScalar()) {
        // NOLINTNEXTLINE(modernize-use-emplace)
        sizes.push_back(std::vector<int64_t>());
      }
    }
    traced_inputs.push_back(std::make_tuple(fn.name().str(), sizes));
  } else if (fn.scope() == RecordScope::TORCHSCRIPT_FUNCTION) {
    ts_input_names.insert(fn.name().str());
  }
  return nullptr;
}

void tracedOutputsCallback(const RecordFunction& fn, ObserverContext* ctx_ptr) {
  if (fn.scope() == RecordScope::FUNCTION) {
    auto outputs = fn.outputs();
    std::vector<std::vector<int64_t>> sizes;
    for (const auto& output : outputs) {
      if (output.isTensor()) {
        sizes.push_back(output.toTensor().sizes().vec());
      } else if (output.isScalar()) {
        sizes.emplace_back();
      }
    }
    traced_outputs.push_back(std::make_tuple(fn.name().str(), sizes));
  } else if (fn.scope() == RecordScope::TORCHSCRIPT_FUNCTION) {
    ts_output_names.insert(fn.name().str());
  }
}

TEST(RecordFunctionTest, TracedTestInputsOutputs) {
  // disabling the inlining of method calls
  GraphOptimizerEnabledGuard opt_guard(false);

  // [(fn, [[sizes], [sizes], ...]), ...]
  addGlobalCallback(
      RecordFunctionCallback(tracedInputsCallback, tracedOutputsCallback)
          .needsInputs(true)
          .needsOutputs(true));

  TracedTestValues eager_inputs, eager_outputs, jit_inputs, jit_outputs;
  {
    auto t = torch::randn({1, 2, 3}, at::kCPU);
    t.set_requires_grad(true);
    auto t2 = invokeTestRecordFunction(t);
    t2.backward(torch::ones_like(t2, at::MemoryFormat::Preserve));
    eager_inputs = traced_inputs;
    eager_outputs = traced_outputs;
    traced_inputs.clear();
    traced_outputs.clear();

    TORCH_CHECK(ts_input_names.empty());
    TORCH_CHECK(ts_output_names.empty());

    t = torch::randn({1, 2, 3}, at::kCPU);
    t.set_requires_grad(true);
    t2 = invokeTestRecordFunctionJIT(t);
    t2.backward(torch::ones_like(t2, at::MemoryFormat::Preserve));
    jit_inputs = traced_inputs;
    jit_outputs = traced_outputs;
    traced_inputs.clear();
    traced_outputs.clear();
  }

  TORCH_CHECK(ts_input_names.find("forward") != ts_input_names.end());
  TORCH_CHECK(ts_input_names.find("foo") != ts_input_names.end());
  TORCH_CHECK(ts_output_names.find("forward") != ts_output_names.end());
  TORCH_CHECK(ts_output_names.find("foo") != ts_output_names.end());

  checkTracedInputs(eager_inputs);
  checkTracedOutputs(eager_outputs);
  checkTracedInputs(jit_inputs);
  checkTracedOutputs(jit_outputs);
  at::clearCallbacks();
}

static int sampled_cb_ctr = 0;
std::unique_ptr<ObserverContext> sampledCallback(const RecordFunction& fn) {
  if (std::string(fn.name().str()) == "test") {
    ++sampled_cb_ctr;
  }
  return nullptr;
}

static int non_sampled_cb_ctr = 0;
std::unique_ptr<ObserverContext> nonSampledCallback(const RecordFunction& fn) {
  if (std::string(fn.name().str()) == "test") {
    ++non_sampled_cb_ctr;
  }
  return nullptr;
}

TEST(RecordFunctionTest, SampledCallbacks) {
  // disabling the inlining of method calls
  GraphOptimizerEnabledGuard opt_guard(false);

  // test sampled callbacks
  sampled_cb_ctr = 0;
  auto setup_sampled_callback = [](double sampling_prob) {
    return addGlobalCallback(
        RecordFunctionCallback(sampledCallback).samplingProb(sampling_prob));
  };

  addGlobalCallback(RecordFunctionCallback(nonSampledCallback));

  auto handle = setup_sampled_callback(0.5);

  auto run_test_function = []() {
    auto t = torch::randn({1, 2, 3}, at::kCPU);
    for (auto k = 0; k < 1000; k++) {
      invokeTestRecordFunction(t);
    }
  };

  run_test_function();
  TORCH_CHECK(non_sampled_cb_ctr == 1000);
  TORCH_CHECK(sampled_cb_ctr > 0 && sampled_cb_ctr < 1000);

  sampled_cb_ctr = 0;
  removeCallback(handle);
  handle = setup_sampled_callback(0.0);
  run_test_function();

  TORCH_CHECK(non_sampled_cb_ctr == 2000);
  TORCH_CHECK(sampled_cb_ctr == 0);

  sampled_cb_ctr = 0;
  removeCallback(handle);
  // NOLINTNEXTLINE(clang-analyzer-deadcode.DeadStores)
  handle = setup_sampled_callback(1.0);
  run_test_function();

  TORCH_CHECK(non_sampled_cb_ctr == 3000);
  TORCH_CHECK(sampled_cb_ctr == 1000);
  clearCallbacks();

  // test the scope of the callbacks
  checkScopeCallbacks();
  clearCallbacks();
}

TEST(RecordFunctionTest, RecordFunctionGuard) {
  // disabling the inlining of method calls
  GraphOptimizerEnabledGuard opt_guard(false);

  static std::vector<std::string> fn_names;
  static std::mutex guard_mtx;

  // check record function guard
  addGlobalCallback(RecordFunctionCallback(
      [](const RecordFunction& fn) -> std::unique_ptr<at::ObserverContext> {
        std::lock_guard<std::mutex> lock(guard_mtx);
        // NOLINTNEXTLINE(modernize-use-emplace)
        fn_names.push_back(fn.name().str());
        return nullptr;
      }));
  {
    RecordFunctionGuard g1(false);
    {
      RECORD_USER_SCOPE("A");
      {
        RecordFunctionGuard g2(true);
        RECORD_USER_SCOPE("B");
        {
          DisableRecordFunctionGuard g3;
          RECORD_USER_SCOPE("C");
        }
      }
      { RECORD_USER_SCOPE("D"); }
    }
  }
  TORCH_CHECK(fn_names.size() == 1);
  TORCH_CHECK(fn_names[0] == "B");
  clearCallbacks();
}

static std::vector<size_t> ids;

template <size_t id>
auto add_remove_test_add_cb() {
  return addGlobalCallback(RecordFunctionCallback(
      [](const RecordFunction& fn) -> std::unique_ptr<at::ObserverContext> {
        ids.push_back(id);
        return nullptr;
      }));
}

TEST(RecordFunctionTest, Callbacks) {
  // disabling the inlining of method calls
  GraphOptimizerEnabledGuard opt_guard(false);

  auto h1 = add_remove_test_add_cb<1>();
  // NOLINTNEXTLINE(clang-analyzer-deadcode.DeadStores)
  auto h2 = add_remove_test_add_cb<2>();
  auto h3 = add_remove_test_add_cb<3>();

  { RECORD_USER_SCOPE("test"); }

  TORCH_CHECK(ids.size() == 3);
  TORCH_CHECK(std::find(ids.begin(), ids.end(), 1) != ids.end());
  TORCH_CHECK(std::find(ids.begin(), ids.end(), 2) != ids.end());
  TORCH_CHECK(std::find(ids.begin(), ids.end(), 3) != ids.end());

  ids.clear();
  removeCallback(h1);

  { RECORD_USER_SCOPE("test"); }

  TORCH_CHECK(ids.size() == 2);
  TORCH_CHECK(std::find(ids.begin(), ids.end(), 2) != ids.end());
  TORCH_CHECK(std::find(ids.begin(), ids.end(), 3) != ids.end());

  ids.clear();
  removeCallback(h3);

  { RECORD_USER_SCOPE("test"); }

  TORCH_CHECK(ids.size() == 1);
  TORCH_CHECK(std::find(ids.begin(), ids.end(), 2) != ids.end());

  clearCallbacks();

  // thread local / global callbacks

  ids.clear();
  add_remove_test_add_cb<1>();

  { RECORD_USER_SCOPE("test"); }

  TORCH_CHECK(ids.size() == 1);
  TORCH_CHECK(ids[0] == 1);
  ids.clear();

  auto th = std::thread([]() {
    addThreadLocalCallback(RecordFunctionCallback(
        [](const RecordFunction& fn) -> std::unique_ptr<at::ObserverContext> {
          ids.push_back(2);
          return nullptr;
        }));

    { RECORD_USER_SCOPE("test_thread"); }
  });
  th.join();
  TORCH_CHECK(ids.size() == 2);
  TORCH_CHECK(std::find(ids.begin(), ids.end(), 1) != ids.end());
  TORCH_CHECK(std::find(ids.begin(), ids.end(), 2) != ids.end());
  ids.clear();

  { RECORD_USER_SCOPE("test"); }

  TORCH_CHECK(ids.size() == 1);
  TORCH_CHECK(ids[0] == 1);
  ids.clear();

  clearCallbacks();

  // START: thread local / global context check callbacks
  struct TestContext : public ObserverContext {
    int a{0};
    std::string b;
  };
  ids.clear();
  { // START: global test
    addGlobalCallback(RecordFunctionCallback(
        [](const RecordFunction&
           /* unused */) -> std::unique_ptr<at::ObserverContext> {
          auto ctx = std::make_unique<TestContext>();
          ctx->a = 123;
          ctx->b = "test_str";
          ids.push_back(1);
          return ctx;
        },
        [](const RecordFunction& /* unused */, ObserverContext* ctx_ptr) {
          auto ctx = dynamic_cast<TestContext*>(ctx_ptr);
          TORCH_CHECK(ctx_ptr != nullptr);
          TORCH_CHECK(ctx->a == 123);
          TORCH_CHECK(ctx->b == "test_str");
        }));

    { RECORD_USER_SCOPE("test"); }

    TORCH_CHECK(ids.size() == 1);
    TORCH_CHECK(ids[0] == 1);
    ids.clear();
  } // END: global test
  { // START: thread local test
    auto ctx_th = std::thread([]() {
      const int test_val = 234;
      const std::string test_str = "test thread str";
      addThreadLocalCallback(RecordFunctionCallback(
          [](const RecordFunction&
             /* unused */) -> std::unique_ptr<at::ObserverContext> {
            auto ctx = std::make_unique<TestContext>();
            ctx->a = 234;
            ctx->b = "test_thread_str";
            ids.push_back(2);
            return ctx;
          },
          [](const RecordFunction& /* unused */, ObserverContext* ctx_ptr) {
            auto ctx = dynamic_cast<TestContext*>(ctx_ptr);
            TORCH_CHECK(ctx_ptr != nullptr);
            TORCH_CHECK(ctx->a == 234);
            TORCH_CHECK(ctx->b == "test_thread_str");
          }));

      // Will call both global and thread local callbacks.
      { RECORD_USER_SCOPE("test_thread"); }
    });
    ctx_th.join();
    TORCH_CHECK(ids.size() == 2);
    TORCH_CHECK(std::find(ids.begin(), ids.end(), 1) != ids.end());
    TORCH_CHECK(std::find(ids.begin(), ids.end(), 2) != ids.end());
    ids.clear();
  } // END: thread local test

  clearCallbacks();
}

TEST(RecordFunctionTest, ShouldRun) {
  // disabling the inlining of method calls
  GraphOptimizerEnabledGuard opt_guard(false);

  static bool ran = false;
  auto handle = addGlobalCallback(RecordFunctionCallback(
      [](const RecordFunction& fn) -> std::unique_ptr<at::ObserverContext> {
        ran = true;
        return nullptr;
      }));

  { RECORD_USER_SCOPE("test"); }

  EXPECT_TRUE(ran) << "first run didn't happen";
  ran = false;

  disableCallback(handle);

  { RECORD_USER_SCOPE("test"); }

  EXPECT_FALSE(ran) << "second run happened but shouldn't have";
  ran = false;

  reenableCallback(handle);

  { RECORD_USER_SCOPE("test"); }

  EXPECT_TRUE(ran) << "run after re-enable didn't happen";
  ran = false;

  clearCallbacks();
}

TEST(RecordFunctionTest, Basic) {
  // disabling the inlining of method calls
  GraphOptimizerEnabledGuard opt_guard(false);

  static std::string recorded_op;
  static bool has_ids = false;

  // test propagation of TLS callbacks
  std::thread t([]() {
    RecordFunctionGuard enable_rec_fn;
    auto handle = addThreadLocalCallback(RecordFunctionCallback(
        [](const RecordFunction& fn) -> std::unique_ptr<at::ObserverContext> {
          recorded_op = fn.name().str();
          return nullptr;
        }));
    ThreadLocalState state;
    std::thread t_child([state]() {
      ThreadLocalStateGuard g_tls(state);
      RECORD_USER_SCOPE("test_in_thread");
    });
    t_child.join();
    EXPECT_EQ(recorded_op, "test_in_thread");
    removeCallback(handle);
  });
  t.join();
  clearCallbacks();

  // test set ids
  addGlobalCallback(
      RecordFunctionCallback(
          [](const RecordFunction& fn) -> std::unique_ptr<at::ObserverContext> {
            has_ids = fn.handle() > 0;
            return nullptr;
          })
          .needsIds(true));
  { RECORD_USER_SCOPE("test"); }
  TORCH_CHECK(has_ids);
  clearCallbacks();
  has_ids = false;
  addGlobalCallback(RecordFunctionCallback(
      [](const RecordFunction& fn) -> std::unique_ptr<at::ObserverContext> {
        has_ids = fn.handle() > 0;
        return nullptr;
      }));
  { RECORD_USER_SCOPE("test"); }
  TORCH_CHECK(!has_ids);
  clearCallbacks();
}

TEST(RecordFunctionTest, OperatorNameOverload) {
  static std::set<std::string> operator_names;
  at::addGlobalCallback(at::RecordFunctionCallback(
                            [](const at::RecordFunction& fn)
                                -> std::unique_ptr<at::ObserverContext> {
                              c10::optional<c10::OperatorName> op_name =
                                  fn.operator_name();
                              if (op_name.has_value()) {
                                operator_names.insert(c10::toString(*op_name));
                              } else {
                                operator_names.insert("No Operator Name");
                              }
                              return nullptr;
                            })
                            .scopes({at::RecordScope::FUNCTION}));
  auto t = torch::randn({1, 2, 3}, at::kCPU);
  t.set_requires_grad(false);
  auto t2 = t.pow(2);

  at::clearCallbacks();
  EXPECT_TRUE(operator_names.count("No Operator Name") == 0)
      << "Expected that all traced operators had an associated OperatorName object";
  EXPECT_TRUE(operator_names.count("aten::randn") == 1)
      << "Expected aten::randn to have been called and recorded, but it was not";
  EXPECT_TRUE(operator_names.count("aten::pow.Tensor_Scalar") == 1)
      << "Expected aten::pow.Tensor_Scalar to have been called and recorded, but it was not";
}

class TestThreadLocalDebugInfo : public c10::DebugInfoBase {
 public:
  int getModelId() const {
    return model_id_;
  }

  void setModelId(int model_id) {
    model_id_ = model_id;
  }

  // NOLINTNEXTLINE(modernize-use-override,modernize-use-equals-default)
  virtual ~TestThreadLocalDebugInfo() {}

 private:
  int model_id_ = 0;
};

void checkDebugInfo(c10::DebugInfoKind kind, int model_id) {
  auto* debug_info = c10::ThreadLocalDebugInfo::get(kind);
  TORCH_CHECK(debug_info != nullptr);
  auto* test_debug_info = dynamic_cast<TestThreadLocalDebugInfo*>(debug_info);
  TORCH_CHECK(test_debug_info != nullptr);
  TORCH_CHECK(test_debug_info->getModelId() == model_id);
}

TEST(ThreadLocalDebugInfoTest, Basic) {
  static std::atomic<bool> done{false};

  TORCH_CHECK(
      c10::ThreadLocalDebugInfo::get(c10::DebugInfoKind::TEST_INFO) == nullptr);
  auto debug_info = std::make_shared<TestThreadLocalDebugInfo>();
  debug_info->setModelId(42);
  {
    c10::DebugInfoGuard guard(c10::DebugInfoKind::TEST_INFO, debug_info);
    checkDebugInfo(c10::DebugInfoKind::TEST_INFO, 42);
  }

  // check that thread local debug info is propagated through fork calls
  TORCH_CHECK(
      c10::ThreadLocalDebugInfo::get(c10::DebugInfoKind::TEST_INFO) == nullptr);
  {
    c10::DebugInfoGuard guard(c10::DebugInfoKind::TEST_INFO, debug_info);
    at::launch([]() {
      checkDebugInfo(c10::DebugInfoKind::TEST_INFO, 42);
      done = true;
    });
  }
  while (!done) {
  }

  // check that thread local debug info is propagated through backward pass
  TORCH_CHECK(
      c10::ThreadLocalDebugInfo::get(c10::DebugInfoKind::TEST_INFO) == nullptr);
  done = false;
  auto handle = addGlobalCallback(RecordFunctionCallback(
      [](const RecordFunction&) -> std::unique_ptr<at::ObserverContext> {
        checkDebugInfo(c10::DebugInfoKind::TEST_INFO, 42);
        done = true;
        return nullptr;
      }));
  {
    c10::DebugInfoGuard guard(c10::DebugInfoKind::TEST_INFO, debug_info);
    auto t = torch::randn({1, 2, 3}, at::kCPU);
    t.set_requires_grad(true);
    auto t2 = t.pow(2);
    t2.backward(torch::ones_like(t2, at::MemoryFormat::Preserve));
  }
  removeCallback(handle);
  TORCH_CHECK(done);

  // check nested debug info
  TORCH_CHECK(
      c10::ThreadLocalDebugInfo::get(c10::DebugInfoKind::TEST_INFO) == nullptr);
  {
    c10::DebugInfoGuard guard(c10::DebugInfoKind::TEST_INFO, debug_info);
    {
      checkDebugInfo(c10::DebugInfoKind::TEST_INFO, 42);
      {
        auto debug_info = std::make_shared<TestThreadLocalDebugInfo>();
        debug_info->setModelId(314);
        c10::DebugInfoGuard guard(c10::DebugInfoKind::TEST_INFO_2, debug_info);
        {
          checkDebugInfo(c10::DebugInfoKind::TEST_INFO, 42);
          checkDebugInfo(c10::DebugInfoKind::TEST_INFO_2, 314);
          done = false;
          at::launch([]() {
            checkDebugInfo(c10::DebugInfoKind::TEST_INFO, 42);
            checkDebugInfo(c10::DebugInfoKind::TEST_INFO_2, 314);
            done = true;
          });
          while (!done) {
          }
        }
      }
    }
  }
}

TEST(FallbackGraphsTest, Basic) {
  static const auto nestGraphIntoFallbackGraph =
      [](const std::shared_ptr<Graph>& graph) {
        ProfilingRecord::removeProfileCounter(graph->block());
        auto fallback =
            replaceBlockWithFallbackGraph(graph->block(), graph->inputs());
        for (size_t i = 0; i < graph->outputs().size(); i++) {
          graph->outputs()[i]->replaceAllUsesWith(fallback->output(i));
          fallback->output(i)->copyMetadata(graph->outputs()[i]);
        }
        for (auto it = graph->block()->nodes().rbegin();
             it != fallback->iterator();
             it++) {
          it.destroyCurrent();
        }
      };

  auto x = at::randn({1}, at::kCPU);
  auto y = at::randn({1}, at::kCPU);
  auto stack = createStack({x.clone(), y.clone()});

  auto graph_string = R"IR(
    graph(%0 : Float(1),
          %1 : Float(1)):
      %2 : Tensor = aten::mul(%0, %1)
      %3 : Tensor = aten::mul(%2, %0)
      return (%3))IR";
  auto graph = std::make_shared<Graph>();
  torch::jit::parseIR(graph_string, graph.get());

  {
    Code code(graph, "");
    InterpreterState interpreter{code};
    interpreter.run(stack);
  }
  at::Tensor et;
  pop(stack, et);
  float ef = et.item<float>();
  {
    EnableProfilingGuard epg;
    GraphFunction f("fallbackGraphs", graph, nullptr);
    for (size_t i = 0; i < getNumProfiledRuns() + 1; i++) {
      stack.emplace_back(x.clone());
      stack.emplace_back(y.clone());
      if (i == getNumProfiledRuns()) {
        // we will be modifying a profiled graph
        // before ProfilingGraphExecutor
        // will optimize it in the next iteration
        auto opt_graph = lastExecutedOptimizedGraph();
        // this is safe to do since we are done profiling
        ProfilingRecord::removeProfileCounter(opt_graph->block());
        replaceBlockWithFallbackGraph(opt_graph->block(), opt_graph->inputs());
        auto it = opt_graph->block()->nodes().begin();
        ASSERT_EQ(it->kind(), prim::FallbackGraph);
        auto fallback = *it++;
        ASSERT_EQ(it, opt_graph->block()->nodes().end());
        ASSERT_TRUE(fallback->hasAttribute(attr::Subgraph));
        testing::FileCheck()
            .check("Tensor = aten::mul")
            ->check("Tensor = aten::mul")
            ->run(*fallback->g(attr::Subgraph));
      }
      f.run(stack);
      at::Tensor at;
      pop(stack, at);
      float af = at.item<float>();
      ASSERT_EQ(af, ef);
    }

    auto opt_graph = lastExecutedOptimizedGraph();
    testing::FileCheck()
        .check("(Tensor) = prim::CallFunction")
        ->run(*opt_graph);
  }
}

// TODO this test wasn't running and is broken.
// TEST(AutogradProfilerTest, Basic) {
//   constexpr int batch_size = 4;
//   constexpr int input_size = 256;
//   constexpr int seq_len = 32;

//   int hidden_size = 2 * input_size;
//   auto input = torch::randn({seq_len, batch_size, input_size}, at::kCPU);
//   auto hx = torch::randn({batch_size, hidden_size}, at::kCPU);
//   auto cx = torch::randn({batch_size, hidden_size}, at::kCPU);
//   auto w_ih = t_def(torch::randn({4 * hidden_size, input_size}, at::kCPU));
//   auto w_hh = t_def(torch::randn({4 * hidden_size, hidden_size}, at::kCPU));

//   std::stringstream ss;
//   {
//     RecordProfile guard(ss);
//     for (size_t i = 0; i < 100; ++i) {
//       std::tie(hx, cx) = lstm(input[0], hx, cx, w_ih, w_hh);
//     }
//   }

//   std::string result = ss.str();
//   size_t count = 0;
//   for (size_t pos = 0; (pos = result.find("tanh", pos)) != std::string::npos;
//        count++, pos++) {
//   }
//   ASSERT_EQ((count, 200);
// }

TEST(NoneSchemaMatchTest, Basic) {
  RegisterOperators reg({
      Operator(
          "prim::test_none() -> int?",
          [](Stack* stack) { push(stack, IValue()); },
          aliasAnalysisFromSchema()),
      Operator(
          "prim::is_none(int? a) -> bool",
          [](Stack* stack) {
            IValue a = pop(stack);
            if (a.isNone()) {
              push(stack, true);
            } else {
              push(stack, false);
            }
          },
          aliasAnalysisFromSchema()),
  });

  // Constant propagation will run test_none and produce a None,
  // testing that its type is set appropriately and schema matching  doesn't
  // fail when running is_none

  auto r = std::make_shared<Graph>();
  auto& g = *r;
  auto opt_int = g.insert(Symbol::fromQualString("prim::test_none"), {});
  auto out_bool = g.insert(Symbol::fromQualString("prim::is_none"), {opt_int});
  g.registerOutput(out_bool);
  ConstantPropagation(r);

  auto nodes = r->block()->nodes();
  // checking that constant propagation ran wo/failure
  AT_ASSERT(std::distance(nodes.begin(), nodes.end()) == 1);
}

static int testPassValue = 0;
void fakePass(std::shared_ptr<Graph>& g) {
  testPassValue++;
  return;
}

RegisterPass p(fakePass);

TEST(PassManagementTest, Basic) {
  std::shared_ptr<Graph> graph = std::make_shared<Graph>();
  parseIR(
      R"IR(
graph(%a):
  return (%a))IR",
      &*graph);

  std::vector<IValue> stack = {IValue(torch::randn({22}, at::kCPU))};
  auto run = [&](std::shared_ptr<Graph>& graph, std::vector<IValue> stack) {
    GraphExecutor executor(graph, "");
    executor.run(stack);
    return stack;
  };
  run(graph, stack);
  // we will not run fusion in simple mode
  if (!getExecutorMode()) {
    AT_ASSERT(testPassValue);
  }
}

static void checkShape(TypePtr typ, std::vector<int64_t> expected) {
  auto ptp = typ->expect<TensorType>();
  ASSERT_EQ(ptp->sizes().concrete_sizes().value(), expected);
}

static void checkShape(
    Node* n,
    std::vector<int64_t> expected,
    bool prev = true) {
  auto profile = (prev) ? n->inputs().at(0)->node() : n;
  checkShape(profile->output()->type(), expected);
}

void count_(
    Block* block,
    const std::function<bool(Node* n)>& pred,
    size_t& count) {
  for (Node* n : block->nodes()) {
    if (pred(n)) {
      count++;
    }

    for (Block* ib : n->blocks()) {
      count_(ib, pred, count);
    }
  }
}

size_t countNodes(
    const std::shared_ptr<Graph>& graph,
    const std::function<bool(Node* n)>& pred) {
  size_t count = 0;
  count_(graph->block(), pred, count);
  return count;
}

bool true_pred(Node* n) {
  return true;
};

bool is_loop(Node* n) {
  return n->kind() == prim::Loop;
};

TEST(LoopPeelerTest, NoInductionVariableUse) {
  // do not use an induction variable explicitly
  static const auto str_func_def = R"JIT(
    def test_peel_n_times():
      sum = 0
      for i in range(10):
        sum += 2
      return sum
    )JIT";

  auto cu = compile(str_func_def);
  auto& f = cu->get_function("test_peel_n_times");
  auto stack = createStack({});
  // peeling loop once
  {
    LoopsPeeler peeler(true_pred, 1);
    auto copy = f.graph()->copy();
    peeler.run(copy);
    int num_loops =
        std::count_if(copy->nodes().begin(), copy->nodes().end(), is_loop);
    ASSERT_EQ(num_loops, 2);
    Code code(copy, "");
    InterpreterState interpreter{code};
    interpreter.run(stack);
    ASSERT_EQ(stack.back().toInt(), 20);
  }

  // test peeling more than one iteration
  {
    LoopsPeeler peeler(true_pred, 3);
    auto copy = f.graph()->copy();
    peeler.run(copy);
    int num_loops =
        std::count_if(copy->nodes().begin(), copy->nodes().end(), is_loop);
    ASSERT_EQ(num_loops, 2);
    Code code(copy, "");
    InterpreterState interpreter{code};
    interpreter.run(stack);
    ASSERT_EQ(stack.back().toInt(), 20);
  }
}

TEST(LoopPeelerTest, YesInductionVariableUse) {
  // uses the induction variable
  static const auto str_func_def = R"JIT(
    def test_peel_n_times():
      sum = 0
      for i in range(10):
        sum += i
      return sum
    )JIT";

  auto cu = compile(str_func_def);
  auto& f = cu->get_function("test_peel_n_times");
  auto stack = createStack({});
  // peeling loop once
  {
    LoopsPeeler peeler(true_pred, 1);
    auto copy = f.graph()->copy();
    peeler.run(copy);
    int num_loops =
        std::count_if(copy->nodes().begin(), copy->nodes().end(), is_loop);
    ASSERT_EQ(num_loops, 2);
    Code code(copy, "");
    InterpreterState interpreter{code};
    interpreter.run(stack);
    ASSERT_EQ(stack.back().toInt(), 45);
  }

  // test peeling more than one iteration
  {
    LoopsPeeler peeler(true_pred, 3);
    auto copy = f.graph()->copy();
    peeler.run(copy);
    int num_loops =
        std::count_if(copy->nodes().begin(), copy->nodes().end(), is_loop);
    ASSERT_EQ(num_loops, 2);
    Code code(copy, "");
    InterpreterState interpreter{code};
    interpreter.run(stack);
    ASSERT_EQ(stack.back().toInt(), 45);
  }
}

TEST(LoopPeelerTest, LoopWithTerminationCondition) {
  // tests with explicit termination conditions
  static const auto str_func_def = R"JIT(
    def test_with_cond_times():
      sum = 0
      i = 0
      while (sum < 2):
        sum += i
        i += 1
      return sum
    )JIT";

  // the peel changes the termination condition to false
  // so the original loop doesn't run
  auto cu = compile(str_func_def);
  auto& f = cu->get_function("test_with_cond_times");
  auto stack = createStack({});
  // peeling 5 iterations should update the termination
  // condition to false
  {
    LoopsPeeler peeler(true_pred, 5);
    auto copy = f.graph()->copy();
    peeler.run(copy);
    int num_loops =
        std::count_if(copy->nodes().begin(), copy->nodes().end(), is_loop);
    ASSERT_EQ(num_loops, 2);
    Code code(copy, "");
    InterpreterState interpreter{code};
    interpreter.run(stack);
    ASSERT_EQ(stack.back().toInt(), 3);
  }

  // the termination condition remains true
  {
    LoopsPeeler peeler(true_pred, 1);
    auto copy = f.graph()->copy();
    peeler.run(copy);
    int num_loops =
        std::count_if(copy->nodes().begin(), copy->nodes().end(), is_loop);
    ASSERT_EQ(num_loops, 2);
    Code code(copy, "");
    InterpreterState interpreter{code};
    interpreter.run(stack);
    ASSERT_EQ(stack.back().toInt(), 3);
  }
}

// tests simple nested loops
TEST(LoopPeelerTest, SimpleNestedLoops) {
  static const auto str_func_def = R"JIT(
    def test_nested_loops():
      sum = 0
      i = 0
      for i in range(10):
        for j in range(10):
          sum += i + j
      return sum
    )JIT";

  auto cu = compile(str_func_def);
  auto& f = cu->get_function("test_nested_loops");
  auto stack = createStack({});

  {
    LoopsPeeler peeler(true_pred, 1);
    auto copy = f.graph()->copy();
    peeler.run(copy);
    ASSERT_EQ(countNodes(copy, is_loop), 5);
    Code code(copy, "");
    InterpreterState interpreter{code};
    interpreter.run(stack);
    ASSERT_EQ(stack.back().toInt(), 900);
  }

  {
    LoopsPeeler peeler(true_pred, 5);
    auto copy = f.graph()->copy();
    peeler.run(copy);
    ASSERT_EQ(countNodes(copy, is_loop), 5);
    Code code(copy, "");
    InterpreterState interpreter{code};
    interpreter.run(stack);
    ASSERT_EQ(stack.back().toInt(), 900);
  }
}

TEST(LoopPeelerTest, SimpleNestedLoops2) {
  static const auto str_func_def = R"JIT(
    def test_nested_loops():
      sum = 0
      i = 0
      for i in range(10):
        j = 0
        while sum < 2:
          sum += i + j
          j += 1
      return sum
    )JIT";

  auto cu = compile(str_func_def);
  auto& f = cu->get_function("test_nested_loops");
  auto stack = createStack({});
  {
    LoopsPeeler peeler(true_pred, 1);
    auto copy = f.graph()->copy();
    peeler.run(copy);
    ASSERT_EQ(countNodes(copy, is_loop), 5);
    Code code(copy, "");
    InterpreterState interpreter{code};
    interpreter.run(stack);
    ASSERT_EQ(stack.back().toInt(), 3);
  }

  {
    LoopsPeeler peeler(true_pred, 5);
    auto copy = f.graph()->copy();
    peeler.run(copy);
    ASSERT_EQ(countNodes(copy, is_loop), 5);
    Code code(copy, "");
    InterpreterState interpreter{code};
    interpreter.run(stack);
    ASSERT_EQ(stack.back().toInt(), 3);
  }
}

TEST(InsertAndEliminateRedundantGuardsTest, Basic) {
  static const auto basic_example = R"JIT(
  def basic(x, y):
    a = x + y
    b = x * y
    c = x + 1
    d = a - c
    e = b - c
    return d + e
  )JIT";

  auto cu = compile(basic_example);
  auto& fun = cu->get_function("basic");
  auto pr = ProfilingRecord::instrumentGraph(fun.graph());
  auto x = at::randn({2, 3}, at::kCPU);
  auto y = at::randn({2, 3}, at::kCPU);
  auto stack = createStack({x, y});
  // introduce some profiling information
  Code cd(pr->profiled_graph_, "");
  InterpreterState is{cd};
  is.run(stack);
  auto copy = pr->profiled_graph_->copy();
  ProfilingRecord::removeProfileCounter(copy->block());
  InsertGuards(copy);
  auto nodes = copy->block()->nodes();
  auto guard = std::find_if(nodes.begin(), nodes.end(), [](Node* n) {
    return n->kind() == prim::Guard;
  });
  ASSERT_NE(guard, nodes.end());
  ASSERT_EQ(
      guard->input()->type()->expectRef<TensorType>().sizes().size(),
      c10::nullopt);
  checkShape(*guard, {2, 3}, false);
  auto is_guard = [](Node* n) { return n->kind() == prim::Guard; };
  int num_guards = std::count_if(nodes.begin(), nodes.end(), is_guard);
  ASSERT_EQ(num_guards, 12);
  // now eliminate as many guards as possible
  // we should be left with two guards on x and y's defs
  EliminateRedundantGuards(copy);
  num_guards = std::count_if(nodes.begin(), nodes.end(), is_guard);
  ASSERT_EQ(num_guards, 2);
}

TEST(InsertBailOutsTest, Basic) {
  static const auto basic_example = R"JIT(
  def basic_loop(x, y):

      a = x + 1
      b = y + 2
      c = x + y + 3

      for i in range(10):
          a = a + b
          # invariant
          d = b * c
          #
          a = a - d

      e = a + 4
      return e
  )JIT";

  auto cu = compile(basic_example);
  auto& fun = cu->get_function("basic_loop");
  auto pr = ProfilingRecord::instrumentGraph(fun.graph());
  auto x = at::randn({2, 3}, at::kCPU);
  auto y = at::randn({2, 3}, at::kCPU);
  auto stack = createStack({x, y});
  // introduce some profiling information
  Code cd(pr->profiled_graph_, "");
  InterpreterState is{cd};
  is.run(stack);
  auto copy = pr->profiled_graph_->copy();
  ProfilingRecord::removeProfileCounter(copy->block());
  InsertGuards(copy);
  EliminateRedundantGuards(copy);
  auto nodes = copy->block()->nodes();
  auto is_guard = [](Node* n) { return n->kind() == prim::Guard; };
  auto num_guards = std::count_if(nodes.begin(), nodes.end(), is_guard);
  ASSERT_EQ(num_guards, 3);
  InsertBailOuts(copy);
  auto is_bailout = [](Node* n) { return n->kind() == prim::BailOut; };
  auto num_bailouts = std::count_if(nodes.begin(), nodes.end(), is_bailout);
  ASSERT_EQ(num_guards, num_bailouts);
  std::vector<Node*> bailouts(num_bailouts);
  std::copy_if(nodes.begin(), nodes.end(), bailouts.begin(), is_bailout);

  for (auto blo : bailouts) {
    ASSERT_EQ(blo->inputs().at(0)->node()->kind(), prim::BailoutTemplate);
  }
}

TEST(ProfilerTest, Basic) {
  constexpr int batch_size = 4;
  constexpr int input_size = 256;

  int hidden_size = 2 * input_size;

  auto input = at::randn({batch_size, input_size}, at::kCPU);
  auto hx = at::randn({batch_size, hidden_size}, at::kCPU);
  auto cx = at::randn({batch_size, hidden_size}, at::kCPU);
  auto w_ih = t_def(at::randn({4 * hidden_size, input_size}, at::kCPU));
  auto w_hh = t_def(at::randn({4 * hidden_size, hidden_size}, at::kCPU));

  auto g = build_lstm();
  auto stack = createStack({input, hx, cx, w_ih, w_hh});

  auto& opt_graph = *g.get();
  ArgumentSpecCreator arg_spec_creator(opt_graph);
  ArgumentSpec spec =
      arg_spec_creator.create(autograd::GradMode::is_enabled(), stack);
  arg_spec_creator.specializeTypes(opt_graph, spec);
  auto pr = ProfilingRecord::instrumentGraph(g);
  Code cd(pr->profiled_graph_, "");
  InterpreterState is{cd};
  is.run(stack);

  // profiled types are stored as attributes and show up in the dump, e.g.
  // Tensor = prim::profile[profiled_type=Double(4, 256, strides=[256, 1],
  // requires_grad=0, device=cpu)
  testing::FileCheck()
      .check("Tensor = prim::profile[profiled_type")
      ->check_same("256")
      ->run(*pr->profiled_graph_);

  auto begin = pr->profiled_graph_->block()->nodes().begin();
  auto end = pr->profiled_graph_->block()->nodes().end();
  auto mm =
      std::find_if(begin, end, [](Node* n) { return n->kind() == aten::add; });
  ASSERT_NE(mm, end);
  std::vector<int64_t> mm_expected{4, 2048};
  std::vector<int64_t> eltwise{4, 512};
  checkShape(mm->inputs().at(0)->node()->ty(attr::profiled_type), mm_expected);
  auto mul_n =
      std::find_if(begin, end, [](Node* n) { return n->kind() == aten::mul; });
  ASSERT_NE(mul_n, end);
  checkShape(mul_n->inputs().at(0)->node()->ty(attr::profiled_type), eltwise);
  auto tanh_n =
      std::find_if(begin, end, [](Node* n) { return n->kind() == aten::tanh; });
  checkShape(tanh_n->inputs().at(0)->node()->ty(attr::profiled_type), eltwise);
}

TEST(CallStackTest, Basic) {
  const auto text = R"(
def ham(x):
    return x/7

def bar(x):
    return x*3

def baz(x):
    return ham(x)*x

def foo(x):
    return bar(x)*baz(x)*11
  )";
  auto cu = compile(text);
  const Function& foo = cu->get_function("foo");
  for (Node* n : foo.optimized_graph()->nodes()) {
    if (n->kind() == prim::Constant) {
      if (!n->hasAttribute(attr::value) ||
          n->kindOf(attr::value) != AttributeKind::i) {
        continue;
      }
      int v = n->i(attr::value);
      switch (v) {
        case 3: {
          // Const 3 comes from function 'bar', which gets inlined to 'foo'.
          // The callstack for the corresponding node should contain only the
          // function 'bar'.
          ASSERT_TRUE(n->callstack());
          auto callstack_vector = (*n->callstack())->vec();
          ASSERT_EQ(callstack_vector.size(), 1);
          ASSERT_EQ(std::get<0>(callstack_vector[0]), &cu->get_function("bar"));
          break;
        }
        case 7: {
          // Const 7 comes from function 'ham', which gets inlined to 'baz',
          // which is then inlined to 'foo'. The callstack for the corresponding
          // node should contain these two functions.
          ASSERT_TRUE(n->callstack());
          auto callstack_vector = (*n->callstack())->vec();
          ASSERT_EQ(callstack_vector.size(), 2);
          ASSERT_EQ(std::get<0>(callstack_vector[0]), &cu->get_function("baz"));
          ASSERT_EQ(std::get<0>(callstack_vector[1]), &cu->get_function("ham"));
          break;
        }
        case 11: {
          // Const 11 comes from function 'foo', which is not inlined anywhere
          // and thus it should not have a callstack.
          ASSERT_FALSE(n->callstack());
          break;
        }
      }
    }
  }

  // Check that inlining doesn't corrupt callstack of the callee's nodes.
  const Function& baz = cu->get_function("baz");
  for (Node* n : baz.optimized_graph()->nodes()) {
    if (n->kind() == prim::Constant) {
      if (!n->hasAttribute(attr::value) ||
          n->kindOf(attr::value) != AttributeKind::i) {
        continue;
      }
      int v = n->i(attr::value);
      ASSERT_TRUE(v == 7);
      // Const 7 comes from function 'ham', which gets inlined to 'baz'. 'baz'
      // was also inlined into 'foo', but when looking at the graph of 'baz' we
      // should only see a callstack of depth 1 (containing only 'ham').
      ASSERT_TRUE(n->callstack());
      auto callstack_vector = (*n->callstack())->vec();
      ASSERT_EQ(callstack_vector.size(), 1);
      ASSERT_EQ(std::get<0>(callstack_vector[0]), &cu->get_function("ham"));
    }
  }
}

TEST(CallStackTest, Caching) {
  const auto text = R"(

def a(x):
    print("a1")
    print("a2")
    return x

def b(x):
    print("b1")
    print("b2")
    a(x)
    return x

def c(x):
    print("c1")
    print("c2")
    b(x)
    return x
  )";
  auto cu = compile(text);
  const Function& baz = cu->get_function("c");
  std::unordered_map<std::string, InlinedCallStack*> callstack_objects;
  for (Node* n : baz.optimized_graph()->nodes()) {
    if (n->kind() == prim::Constant) {
      if (!n->hasAttribute(attr::value) ||
          n->kindOf(attr::value) != AttributeKind::s) {
        continue;
      }
      // NOLINTNEXTLINE(performance-unnecessary-copy-initialization)
      std::string v = n->s(attr::value);
      if (n->callstack()) {
        callstack_objects[v] = n->callstack()->get();
      }
    }
  }
  // We expect to see nodes prim::Constant[value="a1"] and
  // prim::Constant[value="a2"] inlined to function 'c'. Their callstacks are
  // the same (a->b->c), so we want to make sure we're not creating different
  // callstack entries for them.
  ASSERT_TRUE(callstack_objects.count("a1") && callstack_objects.count("a2"));
  ASSERT_TRUE(callstack_objects.at("a1") == callstack_objects.at("a2"));
}

TEST(InlinedCallStackTest, BlockAnnotation) {
  Module a("A");
  a.define(R"(
    def forward(self, x, y, z: int):
      if (z == 1):
        return x + y
      else:
        return x * y
  )");
  Module b("B");
  b.define(R"(
    def forward(self, x):
      return x + 2
  )");
  Module c("C");
  c.register_module("A0", a);
  c.register_module("B0", b);
  c.define(R"(
    def forward(self, x, y, z: int):
      return self.A0.forward(x, y, z) + self.B0.forward(x)
  )");

  auto graph = c.get_method("forward").function().optimized_graph();
  std::stringstream add_ss, mul_ss;
  for (Node* n : graph->nodes()) {
    if (n->kind() == prim::If) {
      for (Block* block : n->blocks()) {
        for (Node* if_node : block->nodes()) {
          if (if_node->kind() == aten::add) {
            for (const auto e : if_node->callstack().value()->vec()) {
              add_ss << std::get<1>(e);
            }
            add_ss << if_node->sourceRange();
          }
          if (if_node->kind() == aten::mul) {
            for (const auto e : if_node->callstack().value()->vec()) {
              mul_ss << std::get<1>(e);
            }
            mul_ss << if_node->sourceRange();
          }
        }
      }
    }
  }
  ASSERT_NE(add_ss.str().find("line 3"), std::string::npos);
  ASSERT_NE(add_ss.str().find("line 4"), std::string::npos);
  ASSERT_NE(
      add_ss.str().find("return self.A0.forward(x, y, z)"), std::string::npos);
  ASSERT_NE(add_ss.str().find("return x + y"), std::string::npos);
  ASSERT_NE(mul_ss.str().find("line 3"), std::string::npos);
  ASSERT_NE(mul_ss.str().find("line 6"), std::string::npos);
  ASSERT_NE(
      mul_ss.str().find("return self.A0.forward(x, y, z)"), std::string::npos);
  ASSERT_NE(mul_ss.str().find("return x * y"), std::string::npos);
}

// NOLINTNEXTLINE(cppcoreguidelines-avoid-non-const-global-variables)
TEST(InlinedCallStackTest, SelfCallMethods) {
  Module a("A");
  a.define(R"(
    def my_new_method(self, x):
      return x * 3
    def forward_impl_(self, x, y):
      return self.my_new_method(x) + y
    def forward(self, x, y):
      y = y + 2
      return self.forward_impl_(x, y)
  )");
  Module b("B");
  b.define(R"(
    def forward(self, x):
      return x + 2
  )");
  Module c("C");
  c.register_module("A0", a);
  c.register_module("B0", b);
  c.define(R"(
    def call_b(self, x):
      return self.B0.forward(x)
    def forward(self, x, y):
      return self.A0.forward(x, y) + self.call_b(x)
  )");

  auto graph = c.get_method("forward").function().optimized_graph();
  std::unordered_map<std::string, size_t> module_hierarchies;
  for (Node* n : graph->nodes()) {
    auto hierarchy = torch::jit::utils::getNodesModuleHierarchy(*n);
    if (module_hierarchies.count(hierarchy) == 0) {
      module_hierarchies[hierarchy] = 0;
    }
    module_hierarchies[hierarchy] += 1;
  }
  ASSERT_EQ(module_hierarchies["A0(A)"], 2);
  ASSERT_EQ(module_hierarchies["A0(A).SELF(A).SELF(A)"], 2);
  ASSERT_EQ(module_hierarchies["A0(A).SELF(A)"], 1);
  ASSERT_EQ(module_hierarchies["SELF(C)"], 1);
  ASSERT_EQ(module_hierarchies["SELF(C).B0(B)"], 1);
}

TEST(AutogradSymbolsTest, Basic) {
  Symbol sym = Symbol::fromQualString("aten::test_symbol");
  Graph graph;
  auto node = graph.create(sym);
  TORCH_CHECK(canRunWithAutograd(node));

  sym = Symbol::fromQualString("prim::test_symbol");
  node = graph.create(sym);
  TORCH_CHECK(canRunWithAutograd(node));

  sym = Symbol::fromQualString("prim::FusionGroup");
  node = graph.create(sym);
  TORCH_CHECK(!canRunWithAutograd(node));

  sym = Symbol::fromQualString("custom::test_symbol");
  node = graph.create(sym);
  TORCH_CHECK(!canRunWithAutograd(node));
}

TEST(DefaultArgTypeHintingTest, Basic) {
  const auto text_non_hinted = R"(

def a(x, y=1):
    print("a1")
    print("a2")
    return x
  )";

  const auto text_hinted = R"(

def a(x, y:int=1):
    print("a1")
    print("a2")
    return x
  )";

  try {
    compile(text_non_hinted);
    ASSERT_TRUE(0);
  } catch (const std::exception& c) {
  }

  auto cu = compile(text_hinted);
}

// Basic set case.
TEST(FuturesTest, Basic) {
  auto f1 = c10::make_intrusive<Future>(IntType::get());
  ASSERT_FALSE(f1->completed());
  ASSERT_FALSE(f1->hasValue());
  int32_t sat1 = 0;
  int32_t sat2 = 0;
  f1->addCallback([&](Future& /* unused */) { ++sat1; });
  f1->markCompleted(43);
  ASSERT_TRUE(f1->completed());
  ASSERT_TRUE(f1->hasValue());
  ASSERT_FALSE(f1->hasError());
  ASSERT_EQ(sat1, 1);
  ASSERT_EQ(f1->constValue().toInt(), 43);
  ASSERT_EQ(f1->value().toInt(), 43);
  f1->addCallback([&](Future& /* unused */) { ++sat2; });
  ASSERT_EQ(sat1, 1);
  ASSERT_EQ(sat2, 1);
}

// Basic error cases.
TEST(FuturesTest, Error) {
  auto f1 = c10::make_intrusive<Future>(IntType::get());
  int sat1 = 0;
  int sat2 = 0;
  f1->addCallback([&](Future& /* unused */) { ++sat1; });
  f1->setError(
      std::make_exception_ptr(c10::ivalue::Future::FutureError("Failed")));
  ASSERT_EQ(sat1, 1);
  ASSERT_TRUE(f1->completed());
  ASSERT_TRUE(f1->hasError());
  ASSERT_FALSE(f1->hasValue());
  try {
    (void)f1->value();
    ASSERT_TRUE(false); // Supposed to throw.
  } catch (const std::exception& e) {
    ASSERT_TRUE(strcmp(e.what(), "Failed") == 0);
  }
  f1->addCallback([&](Future& /* unused */) { ++sat2; });
  ASSERT_EQ(sat1, 1);
  ASSERT_EQ(sat2, 1);
  f1->setErrorIfNeeded(
      std::make_exception_ptr(c10::ivalue::Future::FutureError("Dup")));
  ASSERT_TRUE(strcmp(f1->tryRetrieveErrorMessage().c_str(), "Failed") == 0);
  ASSERT_EQ(sat1, 1);
  ASSERT_EQ(sat2, 1);
}

// then
TEST(FuturesTest, Then) {
  auto f1 = c10::make_intrusive<Future>(IntType::get());
  auto f2 = f1->then(
      [](Future& f1) -> IValue { return f1.constValue().toInt() + 1; },
      IntType::get());
  auto f3 = f2->then(
      [](Future& f2) -> IValue { return f2.constValue().toInt() * 3; },
      IntType::get());
  bool done = false;
  f3->addCallback([&done](Future& f3) {
    ASSERT_EQ(f3.constValue().toInt(), (42 + 1) * 3);
    done = true;
  });
  ASSERT_FALSE(done);
  f1->markCompleted(42);
  ASSERT_TRUE(done);
}

// collectAll()
TEST(FuturesTest, CollectAll) {
  auto s1 = c10::make_intrusive<Future>(IntType::get());
  auto s2 = c10::make_intrusive<Future>(IntType::get());
  auto s3 = c10::make_intrusive<Future>(IntType::get());

  // Empty case
  c10::List<intrusive_ptr<ivalue::Future>> futures(
      FutureType::create(IntType::get()));
  auto c1 = collectAll(futures);
  ASSERT_TRUE(c1->completed());
  ASSERT_EQ(c1->value().toList().size(), 0);
  ASSERT_TRUE(
      *(c1->value().toList().elementType()) ==
      *FutureType::create(IntType::get()));

  // 1-element, initially not completed.
  futures.push_back(s1);
  auto c2 = collectAll(futures);
  ASSERT_FALSE(c2->completed());
  s1->markCompleted(5);
  ASSERT_TRUE(c2->completed());
  ASSERT_EQ(c2->value().toList().size(), 1);
  ASSERT_TRUE(
      *(c2->value().toList().elementType()) ==
      *FutureType::create(IntType::get()));
  ASSERT_EQ(c2->value().toList().get(0).toFuture()->value().toInt(), 5);

  // 1-element, already completed
  auto c3 = collectAll(futures);
  ASSERT_TRUE(c3->completed());
  ASSERT_EQ(c3->value().toList().size(), 1);
  ASSERT_EQ(c3->value().toList().get(0).toFuture()->value().toInt(), 5);

  // 3 elements.
  futures.push_back(s2);
  futures.push_back(s3);
  auto c4 = collectAll(futures);
  ASSERT_FALSE(c4->completed());
  s3->markCompleted(7);
  ASSERT_FALSE(c4->completed());
  s2->markCompleted(6);
  ASSERT_TRUE(c4->completed());
  ASSERT_EQ(c4->value().toList().size(), 3);
  ASSERT_EQ(c4->value().toList().get(0).toFuture()->value().toInt(), 5);
  ASSERT_EQ(c4->value().toList().get(1).toFuture()->value().toInt(), 6);
  ASSERT_EQ(c4->value().toList().get(2).toFuture()->value().toInt(), 7);
  ASSERT_TRUE(
      *(c4->value().toList().elementType()) ==
      *FutureType::create(IntType::get()));

  // Handle exception in the list.
  auto s4 = c10::make_intrusive<Future>(IntType::get());
  futures.push_back(s4);
  auto c5 = collectAll(futures);
  ASSERT_FALSE(c5->completed());
  s4->setError(
      std::make_exception_ptr(c10::ivalue::Future::FutureError("Failed")));
  ASSERT_TRUE(c5->completed());
  try {
    c5->value();
    ASSERT_TRUE(false); // supposed to throw
  } catch (const std::exception& e) {
    ASSERT_EQ(std::string(e.what()), "Failed");
  }
}

// collectAny()
TEST(FuturesTest, CollectAny) {
  auto s1 = c10::make_intrusive<Future>(IntType::get());

  // Empty case
  c10::List<intrusive_ptr<ivalue::Future>> futures(
      FutureType::create(IntType::get()));
  auto c1 = collectAny(futures);
  ASSERT_TRUE(c1->completed());

  // 1 element, not yet satisfied
  futures.push_back(s1);
  auto c2 = collectAny(futures);
  ASSERT_FALSE(c2->completed());
  s1->markCompleted(5);
  ASSERT_TRUE(c2->completed());
  ASSERT_TRUE(c2->value().isInt());
  ASSERT_EQ(c2->value().toInt(), 5);

  // 1 element already satisfied.
  auto c3 = collectAny(futures);
  ASSERT_TRUE(c3->completed());
  ASSERT_TRUE(c3->value().isInt());
  ASSERT_EQ(c3->value().toInt(), 5);

  // 2 elements
  futures.clear();
  auto s2 = c10::make_intrusive<Future>(IntType::get());
  auto s3 = c10::make_intrusive<Future>(IntType::get());
  futures.push_back(s2);
  futures.push_back(s3);
  auto c4 = collectAny(futures);
  ASSERT_FALSE(c4->completed());
  s3->markCompleted(7);
  ASSERT_TRUE(c4->completed());
  ASSERT_EQ(c4->value().toInt(), 7);
  s2->markCompleted(1);
  ASSERT_EQ(c4->value().toInt(), 7);
}

TEST(TLSFutureCallbacksTest, Basic) {
  // cb that verifies the profiler is enabled
  auto profilerEnabledCb = [](Future& /* unused */) {
    ASSERT_TRUE(torch::autograd::profiler::profilerEnabled());
  };
  // test running callbacks with propagation of TLS state.
  {
    // Enable the profiler in this thread
    torch::autograd::profiler::enableProfilerLegacy(
        torch::autograd::profiler::ProfilerConfig(
            torch::autograd::profiler::ProfilerState::CPU, false, false));
    auto s1 = c10::make_intrusive<Future>(IntType::get());
    s1->addCallback(wrapPropagateTLSState(profilerEnabledCb));
    std::thread t([s1 = std::move(s1)]() { s1->markCompleted(); });
    // Since we join here, we can ensure that all callbacks corresponding to
    // markCompleted() have finished.
    t.join();
    torch::autograd::profiler::disableProfilerLegacy();
  }
  // then() with TLS State
  {
    // Enable the profiler in this thread
    torch::autograd::profiler::enableProfilerLegacy(
        torch::autograd::profiler::ProfilerConfig(
            torch::autograd::profiler::ProfilerState::CPU, false, false));
    auto s1 = c10::make_intrusive<Future>(IntType::get());
    auto s2 = s1->then(
        wrapPropagateTLSState([&profilerEnabledCb](Future& s1) {
          profilerEnabledCb(s1);
          return at::IValue(1);
        }),
        IntType::get());
    std::thread t([s1 = std::move(s1)]() { s1->markCompleted(); });
    t.join();
    s2->wait();
    torch::autograd::profiler::disableProfilerLegacy();
  }
}

TEST(ProfilerDisableInCallbackTest, Basic) {
  // cb that verifies the profiler is enabled
  auto profilerEnabledCb = []() {
    ASSERT_TRUE(torch::autograd::profiler::profilerEnabled());
  };
  torch::autograd::profiler::enableProfilerLegacy(
      torch::autograd::profiler::ProfilerConfig(
          torch::autograd::profiler::ProfilerState::CPU, false, false));
  auto s1 = c10::make_intrusive<Future>(IntType::get());
  auto verifyProfilerCb =
      wrapPropagateTLSState([&profilerEnabledCb](Future& /* unused */) {
        // Ensure the profiler is still enabled in this thread.
        profilerEnabledCb();
        auto t1 = torch::ones({2, 2});
        auto t2 = torch::ones({2, 2});
        torch::add(t1, t2);
        // Don't cleanup TLSState, and just consolidate.
        auto opts =
            torch::autograd::profiler::ProfilerDisableOptions(false, true);
        auto thread_event_lists =
            // NOLINTNEXTLINE(performance-move-const-arg)
            torch::autograd::profiler::disableProfilerLegacy(std::move(opts));
        // Ensure that the events from this thread are still profiled and we
        // obtain the expected in events in our consolidated list when calling
        // disableProfilerLegacy().
        bool found_ones = false;
        bool found_add = false;
        for (const auto& li : thread_event_lists) {
          for (const auto& evt : li) {
            if (strcmp(evt.name(), "aten::add") == 0) {
              found_add = true;
            } else if (strcmp(evt.name(), "aten::ones") == 0) {
              found_ones = true;
            }
          }
          if (found_add && found_ones) {
            break;
          }
        }
        ASSERT_TRUE(found_ones);
        ASSERT_TRUE(found_add);
      });

  s1->addCallback(verifyProfilerCb);
  // Disable the profiler, but do not consolidate results in the main thread.
  auto opts = torch::autograd::profiler::ProfilerDisableOptions(true, false);
  // NOLINTNEXTLINE(performance-move-const-arg)
  torch::autograd::profiler::disableProfilerLegacy(std::move(opts));
  std::thread t([s1 = std::move(s1)]() { s1->markCompleted(at::IValue(1)); });
  t.join();

  // Similar to above test, but verifies correctness in the case where
  // continuation runs on the main thread.
  torch::autograd::profiler::enableProfilerLegacy(
      torch::autograd::profiler::ProfilerConfig(
          torch::autograd::profiler::ProfilerState::CPU, false, false));
  s1 = c10::make_intrusive<Future>(IntType::get());
  s1->addCallback(verifyProfilerCb);
  // Runs callback inline
  s1->markCompleted(at::IValue(1));
  opts = torch::autograd::profiler::ProfilerDisableOptions(true, false);
  // NOLINTNEXTLINE(performance-move-const-arg)
  torch::autograd::profiler::disableProfilerLegacy(std::move(opts));
}

TEST(IValueKWargsTest, Basic) {
  const auto text = R"(
    def foo(a : int, b : int, c : int = 4):
      return a + 2*b + 3*c
  )";
  auto cu = compile(text);
  auto result = cu->get_function("foo")({1}, {{"b", 3}});
  ASSERT_EQ(result.toInt(), 19);
}

TEST(ComputeFlopsTest, Basic) {
  uint64_t flops = 0;

  // Test unknown operator
  std::unordered_map<std::string, c10::IValue> extra_args;
  flops = computeFlops(std::string("aten::unknown"), extra_args);
  ASSERT_EQ(flops, 0);

  // Test aten::conv2d
  extra_args.clear();
  std::vector<int64_t> input_size = {4, 5, 6, 7};
  std::vector<int64_t> weight_size = {3, 5, 2, 1};
  std::vector<int64_t> padding = {1, 0};
  std::vector<int64_t> stride = {1, 1};
  std::vector<int64_t> dilation = {0, 0};
  extra_args["input_size"] = at::IValue(at::IntArrayRef(input_size));
  extra_args["weight_size"] = at::IValue(at::IntArrayRef(weight_size));
  extra_args["groups"] = 1;
  extra_args["padding"] = at::IValue(at::IntArrayRef(padding));
  extra_args["stride"] = at::IValue(at::IntArrayRef(stride));
  extra_args["dilation"] = at::IValue(at::IntArrayRef(dilation));
  flops = computeFlops(std::string("aten::conv2d"), extra_args);
  ASSERT_EQ(flops, 13440);

  // Test aten::conv2d fail
  input_size = {4, 5, 6, 7};
  weight_size = {4, 5, 6};
  extra_args["input_size"] = at::IValue(at::IntArrayRef(input_size));
  extra_args["weight_size"] = at::IValue(at::IntArrayRef(weight_size));
  flops = computeFlops(std::string("aten::conv2d"), extra_args);
  ASSERT_EQ(flops, 0);

  // Test aten::conv2d fail 2
  weight_size = {3, 5, 2, 1};
  stride = {0, 0};
  extra_args["weight_size"] = at::IValue(at::IntArrayRef(input_size));
  extra_args["stride"] = at::IValue(at::IntArrayRef(stride));
  flops = computeFlops(std::string("aten::conv2d"), extra_args);
  ASSERT_EQ(flops, 0);

  // Test aten::conv2d fail 3
  extra_args.clear();
  input_size = {4, 5, 6, 7};
  extra_args["input_size"] = at::IValue(at::IntArrayRef(input_size));
  flops = computeFlops(std::string("aten::conv2d"), extra_args);
  ASSERT_EQ(flops, 0);

  // Test aten::mm
  extra_args.clear();
  std::vector<int64_t> mat1_sizes = {3, 4, 5, 6};
  std::vector<int64_t> mat2_sizes = {6, 5, 4, 3};
  extra_args["mat1_size"] = at::IValue(at::IntArrayRef(mat1_sizes));
  extra_args["mat2_size"] = at::IValue(at::IntArrayRef(mat2_sizes));
  flops = computeFlops(std::string("aten::mm"), extra_args);
  ASSERT_EQ(flops, 43200);

  // Test mm out of range
  extra_args.clear();
  flops = computeFlops(std::string("aten::mm"), extra_args);
  ASSERT_EQ(flops, 0);

  // Test aten::add.Tensor
  extra_args.clear();
  std::vector<int64_t> mat_sizes = {3, 4, 5, 6};
  extra_args["mat_size"] = at::IValue(at::IntArrayRef(mat_sizes));
  flops = computeFlops(std::string("aten::add"), extra_args);
  ASSERT_EQ(flops, 360);

  // Test aten::mul.Tensor
  extra_args.clear();
  mat_sizes = {3, 4, 5, 6};
  extra_args["mat_size"] = at::IValue(at::IntArrayRef(mat_sizes));
  flops = computeFlops(std::string("aten::mul"), extra_args);
  ASSERT_EQ(flops, 360);
}

TEST(TestMutation, Basic) {
  auto graph = std::make_shared<Graph>();
  std::unordered_map<std::string, Value*> vmap;
  parseIR(
      R"IR(
graph(%x.1 : Tensor):
  %2 : int = prim::Constant[value=1]()
  %9 : int = prim::Constant[value=4]()
  %x.3 : Tensor = aten::add(%x.1, %2, %2)
  %7 : Tensor = aten::add_(%x.3, %2, %2)
  %y.1 : Tensor = aten::add(%x.3, %9, %2)
  return (%y.1))IR",
      &*graph,
      vmap);
  RemoveTensorMutation(graph, [](Node*) { return false; });
  testing::FileCheck().check("aten::add_")->run(*graph);
  RemoveTensorMutation(graph, [](Node*) { return true; });
  testing::FileCheck().check_not("aten::add_")->run(*graph);
}

TEST(TestInplaceToFunctionalActivation, Basic) {
  auto graph = std::make_shared<Graph>();
  std::unordered_map<std::string, Value*> vmap;
  parseIR(
      R"IR(
graph(%x.1 : Tensor):
  %2 : int = prim::Constant[value=1]()
  %x.3 : Tensor = aten::add(%x.1, %2, %2)
  %y : Tensor = aten::relu_(%x.3)
  return (%y))IR",
      &*graph,
      vmap);
  InplaceToFunctionalActivation(graph);
  testing::FileCheck().check("aten::relu")->run(*graph);
  testing::FileCheck().check_not("aten::relu_")->run(*graph);
}

TEST(TestFunctionalToInplaceActivation, Basic) {
  auto graph = std::make_shared<Graph>();
  std::unordered_map<std::string, Value*> vmap;
  parseIR(
      R"IR(
graph(%x.1 : Tensor):
  %2 : int = prim::Constant[value=1]()
  %x.3 : Tensor = aten::add(%x.1, %2, %2)
  %y : Tensor = aten::relu(%x.3)
  return (%y))IR",
      &*graph,
      vmap);
  FunctionalToInplaceActivation(graph);
  testing::FileCheck().check("aten::relu_")->run(*graph);
  testing::FileCheck().check_not("aten::relu(")->run(*graph);
}

} // namespace jit
} // namespace torch<|MERGE_RESOLUTION|>--- conflicted
+++ resolved
@@ -520,7 +520,6 @@
                                               .getElementType()));
 }
 
-<<<<<<< HEAD
 TEST(SchemaParserTest, OutVariant) {
   auto s = parseSchema("at::foo(Tensor self, *, Tensor(a!) f, Tensor(b!) l) -> (Tensor(a!) f, Tensor(b!) l)");
   ASSERT_TRUE(s.arguments().at(1).is_out());
@@ -528,8 +527,6 @@
 }
 
 // NOLINTNEXTLINE(cppcoreguidelines-avoid-non-const-global-variables)
-=======
->>>>>>> 78c04e21
 TEST(SchemaParserTest, NamedReturns) {
   // named returns
   parseSchema("at::what(Tensor! i_will_be_written_to) -> ()");
