# -*- coding: utf-8 -*-
# Owner(s): ["module: linear algebra"]

import torch
import numpy as np

import unittest
import itertools
import warnings
import math
from math import inf, nan, isnan
import random
from random import randrange
from itertools import product
from functools import reduce, partial

from torch.testing._internal.common_utils import \
    (TestCase, run_tests, TEST_SCIPY, IS_MACOS, IS_WINDOWS, slowTest,
     TEST_WITH_ASAN, TEST_WITH_ROCM, IS_FBCODE, IS_REMOTE_GPU, iter_indices,
     make_fullrank_matrices_with_distinct_singular_values)
from torch.testing._internal.common_device_type import \
    (instantiate_device_type_tests, dtypes,
     onlyCPU, skipCUDAIf, skipCUDAIfNoMagma, skipCPUIfNoLapack, precisionOverride,
     skipCUDAIfNoMagmaAndNoCusolver, skipCUDAIfRocm, onlyNativeDeviceTypes, dtypesIfCUDA,
     onlyCUDA, skipCUDAVersionIn, skipMeta, skipCUDAIfNoCusolver)
from torch.testing import make_tensor
from torch.testing._internal.common_dtype import (
    all_types, floating_types, floating_and_complex_types, get_all_dtypes, get_all_int_dtypes, get_all_complex_dtypes,
    get_all_fp_dtypes,
)
from torch.testing._internal.common_cuda import SM53OrLater, tf32_on_and_off, CUDA11OrLater, CUDA9
from torch.distributions.binomial import Binomial

# Protects against includes accidentally setting the default dtype
# NOTE: jit_metaprogramming_utils sets the default dtype to double!
torch.set_default_dtype(torch.float32)
assert torch.get_default_dtype() is torch.float32

if TEST_SCIPY:
    import scipy

class TestLinalg(TestCase):
    def setUp(self):
        super(self.__class__, self).setUp()
        torch.backends.cuda.matmul.allow_tf32 = False

    def tearDown(self):
        torch.backends.cuda.matmul.allow_tf32 = True
        super(self.__class__, self).tearDown()

    exact_dtype = True

    @dtypes(torch.float, torch.cfloat)
    @precisionOverride({torch.float: 1e-06, torch.cfloat: 1e-06})
    @tf32_on_and_off(5e-3)
    def test_inner(self, device, dtype):
        def check(a_sizes_, b_sizes_):
            for a_sizes, b_sizes in ((a_sizes_, b_sizes_), (b_sizes_, a_sizes_)):
                a = torch.randn(a_sizes, dtype=dtype, device=device)
                b = torch.randn(b_sizes, dtype=dtype, device=device)
                res = torch.inner(a, b)
                ref = np.inner(a.cpu().numpy(), b.cpu().numpy())
                self.assertEqual(res.cpu(), torch.from_numpy(np.array(ref)))
                out = torch.zeros_like(res)
                torch.inner(a, b, out=out)
                self.assertEqual(res, out)

        check([], [])                       # scalar x scalar
        check([], [0])                      # scalar x empty
        check([], [3])                      # scalar x 1D
        check([], [2, 3, 4])                # scalar x 3D

        check([0], [0])                     # empty x empty
        check([0], [2, 0])                  # empty x 2D

        check([2], [2])                     # 1D x 1D
        check([2], [3, 1, 2])               # 1D x 3D
        check([2], [3, 0, 2])               # 1D x 3D empty

        check([1, 2], [3, 2])               # 2D x 2D
        check([1, 2], [3, 4, 2])            # 2D x 3D
        check([2, 1, 3, 2], [1, 3, 2, 2])   # 4D x 4D

        # Test error message
        with self.assertRaisesRegex(RuntimeError,
                                    r"inner\(\) the last dimension must match on both "
                                    r"input tensors but got shapes \[2, 3\] and \[2, 2\]"):
            torch.randn(2, 3, device=device, dtype=dtype).inner(torch.randn(2, 2, device=device, dtype=dtype))

    # Tests torch.outer, and its alias, torch.ger, vs. NumPy
    @precisionOverride({torch.bfloat16: 1e-1})
    @dtypes(*(get_all_dtypes()))
    def test_outer(self, device, dtype):
        def run_test_case(a, b):
            if dtype == torch.bfloat16:
                a_np = a.to(torch.double).cpu().numpy()
                b_np = b.to(torch.double).cpu().numpy()
                exact_dtype = False
            else:
                a_np = a.cpu().numpy()
                b_np = b.cpu().numpy()
                exact_dtype = True
            expected = np.outer(a_np, b_np)

            self.assertEqual(torch.outer(a, b), expected, exact_dtype=False)
            self.assertEqual(torch.Tensor.outer(a, b), expected, exact_dtype=False)

            self.assertEqual(torch.ger(a, b), expected, exact_dtype=False)
            self.assertEqual(torch.Tensor.ger(a, b), expected, exact_dtype=False)

            # test out variant
            out = torch.empty(a.size(0), b.size(0), device=device, dtype=dtype)
            torch.outer(a, b, out=out)
            self.assertEqual(out, expected, exact_dtype=False)

            out = torch.empty(a.size(0), b.size(0), device=device, dtype=dtype)
            torch.ger(a, b, out=out)
            self.assertEqual(out, expected, exact_dtype=False)

        a = torch.randn(50).to(device=device, dtype=dtype)
        b = torch.randn(50).to(device=device, dtype=dtype)
        run_test_case(a, b)

        # test 0 strided tensor
        zero_strided = torch.randn(1).to(device=device, dtype=dtype).expand(50)
        run_test_case(zero_strided, b)
        run_test_case(a, zero_strided)

    @skipCUDAIfNoMagma
    @skipCPUIfNoLapack
    @dtypes(torch.float, torch.double, torch.cfloat, torch.cdouble)
    def test_linalg_lstsq(self, device, dtype):
        from torch.testing._internal.common_utils import random_well_conditioned_matrix
        if self.device_type == 'cpu':
            drivers = ('gels', 'gelsy', 'gelsd', 'gelss', None)
        else:
            drivers = ('gels', None)

        def check_solution_correctness(a, b, sol):
            sol2 = a.pinverse() @ b
            self.assertEqual(sol, sol2, atol=1e-5, rtol=1e-5)

        def check_correctness_ref(a, b, res, ref, driver="default"):
            def apply_if_not_empty(t, f):
                if t.numel():
                    return f(t)
                else:
                    return t

            def select_if_not_empty(t, i):
                selected = apply_if_not_empty(t, lambda x: x.select(0, i))
                return selected

            m = a.size(-2)
            n = a.size(-1)
            nrhs = b.size(-1)
            batch_size = int(np.prod(a.shape[:-2]))
            if batch_size == 0:
                batch_size = 1
            a_3d = a.view(batch_size, m, n)
            b_3d = b.view(batch_size, m, nrhs)

            solution_3d = res.solution.view(batch_size, n, nrhs)
            residuals_2d = apply_if_not_empty(res.residuals, lambda t: t.view(-1, nrhs))
            rank_1d = apply_if_not_empty(res.rank, lambda t: t.view(-1))
            singular_values_2d = res.singular_values.view(batch_size, res.singular_values.shape[-1])

            if a.numel() > 0:
                for i in range(batch_size):
                    sol, residuals, rank, singular_values = ref(
                        a_3d.select(0, i).numpy(),
                        b_3d.select(0, i).numpy()
                    )
                    # Singular values are None when lapack_driver='gelsy' in SciPy
                    if singular_values is None:
                        singular_values = []
                    self.assertEqual(sol, solution_3d.select(0, i), atol=1e-5, rtol=1e-5)
                    self.assertEqual(rank, select_if_not_empty(rank_1d, i), atol=1e-5, rtol=1e-5)
                    self.assertEqual(singular_values, singular_values_2d.select(0, i), atol=1e-5, rtol=1e-5)

                    # SciPy and NumPy operate only on non-batched input and
                    # return an empty array with shape (0,) if rank(a) != n
                    # in PyTorch the batched inputs are supported and
                    # matrices in the batched input can have different ranks
                    # we compute residuals only if all matrices have rank == n
                    # see https://github.com/pytorch/pytorch/issues/56483
                    if m > n:
                        if torch.all(rank_1d == n):
                            self.assertEqual(
                                residuals, select_if_not_empty(residuals_2d, i), atol=1e-5, rtol=1e-5, exact_dtype=False
                            )
                        else:
                            self.assertTrue(residuals_2d.numel() == 0)

            else:
                self.assertEqual(res.solution.shape, (*a.shape[:-2], n, nrhs))
                self.assertEqual(res.rank.shape, a.shape[:-2])

                # residuals are not always computed (and have non-zero shape)
                if m > n and driver != "gelsy":
                    self.assertEqual(res.residuals.shape, (*a.shape[:-2], 0))
                else:
                    self.assertEqual(res.residuals.shape, (0, ))

                # singular_values are not always computed (and have non-zero shape)
                if driver == "default" or driver == "gelsd" or driver == "gelss":
                    self.assertEqual(res.singular_values.shape, (*a.shape[:-2], min(m, n)))
                else:
                    self.assertEqual(res.singular_values.shape, (0, ))

        def check_correctness_scipy(a, b, res, driver, cond):
            # SciPy provides 3 driver options: gelsd, gelss, gelsy
            if TEST_SCIPY and driver in ('gelsd', 'gelss', 'gelsy'):
                import scipy.linalg

                def scipy_ref(a, b):
                    return scipy.linalg.lstsq(a, b, lapack_driver=driver, cond=cond)
                check_correctness_ref(a, b, res, scipy_ref, driver=driver)

        def check_correctness_numpy(a, b, res, driver, rcond):
            # NumPy uses only gelsd routine
            if driver == 'gelsd':

                def numpy_ref(a, b):
                    return np.linalg.lstsq(a, b, rcond=rcond)
                check_correctness_ref(a, b, res, numpy_ref)

        version = torch.testing._internal.common_cuda._get_torch_cuda_version()
        cusolver_available = (version >= (10, 2))

        ms = [2 ** i for i in range(5)]
        m_ge_n_sizes = [(m, m // 2) for m in ms] + [(m, m) for m in ms]
        # cases m < n are only supported on CPU and for cuSOLVER path on CUDA
        m_l_n_sizes = [(m // 2, m) for m in ms]
        include_m_l_n_case = (cusolver_available or device == 'cpu')
        matrix_sizes = m_ge_n_sizes + (m_l_n_sizes if include_m_l_n_case else [])
        batches = [(), (2,), (2, 2), (2, 2, 2)]
        # we generate matrices with singular values sampled from a normal distribution,
        # that is why we use `cond=1.0`, the mean to cut roughly half of all
        # the singular values and compare whether torch.linalg.lstsq agrees with
        # SciPy and NumPy.
        # if rcond is True then set value for it based on the used algorithm
        # rcond == -1 or any other negative value forces LAPACK to use machine precision tolerance
        rconds = (None, True, -1)

        for batch, matrix_size, driver, rcond in itertools.product(batches, matrix_sizes, drivers, rconds):
            # keep the rcond value if it is None or -1, set the driver specific value if it is True
            if rcond and rcond != -1:
                if driver in ('gelss', 'gelsd'):
                    # SVD based algorithm; set to zero roughly half of all the singular values
                    rcond = 1.0
                else:
                    # driver == 'gelsy'
                    # QR based algorithm; setting the value too high might lead to non-unique solutions and flaky tests
                    rcond = 1e-4

            # specifying rcond value has no effect for gels driver so no need to run the tests again
            if driver == 'gels' and rcond is not None:
                continue

            shape = batch + matrix_size
            a = random_well_conditioned_matrix(*shape, dtype=dtype, device=device)
            b = torch.rand(*shape, dtype=dtype, device=device)

            m = a.size(-2)
            n = a.size(-1)
            res = torch.linalg.lstsq(a, b, rcond=rcond, driver=driver)
            sol = res.solution

            # Only checks gelsd, gelss, gelsy drivers
            check_correctness_scipy(a, b, res, driver, rcond)

            # Only checks gelsd driver
            check_correctness_numpy(a, b, res, driver, rcond)

            # gels driver is not checked by comparing to NumPy or SciPy implementation
            # because NumPy and SciPy do not implement this driver
            if driver == 'gels' and rcond is None:
                check_solution_correctness(a, b, sol)

    @skipCUDAIfNoMagma
    @skipCPUIfNoLapack
    @dtypes(torch.float, torch.double, torch.cfloat, torch.cdouble)
    def test_linalg_lstsq_batch_broadcasting(self, device, dtype):
        from torch.testing._internal.common_utils import random_well_conditioned_matrix

        def check_correctness(a, b):
            sol = torch.linalg.lstsq(a, b).solution
            sol2 = a.pinverse() @ b
            self.assertEqual(sol, sol2, rtol=1e-5, atol=1e-5)

        ms = [2 ** i for i in range(5)]
        batches = [(), (0,), (2,), (2, 2), (2, 2, 2)]
        # the case when a single matrix is batch-broadcasted over the rhs
        for m, batch in itertools.product(ms, batches):
            a = random_well_conditioned_matrix(m, m, dtype=dtype, device=device).view(*([1] * len(batch)), m, m)
            b = torch.rand(*(batch + (m, m)), dtype=dtype, device=device)
            check_correctness(a, b)

        # cases with broadcastable shapes
        for m in ms:
            a = random_well_conditioned_matrix(1, 3, 1, 3, m, m, dtype=dtype, device=device)
            b = torch.rand(3, 1, 3, 1, m, m // 2, dtype=dtype, device=device)
            check_correctness(a, b)

            # rhs are vectors, not matrices in this test
            b = torch.rand(3, 1, 3, 1, m, dtype=dtype, device=device)
            # unsqueeze for b because `check_correctness` checks against
            # a.pinverse() @ b, which requires b to be a matrix
            check_correctness(a, b.unsqueeze(-1))

            a = random_well_conditioned_matrix(3, 1, 3, 1, m, m, dtype=dtype, device=device)
            b = torch.rand(1, 3, 1, 3, m, m // 2, dtype=dtype, device=device)
            check_correctness(a, b)

            # rhs are vectors, not matrices in this test
            b = torch.rand(1, 3, 1, 3, m, dtype=dtype, device=device)
            check_correctness(a, b.unsqueeze(-1))

    @skipCPUIfNoLapack
    @skipCUDAIfNoMagma
    @dtypes(torch.float, torch.double, torch.cfloat, torch.cdouble)
    def test_linalg_lstsq_input_checks(self, device, dtype):
        # check empty inputs
        # empty batches
        a = torch.rand(0, 0, 3, 3, dtype=dtype, device=device)
        b = torch.rand(0, 0, 3, 2, dtype=dtype, device=device)
        self.assertEqual(
            torch.linalg.lstsq(a, b)[0],
            torch.zeros(0, 0, 3, 2, dtype=dtype, device=device)
        )
        # empty a and b
        a = torch.rand(2, 2, 0, 0, dtype=dtype, device=device)
        b = torch.rand(2, 2, 0, 0, dtype=dtype, device=device)
        self.assertEqual(
            torch.linalg.lstsq(a, b)[0],
            torch.zeros(2, 2, 0, 0, dtype=dtype, device=device)
        )
        # empty a and b
        a = torch.rand(2, 2, 3, 0, dtype=dtype, device=device)
        b = torch.rand(2, 2, 3, 0, dtype=dtype, device=device)
        self.assertEqual(
            torch.linalg.lstsq(a, b)[0],
            torch.zeros(2, 2, 0, 0, dtype=dtype, device=device)
        )
        # empty a but not b
        a = torch.rand(2, 2, 3, 0, dtype=dtype, device=device)
        b = torch.rand(2, 2, 3, 2, dtype=dtype, device=device)
        self.assertEqual(
            torch.linalg.lstsq(a, b)[0],
            torch.zeros(2, 2, 0, 2, dtype=dtype, device=device)
        )

        # empty a and b
        if torch.device(device).type == 'cpu':
            # only CPU since CUDA does not support overdetermined systems
            a = torch.rand(2, 2, 0, 3, dtype=dtype, device=device)
            b = torch.rand(2, 2, 0, 3, dtype=dtype, device=device)
            self.assertEqual(
                torch.linalg.lstsq(a, b)[0],
                torch.zeros(2, 2, 3, 3, dtype=dtype, device=device)
            )

        a = torch.rand(2, 3, dtype=dtype, device=device)
        b = torch.rand(3, dtype=dtype, device=device)

        with self.assertRaisesRegex(RuntimeError, 'input must have at least 2 dimensions'):
            torch.linalg.lstsq(b, b)

        with self.assertRaisesRegex(RuntimeError, 'other must have at least 1 dimension'):
            torch.linalg.lstsq(a, torch.tensor(1, dtype=dtype, device=device))

        with self.assertRaisesRegex(RuntimeError, r'input.size\(-2\) should match other.size\(-1\)'):
            torch.linalg.lstsq(a, b)

        with self.assertRaisesRegex(RuntimeError, r'input.size\(-2\) should match other.size\(-2\)'):
            torch.linalg.lstsq(a, b.unsqueeze(-1))

        def complement_device(device):
            if device == 'cpu' and torch.cuda.is_available():
                return 'cuda'
            else:
                return 'cpu'

        a = torch.rand(2, 2, 2, 2, dtype=dtype, device=device)
        b = torch.rand(2, 2, 2, dtype=dtype, device=complement_device(device))
        if a.device != b.device:
            with self.assertRaisesRegex(RuntimeError, 'be on the same device'):
                torch.linalg.lstsq(a, b)

        b = (torch.rand(2, 2, 2, dtype=dtype, device=device) * 100).long()
        with self.assertRaisesRegex(RuntimeError, 'the same dtype'):
            torch.linalg.lstsq(a, b)

        a = torch.rand(2, 2, 2, 2, dtype=dtype, device=device)
        b = torch.rand(2, 2, 2, dtype=dtype, device=device)

        if device != 'cpu':
            with self.assertRaisesRegex(RuntimeError, '`driver` other than `gels` is not supported on CUDA'):
                torch.linalg.lstsq(a, b, driver='fictitious_driver')
        # if on cpu
        else:
            with self.assertRaisesRegex(RuntimeError, r'parameter `driver` should be one of \(gels, gelsy, gelsd, gelss\)'):
                torch.linalg.lstsq(a, b, driver='fictitious_driver')

        # cuSOLVER path supports underdetermined systems
        version = torch.testing._internal.common_cuda._get_torch_cuda_version()
        cusolver_not_available = (version < (10, 1))

        if device != 'cpu' and cusolver_not_available:
            a = torch.rand(2, 3, dtype=dtype, device=device)
            b = torch.rand(2, 1, dtype=dtype, device=device)
            with self.assertRaisesRegex(RuntimeError, r'only overdetermined systems'):
                torch.linalg.lstsq(a, b)

    @skipCUDAIfNoMagma
    @skipCPUIfNoLapack
    @dtypes(*floating_and_complex_types())
    def test_cholesky(self, device, dtype):
        from torch.testing._internal.common_utils import random_hermitian_pd_matrix

        def run_test(shape, batch, contiguous):
            A = random_hermitian_pd_matrix(shape, *batch, dtype=dtype, device=device)
            if A.numel() > 0 and not contiguous:
                A = A.mT
                self.assertFalse(A.is_contiguous())
            expected_L = np.linalg.cholesky(A.cpu().numpy())
            actual_L = torch.linalg.cholesky(A)

            # For fp32 individual entries in matrices can differ between PyTorch and NumPy
            # Let's compare the norms of matrices instead
            if A.numel() > 0 and dtype in [torch.float32, torch.complex64]:
                # axis is specified to calculate matrix norm for batched input
                expected_norm = np.linalg.norm(expected_L, ord=1, axis=(-2, -1))
                actual_norm = torch.linalg.norm(actual_L, ord=1, axis=(-2, -1))
                # Compare the norms with standard tolerances
                self.assertEqual(actual_norm, expected_norm)
                # and individual values with a higher tolerance
                self.assertEqual(actual_L, expected_L, atol=1e-2, rtol=1e-5)
            else:
                self.assertEqual(actual_L, expected_L)

        shapes = (0, 3, 5)
        batches = ((), (3, ), (2, 2))
        larger_input_case = [(100, (5, ), True)]
        for shape, batch, contiguous in list(itertools.product(shapes, batches, (True, False))) + larger_input_case:
            run_test(shape, batch, contiguous)

        # check the out= variant
        A = random_hermitian_pd_matrix(3, 3, dtype=dtype, device=device)
        out = torch.empty_like(A)
        ans = torch.linalg.cholesky(A, out=out)
        self.assertEqual(ans, out)
        expected = torch.linalg.cholesky(A)
        self.assertEqual(expected, out)

        # check the upper= variant
        expected = torch.linalg.cholesky(A).mH
        actual = torch.linalg.cholesky(A, upper=True)
        self.assertEqual(expected, actual)

    @skipCUDAIfNoMagma
    @skipCPUIfNoLapack
    @dtypes(*floating_and_complex_types())
    def test_cholesky_errors_and_warnings(self, device, dtype):
        from torch.testing._internal.common_utils import random_hermitian_pd_matrix

        # cholesky requires the input to be a square matrix or batch of square matrices
        A = torch.randn(2, 3, device=device, dtype=dtype)
        with self.assertRaisesRegex(RuntimeError, r'must be batches of square matrices'):
            torch.linalg.cholesky(A)
        A = torch.randn(2, 2, 3, device=device, dtype=dtype)
        with self.assertRaisesRegex(RuntimeError, r'must be batches of square matrices'):
            torch.linalg.cholesky(A)
        with self.assertRaisesRegex(np.linalg.LinAlgError, r'Last 2 dimensions of the array must be square'):
            np.linalg.cholesky(A.cpu().numpy())

        # cholesky requires the input to be at least 2 dimensional tensor
        A = torch.randn(2, device=device, dtype=dtype)
        with self.assertRaisesRegex(RuntimeError, r'must have at least 2 dimensions'):
            torch.linalg.cholesky(A)
        with self.assertRaisesRegex(np.linalg.LinAlgError,
                                    r'1-dimensional array given\. Array must be at least two-dimensional'):
            np.linalg.cholesky(A.cpu().numpy())

        # if the input matrix is not positive definite, an error should be raised
        A = torch.eye(3, 3, dtype=dtype, device=device)
        A[-1, -1] = 0  # Now A is not positive definite
        with self.assertRaisesRegex(RuntimeError, r'minor of order 3 is not positive-definite'):
            torch.linalg.cholesky(A)
        with self.assertRaisesRegex(np.linalg.LinAlgError, r'Matrix is not positive definite'):
            np.linalg.cholesky(A.cpu().numpy())

        # if at least one matrix in the batch is singular, an error should be raised
        A = torch.eye(3, 3, dtype=dtype, device=device)
        A = A.reshape((1, 3, 3))
        A = A.repeat(5, 1, 1)
        A[4, -1, -1] = 0  # Now A[4] is not positive definite
        with self.assertRaisesRegex(RuntimeError, r'\(Batch element 4\): The factorization could not be completed'):
            torch.linalg.cholesky(A)

        # if out tensor with wrong shape is passed a warning is given
        A = random_hermitian_pd_matrix(3, dtype=dtype, device=device)
        out = torch.empty(2, 3, dtype=dtype, device=device)
        with warnings.catch_warnings(record=True) as w:
            # Trigger warning
            torch.linalg.cholesky(A, out=out)
            # Check warning occurs
            self.assertEqual(len(w), 1)
            self.assertTrue("An output with one or more elements was resized" in str(w[-1].message))

        # dtypes should be safely castable
        out = torch.empty(*A.shape, dtype=torch.int, device=device)
        with self.assertRaisesRegex(RuntimeError, "but got result with dtype Int"):
            torch.linalg.cholesky(A, out=out)

        # device should match
        if torch.cuda.is_available():
            wrong_device = 'cpu' if self.device_type != 'cpu' else 'cuda'
            out = torch.empty(0, device=wrong_device, dtype=dtype)
            with self.assertRaisesRegex(RuntimeError, "Expected result and input tensors to be on the same device"):
                torch.linalg.cholesky(A, out=out)

    # NOTE: old_cholesky* tests were moved here from test_torch.py and test_autograd.py
    @slowTest
    @skipCUDAIfNoMagma
    @skipCPUIfNoLapack
    @dtypes(torch.double)
    def test_old_cholesky_batched_many_batches(self, device, dtype):
        from torch.testing._internal.common_utils import random_symmetric_pd_matrix

        def cholesky_test_helper(n, batchsize, device, upper):
            A = random_symmetric_pd_matrix(n, batchsize, dtype=dtype, device=device)
            chol_fact = torch.cholesky(A, upper=upper)
            if upper:
                # Correctness check
                self.assertEqual(A, chol_fact.mT.matmul(chol_fact))
                # Upper triangular check
                self.assertEqual(chol_fact, chol_fact.triu())
            else:
                # Correctness check
                self.assertEqual(A, chol_fact.matmul(chol_fact.mT))
                # Lower triangular check
                self.assertEqual(chol_fact, chol_fact.tril())

        for upper, batchsize in itertools.product([True, False], [262144, 524288]):
            cholesky_test_helper(2, batchsize, device, upper)

    @precisionOverride({torch.float32: 1e-4, torch.complex64: 1e-4})
    @skipCUDAIfNoMagma
    @skipCPUIfNoLapack
    @dtypes(*floating_and_complex_types())
    def test_old_cholesky_batched(self, device, dtype):
        from torch.testing._internal.common_utils import random_hermitian_pd_matrix

        def cholesky_test_helper(n, batch_dims, upper):
            A = random_hermitian_pd_matrix(n, *batch_dims, dtype=dtype, device=device)
            cholesky_exp = torch.stack([m.cholesky(upper=upper) for m in A.reshape(-1, n, n)])
            cholesky_exp = cholesky_exp.reshape_as(A)
            self.assertEqual(cholesky_exp, torch.cholesky(A, upper=upper))

        for upper, batchsize in itertools.product([True, False], [(3,), (3, 4), (2, 3, 4)]):
            cholesky_test_helper(3, batchsize, upper)

    @precisionOverride({torch.float32: 1e-4, torch.complex64: 1e-4})
    @skipCUDAIfNoMagma
    @skipCPUIfNoLapack
    @dtypes(*floating_and_complex_types())
    @tf32_on_and_off(0.01)
    def test_old_cholesky(self, device, dtype):
        from torch.testing._internal.common_utils import random_hermitian_pd_matrix

        A = random_hermitian_pd_matrix(10, dtype=dtype, device=device)

        # default Case
        C = torch.cholesky(A)
        B = torch.mm(C, C.t().conj())
        self.assertEqual(A, B, atol=1e-14, rtol=0)

        # test Upper Triangular
        U = torch.cholesky(A, True)
        B = torch.mm(U.t().conj(), U)
        self.assertEqual(A, B, atol=1e-14, rtol=0, msg='cholesky (upper) did not allow rebuilding the original matrix')

        # test Lower Triangular
        L = torch.cholesky(A, False)
        B = torch.mm(L, L.t().conj())
        self.assertEqual(A, B, atol=1e-14, rtol=0, msg='cholesky (lower) did not allow rebuilding the original matrix')

    @skipCUDAIfNoMagma
    @skipCPUIfNoLapack
    @dtypes(*floating_and_complex_types())
    def test_old_cholesky_empty(self, device, dtype):
        def run_test(upper):
            A = torch.empty(0, 0, dtype=dtype, device=device)
            chol = torch.cholesky(A, upper)
            chol_A = torch.matmul(chol, chol.t().conj())
            self.assertEqual(A, chol_A)
        for upper in [True, False]:
            run_test(upper)

    # Test for issue
    # https://github.com/pytorch/pytorch/issues/57032
    # torch.cholesky with upper=True for batched CUDA inputs was wrong
    # it was using the lower triangular part instead of the upper one
    @onlyCUDA
    @skipCUDAIfNoMagma
    @dtypes(*floating_and_complex_types())
    def test_old_cholesky_batched_upper(self, device, dtype):
        from torch.testing._internal.common_utils import random_hermitian_pd_matrix

        batchsize = 2
        A = random_hermitian_pd_matrix(3, batchsize, dtype=dtype, device=device)
        A_triu = A.triu()  # fill the lower triangular part with zero

        U = torch.cholesky(A_triu, upper=True)

        reconstruct_A = U.mH @ U
        self.assertEqual(A, reconstruct_A)

    @skipCUDAIfNoMagmaAndNoCusolver
    @skipCPUIfNoLapack
    @dtypes(*floating_and_complex_types())
    def test_cholesky_ex(self, device, dtype):
        from torch.testing._internal.common_utils import random_hermitian_pd_matrix

        def run_test(n, batch):
            A = random_hermitian_pd_matrix(n, *batch, dtype=dtype, device=device)
            expected_L = np.linalg.cholesky(A.cpu().numpy())
            expected_info = torch.zeros(A.shape[:-2], dtype=torch.int32, device=device)
            actual_L, actual_info = torch.linalg.cholesky_ex(A)

            # For fp32 individual entries in matrices can differ between PyTorch and NumPy
            # Let's compare the norms of matrices instead
            if A.numel() > 0 and dtype in [torch.float32, torch.complex64]:
                # axis is specified to calculate matrix norm for batched input
                expected_norm = np.linalg.norm(expected_L, ord=1, axis=(-2, -1))
                actual_norm = torch.linalg.norm(actual_L, ord=1, axis=(-2, -1))
                # Compare the norms with standard tolerances
                self.assertEqual(actual_norm, expected_norm)
                # and individual values with a higher tolerance
                self.assertEqual(actual_L, expected_L, atol=1e-2, rtol=1e-5)
            else:
                self.assertEqual(actual_L, expected_L)
            self.assertEqual(actual_info, expected_info)

        ns = (0, 3, 5)
        batches = ((), (2, ), (2, 1))
        for n, batch in itertools.product(ns, batches):
            run_test(n, batch)

    @skipCUDAIfNoMagmaAndNoCusolver
    @skipCPUIfNoLapack
    @dtypes(*floating_and_complex_types())
    def test_cholesky_ex_non_pd(self, device, dtype):
        # if the input matrix is not positive definite, info with positive integer is returned
        A = torch.eye(3, 3, dtype=dtype, device=device)
        A[-1, -1] = 0  # Now A is singular
        _, info = torch.linalg.cholesky_ex(A)
        self.assertEqual(info, 3)
        with self.assertRaisesRegex(RuntimeError, r'minor of order 3 is not positive-definite'):
            torch.linalg.cholesky_ex(A, check_errors=True)

        # if at least one matrix in the batch is not positive definite,
        # batched info with positive integer for the corresponding matrix is returned
        A = torch.eye(3, 3, dtype=dtype, device=device)
        A = A.reshape((1, 3, 3))
        A = A.repeat(5, 1, 1)
        A[3, -2, -2] = 0  # Now A[3] is singular
        _, info = torch.linalg.cholesky_ex(A)

        expected_info = torch.zeros(A.shape[:-2], dtype=torch.int32, device=device)
        expected_info[3] = 2
        self.assertEqual(info, expected_info)
        with self.assertRaisesRegex(RuntimeError, r'\(Batch element 3\): The factorization could not be completed'):
            torch.linalg.cholesky_ex(A, check_errors=True)

    @skipCUDAIfNoMagmaAndNoCusolver
    @skipCPUIfNoLapack
    @dtypes(*floating_and_complex_types())
    def test_cholesky_ex_out_info_error(self, device, dtype):
        from torch.testing._internal.common_utils import random_hermitian_pd_matrix

        # dtype for info must be torch.int32
        A = random_hermitian_pd_matrix(3, dtype=dtype, device=device)
        L = torch.empty(A.shape, dtype=dtype, device=device)
        info = torch.empty(A.shape[:-2], dtype=torch.int64, device=device)
        with self.assertRaisesRegex(RuntimeError, "but got info with dtype Long"):
            torch.linalg.cholesky_ex(A, out=(L, info))

    def _test_addr_vs_numpy(self, device, dtype, beta=1, alpha=1):
        def check(m, a, b, beta, alpha):
            if dtype == torch.bfloat16:
                a_np = a.to(torch.double).cpu().numpy()
                b_np = b.to(torch.double).cpu().numpy()
                m_np = m.to(torch.double).cpu().numpy()
                exact_dtype = False
            else:
                a_np = a.cpu().numpy()
                b_np = b.cpu().numpy()
                m_np = m.cpu().numpy()
                exact_dtype = True
            if beta == 0:
                expected = alpha * np.outer(a_np, b_np)
            else:
                expected = beta * m_np + alpha * np.outer(a_np, b_np)

            res = torch.addr(m, a, b, beta=beta, alpha=alpha)
            self.assertEqual(res, expected, exact_dtype=exact_dtype)

            # Test out variant
            out = torch.empty_like(res)
            torch.addr(m, a, b, beta=beta, alpha=alpha, out=out)
            self.assertEqual(out, expected, exact_dtype=exact_dtype)

        m = make_tensor((50, 50), device=device, dtype=dtype, low=-2, high=2)
        a = make_tensor((50,), device=device, dtype=dtype, low=-2, high=2)
        b = make_tensor((50,), device=device, dtype=dtype, low=-2, high=2)

        check(m, a, b, beta, alpha)

        # test transpose
        m_transpose = torch.transpose(m, 0, 1)
        check(m_transpose, a, b, beta, alpha)

        # test 0 strided tensor
        zero_strided = make_tensor((1,), device=device, dtype=dtype, low=-2, high=2).expand(50)
        check(m, zero_strided, b, beta, alpha)

        # test scalar
        m_scalar = torch.tensor(1, device=device, dtype=dtype)
        check(m_scalar, a, b, beta, alpha)

        # test nans and infs are not propagated to the output when beta == 0
        float_and_complex_dtypes = get_all_fp_dtypes() + get_all_complex_dtypes()
        if beta == 0 and dtype in float_and_complex_dtypes:
            m[0][10] = m[10][10] = m[20][20] = float('inf')
            m[1][10] = m[11][10] = m[21][20] = float('nan')
        check(m, a, b, 0, alpha)

    @dtypes(torch.bool)
    def test_addr_bool(self, device, dtype):
        self._test_addr_vs_numpy(device, dtype, beta=True, alpha=False)
        self._test_addr_vs_numpy(device, dtype, beta=False, alpha=True)
        self._test_addr_vs_numpy(device, dtype, beta=False, alpha=False)
        self._test_addr_vs_numpy(device, dtype, beta=True, alpha=True)

    @dtypes(*(get_all_int_dtypes()))
    def test_addr_integral(self, device, dtype):
        with self.assertRaisesRegex(RuntimeError,
                                    'argument beta must not be a floating point number.'):
            self._test_addr_vs_numpy(device, dtype, beta=2., alpha=1)
        with self.assertRaisesRegex(RuntimeError,
                                    'argument alpha must not be a floating point number.'):
            self._test_addr_vs_numpy(device, dtype, beta=2, alpha=1.)
        with self.assertRaisesRegex(RuntimeError,
                                    'Boolean beta only supported for Boolean results.'):
            self._test_addr_vs_numpy(device, dtype, beta=True, alpha=1)
        with self.assertRaisesRegex(RuntimeError,
                                    'Boolean alpha only supported for Boolean results.'):
            self._test_addr_vs_numpy(device, dtype, beta=2, alpha=True)

        # when beta is zero
        self._test_addr_vs_numpy(device, dtype, beta=0, alpha=2)
        # when beta is not zero
        self._test_addr_vs_numpy(device, dtype, beta=2, alpha=2)

    @precisionOverride({torch.bfloat16: 1e-1})
    @dtypes(*(get_all_fp_dtypes() + get_all_complex_dtypes()))
    def test_addr_float_and_complex(self, device, dtype):
        with self.assertRaisesRegex(RuntimeError,
                                    'Boolean beta only supported for Boolean results.'):
            self._test_addr_vs_numpy(device, dtype, beta=True, alpha=1)
        with self.assertRaisesRegex(RuntimeError,
                                    'Boolean alpha only supported for Boolean results.'):
            self._test_addr_vs_numpy(device, dtype, beta=2, alpha=True)

        # when beta is zero
        self._test_addr_vs_numpy(device, dtype, beta=0., alpha=2)
        # when beta is not zero
        self._test_addr_vs_numpy(device, dtype, beta=0.5, alpha=2)
        if dtype in get_all_complex_dtypes():
            self._test_addr_vs_numpy(device, dtype, beta=(0 + 0.1j), alpha=(0.2 - 0.2j))

    @dtypes(*itertools.product(get_all_dtypes(),
                               get_all_dtypes()))
    def test_outer_type_promotion(self, device, dtypes):
        a = torch.randn(5).to(device=device, dtype=dtypes[0])
        b = torch.randn(5).to(device=device, dtype=dtypes[1])
        for op in (torch.outer, torch.Tensor.outer, torch.ger, torch.Tensor.ger):
            result = op(a, b)
            self.assertEqual(result.dtype, torch.result_type(a, b))

    # don't use @dtypes decorator to avoid generating ~1700 tests per device
    def test_addr_type_promotion(self, device):
        for dtypes0, dtypes1, dtypes2 in product(get_all_dtypes(), repeat=3):
            a = make_tensor((5,), device=device, dtype=dtypes0, low=-2, high=2)
            b = make_tensor((5,), device=device, dtype=dtypes1, low=-2, high=2)
            m = make_tensor((5, 5), device=device, dtype=dtypes2, low=-2, high=2)

            desired_dtype = torch.promote_types(torch.promote_types(dtypes0, dtypes1),
                                                dtypes2)
            for op in (torch.addr, torch.Tensor.addr):
                result = op(m, a, b)
                self.assertEqual(result.dtype, desired_dtype)

    # Tests migrated from test_torch.py
    # 1) test the shape of the result tensor when there is empty input tensor
    # 2) test the Runtime Exception when there is scalar input tensor
    def test_outer_ger_addr_legacy_tests(self, device):
        for size in ((0, 0), (0, 5), (5, 0)):
            a = torch.rand(size[0], device=device)
            b = torch.rand(size[1], device=device)

            self.assertEqual(torch.outer(a, b).shape, size)
            self.assertEqual(torch.ger(a, b).shape, size)

            m = torch.empty(size, device=device)
            self.assertEqual(torch.addr(m, a, b).shape, size)

        m = torch.randn(5, 6, device=device)
        a = torch.randn(5, device=device)
        b = torch.tensor(6, device=device)
        self.assertRaises(RuntimeError, lambda: torch.outer(a, b))
        self.assertRaises(RuntimeError, lambda: torch.outer(b, a))
        self.assertRaises(RuntimeError, lambda: torch.ger(a, b))
        self.assertRaises(RuntimeError, lambda: torch.ger(b, a))
        self.assertRaises(RuntimeError, lambda: torch.addr(m, a, b))
        self.assertRaises(RuntimeError, lambda: torch.addr(m, b, a))

    # Tests torch.det and its alias, torch.linalg.det, vs. NumPy
    @skipCUDAIfNoMagma
    @skipCPUIfNoLapack
    @dtypes(torch.double, torch.cdouble)
    def test_det(self, device, dtype):
        tensors = (
            torch.randn((2, 2), device=device, dtype=dtype),
            torch.randn((129, 129), device=device, dtype=dtype),
            torch.randn((3, 52, 52), device=device, dtype=dtype),
            torch.randn((4, 2, 26, 26), device=device, dtype=dtype))


        ops = (torch.det, torch.Tensor.det,
               torch.linalg.det)
        for t in tensors:
            expected = np.linalg.det(t.cpu().numpy())
            for op in ops:
                actual = op(t)
                self.assertEqual(actual, expected)
                self.compare_with_numpy(op, np.linalg.det, t)

        # NOTE: det requires a 2D+ tensor
        t = torch.randn(1, device=device, dtype=dtype)
        with self.assertRaises(RuntimeError):
            op(t)

    @skipCUDAIfNoMagma
    @skipCPUIfNoLapack
    @dtypes(*floating_and_complex_types())
    @precisionOverride({torch.float32: 1e-4, torch.complex64: 1e-4})
    def test_eigh(self, device, dtype):
        from torch.testing._internal.common_utils import random_hermitian_matrix

        def run_test(shape, batch, uplo):
            matrix = random_hermitian_matrix(shape, *batch, dtype=dtype, device=device)
            expected_w, expected_v = np.linalg.eigh(matrix.cpu().numpy(), UPLO=uplo)
            actual_w, actual_v = torch.linalg.eigh(matrix, UPLO=uplo)
            self.assertEqual(actual_w, expected_w)
            # sign of eigenvectors is not unique and therefore absolute values are compared
            self.assertEqual(abs(actual_v), abs(expected_v))
            # additionally we can multiply the eigenvector with a phase factor e^{i\phi} and then compare the values
            # let's choose the convention that the first element of the eigenvectors from torch and numpy be the same
            # for real inputs, this phase factor is plus or minus one
            if matrix.numel() > 0:
                phase = torch.from_numpy(expected_v[..., 0, :]).to(device=device).div(actual_v[..., 0, :])
                actual_v_rotated = actual_v * phase.unsqueeze(-2).expand_as(actual_v)
                self.assertEqual(actual_v_rotated, expected_v)

            # check the out= variant
            out_w = torch.empty_like(actual_w)
            out_v = torch.empty_like(actual_v)
            ans_w, ans_v = torch.linalg.eigh(matrix, UPLO=uplo, out=(out_w, out_v))
            self.assertEqual(ans_w, out_w)
            self.assertEqual(ans_v, out_v)
            self.assertEqual(ans_w, actual_w)
            self.assertEqual(abs(ans_v), abs(actual_v))

        shapes = (0, 3, 5)
        batches = ((), (3, ), (2, 2))
        uplos = ["U", "L"]
        for shape, batch, uplo in itertools.product(shapes, batches, uplos):
            run_test(shape, batch, uplo)

    @skipCUDAIfNoMagma
    @skipCPUIfNoLapack
    @dtypes(*floating_and_complex_types())
    @precisionOverride({torch.float32: 1e-4, torch.complex64: 1e-4})
    def test_eigh_lower_uplo(self, device, dtype):
        def run_test(shape, batch, uplo):
            # check lower case uplo
            # use non-symmetric input to check whether uplo argument is working as intended
            matrix = torch.randn(shape, shape, *batch, dtype=dtype, device=device)
            expected_w, expected_v = np.linalg.eigh(matrix.cpu().numpy(), UPLO=uplo)
            actual_w, actual_v = torch.linalg.eigh(matrix, UPLO=uplo)
            self.assertEqual(actual_w, expected_w)
            self.assertEqual(abs(actual_v), abs(expected_v))

        uplos = ["u", "l"]
        for uplo in uplos:
            run_test(3, (2, 2), uplo)

    @skipCUDAIfNoMagma
    @skipCPUIfNoLapack
    @dtypes(*floating_and_complex_types())
    def test_eigh_errors_and_warnings(self, device, dtype):
        from torch.testing._internal.common_utils import random_hermitian_matrix

        # eigh requires a square matrix
        t = torch.randn(2, 3, device=device, dtype=dtype)
        with self.assertRaisesRegex(RuntimeError, "must be batches of square matrices"):
            torch.linalg.eigh(t)

        # eigh requires 'uplo' parameter to be 'U' or 'L'
        t = torch.randn(3, 3, device=device, dtype=dtype)
        for uplo in ["a", "wrong"]:
            with self.assertRaisesRegex(RuntimeError, "be \'L\' or \'U\'"):
                torch.linalg.eigh(t, UPLO=uplo)
            with self.assertRaisesRegex(ValueError, "be \'L\' or \'U\'"):
                np.linalg.eigh(t.cpu().numpy(), UPLO=uplo)

        # if non-empty out tensor with wrong shape is passed a warning is given
        a = random_hermitian_matrix(3, dtype=dtype, device=device)
        real_dtype = a.real.dtype if dtype.is_complex else dtype
        out_w = torch.empty(7, 7, dtype=real_dtype, device=device)
        out_v = torch.empty(7, 7, dtype=dtype, device=device)
        with warnings.catch_warnings(record=True) as w:
            # Trigger warning
            torch.linalg.eigh(a, out=(out_w, out_v))
            # Check warning occurs
            self.assertEqual(len(w), 2)
            self.assertTrue("An output with one or more elements was resized" in str(w[-2].message))
            self.assertTrue("An output with one or more elements was resized" in str(w[-1].message))

        # dtypes should be safely castable
        out_w = torch.empty(0, dtype=real_dtype, device=device)
        out_v = torch.empty(0, dtype=torch.int, device=device)
        with self.assertRaisesRegex(RuntimeError, "but got eigenvectors with dtype Int"):
            torch.linalg.eigh(a, out=(out_w, out_v))

        out_w = torch.empty(0, dtype=torch.int, device=device)
        out_v = torch.empty(0, dtype=dtype, device=device)
        with self.assertRaisesRegex(RuntimeError, "but got eigenvalues with dtype Int"):
            torch.linalg.eigh(a, out=(out_w, out_v))

        # device should match
        if torch.cuda.is_available():
            wrong_device = 'cpu' if self.device_type != 'cpu' else 'cuda'
            out_w = torch.empty(0, device=wrong_device, dtype=dtype)
            out_v = torch.empty(0, device=device, dtype=dtype)
            with self.assertRaisesRegex(RuntimeError, "tensors to be on the same device"):
                torch.linalg.eigh(a, out=(out_w, out_v))
            out_w = torch.empty(0, device=device, dtype=dtype)
            out_v = torch.empty(0, device=wrong_device, dtype=dtype)
            with self.assertRaisesRegex(RuntimeError, "tensors to be on the same device"):
                torch.linalg.eigh(a, out=(out_w, out_v))


    @skipCUDAIfNoMagma
    @skipCPUIfNoLapack
    @dtypes(*floating_and_complex_types())
    @precisionOverride({torch.float32: 1e-4, torch.complex64: 1e-4})
    def test_eigvalsh(self, device, dtype):
        from torch.testing._internal.common_utils import random_hermitian_matrix

        def run_test(shape, batch, uplo):
            matrix = random_hermitian_matrix(shape, *batch, dtype=dtype, device=device)
            expected_w = np.linalg.eigvalsh(matrix.cpu().numpy(), UPLO=uplo)
            actual_w = torch.linalg.eigvalsh(matrix, UPLO=uplo)
            self.assertEqual(actual_w, expected_w)

            # check the out= variant
            out = torch.empty_like(actual_w)
            ans = torch.linalg.eigvalsh(matrix, UPLO=uplo, out=out)
            self.assertEqual(ans, out)
            self.assertEqual(ans, actual_w)

        shapes = (0, 3, 5)
        batches = ((), (3, ), (2, 2))
        uplos = ["U", "L"]
        for shape, batch, uplo in itertools.product(shapes, batches, uplos):
            run_test(shape, batch, uplo)

    @skipCUDAIfNoMagma
    @skipCPUIfNoLapack
    @dtypes(*floating_and_complex_types())
    def test_eigvalsh_errors_and_warnings(self, device, dtype):
        # eigvalsh requires a square matrix
        t = torch.randn(2, 3, device=device, dtype=dtype)
        with self.assertRaisesRegex(RuntimeError, "must be batches of square matrices"):
            torch.linalg.eigvalsh(t)

        # eigvalsh requires 'uplo' parameter to be 'U' or 'L'
        t = torch.randn(3, 3, device=device, dtype=dtype)
        for uplo in ["a", "wrong"]:
            with self.assertRaisesRegex(RuntimeError, "be \'L\' or \'U\'"):
                torch.linalg.eigvalsh(t, UPLO=uplo)
            with self.assertRaisesRegex(ValueError, "be \'L\' or \'U\'"):
                np.linalg.eigvalsh(t.cpu().numpy(), UPLO=uplo)

        # if non-empty out tensor with wrong shape is passed a warning is given
        real_dtype = t.real.dtype if dtype.is_complex else dtype
        out = torch.empty_like(t).to(real_dtype)
        with warnings.catch_warnings(record=True) as w:
            # Trigger warning
            torch.linalg.eigvalsh(t, out=out)
            # Check warning occurs
            self.assertEqual(len(w), 1)
            self.assertTrue("An output with one or more elements was resized" in str(w[-1].message))

        # dtypes should be safely castable
        out = torch.empty(0, dtype=torch.int, device=device)
        with self.assertRaisesRegex(RuntimeError, "but got result with dtype Int"):
            torch.linalg.eigvalsh(t, out=out)

        # device should match
        if torch.cuda.is_available():
            wrong_device = 'cpu' if self.device_type != 'cpu' else 'cuda'
            out = torch.empty(0, device=wrong_device, dtype=dtype)
            with self.assertRaisesRegex(RuntimeError, "tensors to be on the same device"):
                torch.linalg.eigvalsh(t, out=out)

<<<<<<< HEAD
    @skipCUDAIfNoMagma
    @skipCPUIfNoLapack
    @dtypes(*floating_and_complex_types())
    @precisionOverride({torch.float32: 1e-4, torch.complex64: 1e-4})
    def test_eigvalsh_non_contiguous(self, device, dtype):
        from torch.testing._internal.common_utils import random_hermitian_matrix

        def run_test(matrix, uplo):
            self.assertFalse(matrix.is_contiguous())
            expected_w = np.linalg.eigvalsh(matrix.cpu().numpy(), UPLO=uplo)
            actual_w = torch.linalg.eigvalsh(matrix, UPLO=uplo)
            self.assertEqual(actual_w, expected_w)

        def run_test_permuted(shape, batch, uplo):
            # check for permuted / transposed inputs
            matrix = random_hermitian_matrix(shape, *batch, dtype=dtype, device=device)
            matrix = matrix.mT
            run_test(matrix, uplo)

        def run_test_skipped_elements(shape, batch, uplo):
            # check for inputs with skipped elements
            matrix = random_hermitian_matrix(shape, *batch, dtype=dtype, device=device)
            matrix = matrix[::2]
            run_test(matrix, uplo)

        shapes = (3, 5)
        batches = ((4, ), (4, 2))
        uplos = ["U", "L"]
        for shape, batch, uplo in itertools.product(shapes, batches, uplos):
            run_test_permuted(shape, batch, uplo)
            run_test_skipped_elements(shape, batch, uplo)

    @dtypes(*floating_and_complex_types())
||||||| constructed merge base
    @skipCUDAIfNoMagma
    @skipCPUIfNoLapack
    @dtypes(torch.float32, torch.float64, torch.complex64, torch.complex128)
    @precisionOverride({torch.float32: 1e-4, torch.complex64: 1e-4})
    def test_eigvalsh_non_contiguous(self, device, dtype):
        from torch.testing._internal.common_utils import random_hermitian_matrix

        def run_test(matrix, uplo):
            self.assertFalse(matrix.is_contiguous())
            expected_w = np.linalg.eigvalsh(matrix.cpu().numpy(), UPLO=uplo)
            actual_w = torch.linalg.eigvalsh(matrix, UPLO=uplo)
            self.assertEqual(actual_w, expected_w)

        def run_test_permuted(shape, batch, uplo):
            # check for permuted / transposed inputs
            matrix = random_hermitian_matrix(shape, *batch, dtype=dtype, device=device)
            matrix = matrix.mT
            run_test(matrix, uplo)

        def run_test_skipped_elements(shape, batch, uplo):
            # check for inputs with skipped elements
            matrix = random_hermitian_matrix(shape, *batch, dtype=dtype, device=device)
            matrix = matrix[::2]
            run_test(matrix, uplo)

        shapes = (3, 5)
        batches = ((4, ), (4, 2))
        uplos = ["U", "L"]
        for shape, batch, uplo in itertools.product(shapes, batches, uplos):
            run_test_permuted(shape, batch, uplo)
            run_test_skipped_elements(shape, batch, uplo)

    @dtypes(torch.float32, torch.float64, torch.complex64, torch.complex128)
=======
    @dtypes(torch.float32, torch.float64, torch.complex64, torch.complex128)
>>>>>>> Remove unnecessary non_contiguous tests from test_linalg
    def test_kron(self, device, dtype):

        def run_test_case(a_shape, b_shape):
            a = torch.rand(a_shape, dtype=dtype, device=device)
            b = torch.rand(b_shape, dtype=dtype, device=device)

            expected = np.kron(a.cpu().numpy(), b.cpu().numpy())
            result = torch.kron(a, b)
            self.assertEqual(result, expected)

            # check the out= variant
            out = torch.empty_like(result)
            ans = torch.kron(a, b, out=out)
            self.assertEqual(ans, out)
            self.assertEqual(ans, result)

        shapes = [(4,), (2, 2), (1, 2, 3), (1, 2, 3, 3)]
        for a_shape, b_shape in itertools.product(shapes, reversed(shapes)):
            run_test_case(a_shape, b_shape)

<<<<<<< HEAD
    @dtypes(*floating_and_complex_types())
    def test_kron_non_contiguous(self, device, dtype):

        def run_test_transposed(a_shape, b_shape):
            # check for transposed case
            a = torch.rand(a_shape, dtype=dtype, device=device).mT
            b = torch.rand(b_shape, dtype=dtype, device=device).mT
            self.assertFalse(a.is_contiguous())
            self.assertFalse(b.is_contiguous())

            expected = np.kron(a.cpu().numpy(), b.cpu().numpy())
            result = torch.kron(a, b)
            self.assertEqual(result, expected)

            # check the out= variant
            out = torch.empty(result.mT.shape, dtype=dtype, device=device).mT
            self.assertFalse(out.is_contiguous())
            ans = torch.kron(a, b, out=out)
            self.assertEqual(ans, out)
            self.assertEqual(ans, result)

        def run_test_skipped_elements(a_shape, b_shape):
            # check for transposed case
            a = torch.rand(2 * a_shape[0], *a_shape[1:], dtype=dtype, device=device)[::2]
            b = torch.rand(2 * b_shape[0], *b_shape[1:], dtype=dtype, device=device)[::2]
            self.assertFalse(a.is_contiguous())
            self.assertFalse(b.is_contiguous())

            expected = np.kron(a.cpu().numpy(), b.cpu().numpy())
            result = torch.kron(a, b)
            self.assertEqual(result, expected)

            # check the out= variant
            out = torch.empty(2 * result.shape[0], *result.shape[1:], dtype=dtype, device=device)[::2]
            self.assertFalse(out.is_contiguous())
            ans = torch.kron(a, b, out=out)
            self.assertEqual(ans, out)
            self.assertEqual(ans, result)

        shapes = [(2, 2), (2, 2, 3), (2, 2, 3, 3)]
        for a_shape, b_shape in itertools.product(shapes, reversed(shapes)):
            # run_test_transposed(a_shape, b_shape)
            run_test_skipped_elements(a_shape, b_shape)

        # Test that kron perserve memory format
        a = torch.randn(1, 2, 3, 4, dtype=dtype, device=device).contiguous(memory_format=torch.channels_last)
        b = torch.randn(1, 2, 3, 4, dtype=dtype, device=device).contiguous(memory_format=torch.channels_last)
        c = torch.kron(a, b)
        self.assertTrue(c.is_contiguous(memory_format=torch.channels_last))
        torch.kron(a, b, out=c)
        self.assertTrue(c.is_contiguous(memory_format=torch.channels_last))
        c = c.contiguous(memory_format=torch.contiguous_format)
        torch.kron(a, b, out=c)
        self.assertTrue(c.is_contiguous(memory_format=torch.contiguous_format))


    @dtypes(*floating_and_complex_types())
||||||| constructed merge base
    @dtypes(torch.float32, torch.float64, torch.complex64, torch.complex128)
    def test_kron_non_contiguous(self, device, dtype):

        def run_test_transposed(a_shape, b_shape):
            # check for transposed case
            a = torch.rand(a_shape, dtype=dtype, device=device).mT
            b = torch.rand(b_shape, dtype=dtype, device=device).mT
            self.assertFalse(a.is_contiguous())
            self.assertFalse(b.is_contiguous())

            expected = np.kron(a.cpu().numpy(), b.cpu().numpy())
            result = torch.kron(a, b)
            self.assertEqual(result, expected)

            # check the out= variant
            out = torch.empty(result.mT.shape, dtype=dtype, device=device).mT
            self.assertFalse(out.is_contiguous())
            ans = torch.kron(a, b, out=out)
            self.assertEqual(ans, out)
            self.assertEqual(ans, result)

        def run_test_skipped_elements(a_shape, b_shape):
            # check for transposed case
            a = torch.rand(2 * a_shape[0], *a_shape[1:], dtype=dtype, device=device)[::2]
            b = torch.rand(2 * b_shape[0], *b_shape[1:], dtype=dtype, device=device)[::2]
            self.assertFalse(a.is_contiguous())
            self.assertFalse(b.is_contiguous())

            expected = np.kron(a.cpu().numpy(), b.cpu().numpy())
            result = torch.kron(a, b)
            self.assertEqual(result, expected)

            # check the out= variant
            out = torch.empty(2 * result.shape[0], *result.shape[1:], dtype=dtype, device=device)[::2]
            self.assertFalse(out.is_contiguous())
            ans = torch.kron(a, b, out=out)
            self.assertEqual(ans, out)
            self.assertEqual(ans, result)

        shapes = [(2, 2), (2, 2, 3), (2, 2, 3, 3)]
        for a_shape, b_shape in itertools.product(shapes, reversed(shapes)):
            # run_test_transposed(a_shape, b_shape)
            run_test_skipped_elements(a_shape, b_shape)

        # Test that kron perserve memory format
        a = torch.randn(1, 2, 3, 4, dtype=dtype, device=device).contiguous(memory_format=torch.channels_last)
        b = torch.randn(1, 2, 3, 4, dtype=dtype, device=device).contiguous(memory_format=torch.channels_last)
        c = torch.kron(a, b)
        self.assertTrue(c.is_contiguous(memory_format=torch.channels_last))
        torch.kron(a, b, out=c)
        self.assertTrue(c.is_contiguous(memory_format=torch.channels_last))
        c = c.contiguous(memory_format=torch.contiguous_format)
        torch.kron(a, b, out=c)
        self.assertTrue(c.is_contiguous(memory_format=torch.contiguous_format))


    @dtypes(torch.float32, torch.float64, torch.complex64, torch.complex128)
=======
    @dtypes(torch.float32, torch.float64, torch.complex64, torch.complex128)
>>>>>>> Remove unnecessary non_contiguous tests from test_linalg
    def test_kron_empty(self, device, dtype):

        def run_test_case(empty_shape):
            a = torch.eye(3, dtype=dtype, device=device)
            b = torch.empty(empty_shape, dtype=dtype, device=device)
            result = torch.kron(a, b)
            expected = np.kron(a.cpu().numpy(), b.cpu().numpy())
            self.assertEqual(result, expected)

            # NumPy doesn't work if the first argument is empty
            result = torch.kron(b, a)
            self.assertEqual(result.shape, expected.shape)

        empty_shapes = [(0,), (2, 0), (1, 0, 3)]
        for empty_shape in empty_shapes:
            run_test_case(empty_shape)

    @dtypes(*floating_and_complex_types())
    def test_kron_errors_and_warnings(self, device, dtype):
        # if non-empty out tensor with wrong shape is passed a warning is given
        a = torch.eye(3, dtype=dtype, device=device)
        b = torch.ones((2, 2), dtype=dtype, device=device)
        out = torch.empty_like(a)
        with warnings.catch_warnings(record=True) as w:
            # Trigger warning
            torch.kron(a, b, out=out)
            # Check warning occurs
            self.assertEqual(len(w), 1)
            self.assertTrue("An output with one or more elements was resized" in str(w[-1].message))

        # dtypes should match
        out = torch.empty_like(a).to(torch.int)
        with self.assertRaisesRegex(RuntimeError, "can't be cast to the desired output type"):
            torch.kron(a, b, out=out)

    # This test confirms that torch.linalg.norm's dtype argument works
    # as expected, according to the function's documentation
    @skipCUDAIfNoMagma
    def test_norm_dtype(self, device):
        def run_test_case(input_size, ord, keepdim, from_dtype, to_dtype):
            # Determine the best dtype to use for comparisons between tensors
            # of two different types
            def get_compare_dtype(type0, type1):
                types_32bit_based = [torch.float, torch.cfloat]
                is_complex = type0.is_complex or type1.is_complex

                if type0 in types_32bit_based or type1 in types_32bit_based:
                    return torch.cfloat if is_complex else torch.float
                else:
                    return torch.cdouble if is_complex else torch.double

            compare_dtype = get_compare_dtype(from_dtype, to_dtype)

            def get_value_type(dtype):
                if dtype == torch.cfloat:
                    return torch.float
                elif dtype == torch.cdouble:
                    return torch.double
                elif dtype == torch.complex32:
                    return torch.float16
                else:
                    return dtype

            msg = (
                f'input_size={input_size}, ord={ord}, keepdim={keepdim}, '
                f'from_dtype={from_dtype}, to_dtype={to_dtype}')
            input = torch.randn(*input_size, dtype=from_dtype, device=device)
            result = torch.linalg.norm(input, ord, keepdim=keepdim)
            if from_dtype.is_complex:
                # By default, norm downgrades a complex input to the corresponding real number type
                self.assertEqual(result.dtype, get_value_type(from_dtype), msg=msg)
            else:
                self.assertEqual(result.dtype, from_dtype, msg=msg)

            result_out = torch.empty((0), dtype=to_dtype, device=device)
            torch.linalg.norm(input, ord, keepdim=keepdim, out=result_out)
            self.assertEqual(result_out.dtype, to_dtype, msg=msg)
            self.assertEqual(result.to(compare_dtype), result_out.to(compare_dtype), msg=msg)

            result_with_dtype = torch.linalg.norm(input, ord, keepdim=keepdim, dtype=to_dtype)
            self.assertEqual(result_with_dtype.dtype, to_dtype, msg=msg)

            if from_dtype.is_complex:
                result_convert_first = torch.linalg.norm(input.to(to_dtype), ord, keepdim=keepdim)
                self.assertEqual(result_with_dtype.to(compare_dtype), result_convert_first.to(compare_dtype), msg=msg)
            else:
                self.assertEqual(result.to(compare_dtype), result_with_dtype.to(compare_dtype), msg=msg)

            result_out_with_dtype = torch.empty_like(result_with_dtype)
            torch.linalg.norm(input, ord, keepdim=keepdim, dtype=to_dtype, out=result_out_with_dtype)
            self.assertEqual(result_out_with_dtype.dtype, to_dtype, msg=msg)
            self.assertEqual(result_with_dtype, result_out_with_dtype, msg=msg)

        ord_vector = [0, 0.1, -0.1, 1, -1, 2, -2, 3, -3, 4.5, -4.5, inf, -inf, None]
        ord_matrix = ['fro', 'nuc', 1, -1, 2, -2, inf, -inf, None]
        S = 10
        test_cases = [
            ((S, ), ord_vector),
            ((S, S), ord_matrix),
        ]
        for keepdim in [True, False]:
            for input_size, ord_settings in test_cases:
                for ord in ord_settings:
                    if self.device_type == 'cpu' and not torch._C.has_lapack and ord in [2, -2, 'nuc']:
                        continue

                    dtypes = [torch.float, torch.double, torch.cfloat, torch.cdouble]
                    for from_dtype, to_dtype in itertools.product(dtypes, dtypes):
                        if from_dtype.is_complex and not to_dtype.is_complex:
                            continue
                        run_test_case(input_size, ord, keepdim, from_dtype, to_dtype)

        # Make sure that setting dtype != out.dtype raises an error
        dtype_pairs = [
            (torch.float, torch.double),
            (torch.double, torch.float),
            (torch.cfloat, torch.cdouble),
            (torch.cdouble, torch.cfloat),
        ]
        for keepdim in [True, False]:
            for input_size, ord_settings in test_cases:
                for ord in ord_settings:
                    for dtype, out_dtype in dtype_pairs:
                        input = torch.rand(*input_size)
                        result = torch.tensor([]).to(out_dtype)
                        with self.assertRaisesRegex(RuntimeError, r'provided dtype must match dtype of result'):
                            torch.linalg.norm(input, ord=ord, keepdim=keepdim, dtype=dtype, out=result)

    @dtypes(torch.float, torch.double, torch.cfloat, torch.cdouble, torch.bfloat16, torch.float16)
    def test_vector_norm(self, device, dtype):
        # This test compares torch.linalg.vector_norm's output with
        # torch.linalg.norm given a flattened tensor
        ord_vector = [0, 0.9, 1, 2, 3, inf, -0.5, -1, -2, -3, -inf]
        input_sizes = [
            (10, ),
            (4, 5),
            (3, 4, 5),
            (0, ),
            (0, 10),
            (0, 0),
            (10, 0, 10),
        ]

        def vector_norm_reference(input, ord, dim=None, keepdim=False, dtype=None):
            if dim is None:
                input_maybe_flat = input.flatten(0, -1)
            else:
                input_maybe_flat = input

            result = torch.linalg.norm(input_maybe_flat, ord, dim=dim, keepdim=keepdim, dtype=dtype)
            if keepdim and dim is None:
                result = result.reshape([1] * input.dim())
            return result

        def run_test_case(input, ord, dim, keepdim, norm_dtype):
            msg = f'input.size()={input.size()}, ord={ord}, dim={dim}, keepdim={keepdim}, dtype={dtype}, norm_dtype={norm_dtype}'
            error_msg = None
            if input.numel() == 0:
                if ord < 0:
                    error_msg = r'linalg.vector_norm of negative order cannot be performed on an empty tensor'
                elif ord == inf and (dim is None or input.size(dim) == 0):
                    error_msg = (
                        r'linalg.vector_norm cannot compute the infinity norm on an empty '
                        r'dimension because the operation does not have an identity')
            if error_msg is None:
                result_dtype_reference = vector_norm_reference(input, ord, dim=dim, keepdim=keepdim, dtype=norm_dtype)
                result_dtype = torch.linalg.vector_norm(input, ord, dim=dim, keepdim=keepdim, dtype=norm_dtype)
                self.assertEqual(result_dtype, result_dtype_reference, msg=msg)

                if norm_dtype is not None:
                    result_convert_before = torch.linalg.vector_norm(input.to(norm_dtype), ord, dim=dim, keepdim=keepdim)
                    if norm_dtype.is_complex:
                        result_convert_before = result_convert_before.to(norm_dtype)

                    result_out = torch.empty((0), dtype=norm_dtype, device=device)
                    torch.linalg.vector_norm(input, ord, dtype=norm_dtype, dim=dim, keepdim=keepdim, out=result_out)
                    self.assertEqual(result_convert_before, result_out, msg=msg)
                else:
                    result_out = torch.empty((0), dtype=result_dtype.dtype, device=device)
                    torch.linalg.vector_norm(input, ord, dim=dim, keepdim=keepdim, out=result_out)
                    self.assertEqual(result_dtype, result_out, msg=msg)
            else:
                with self.assertRaises(RuntimeError):
                    vector_norm_reference(input, ord, dim=dim, keepdim=keepdim)
                with self.assertRaisesRegex(RuntimeError, error_msg):
                    torch.linalg.vector_norm(input, ord, dim=dim, keepdim=keepdim)

        if dtype.is_complex:
            norm_dtypes = [None, torch.cfloat, torch.cdouble]
        else:
            norm_dtypes = [None, torch.float, torch.double, torch.cfloat, torch.cdouble, torch.float16, torch.bfloat16]

        for input_size, ord, keepdim, norm_dtype in product(input_sizes, ord_vector, [True, False], norm_dtypes):
            input = make_tensor(input_size, device, dtype, low=-9, high=9)
            for dim in [None, random.randint(0, len(input_size) - 1)]:
                run_test_case(
                    input,
                    ord,
                    dim,
                    keepdim,
                    norm_dtype)

    def test_vector_norm_dim_tuple_arg(self, device):
        test_cases = [
            # input size, dim, error, error message
            ((4, ), (0, ), None, None),
            ((4, ), (1, ), IndexError, r'Dimension out of range'),
            ((4, ), (-2, ), IndexError, r'Dimension out of range'),
            ((4, 3), (0, -1), None, None),
            ((4, 3), (0, 0), RuntimeError, r'dim 0 appears multiple times in the list of dims'),
            ((4, 3), (0, -2), RuntimeError, r'dim 0 appears multiple times in the list of dims'),
            ((4, 3), (0, 1.0), TypeError, r"argument 'dim' must be tuple of ints"),
            ((4, 3), (None, ), TypeError, r"argument 'dim' must be tuple of ints"),
        ]
        for input_size, dim_tuple, error, error_msg in test_cases:
            input = torch.randn(input_size, device=device)
            # vector_norm should accept a tuple or a list for dim arg
            for dim in [dim_tuple, list(dim_tuple)]:
                if error is None:
                    torch.linalg.vector_norm(input, dim=dim)
                else:
                    with self.assertRaises(error):
                        torch.linalg.vector_norm(input, dim=dim)

    # Test that linalg.vector_norm throws an error if the out tensor's dtype
    # does not match the expected output dtype
    @dtypes(torch.float, torch.double, torch.cfloat, torch.cdouble, torch.bfloat16, torch.float16)
    def test_vector_norm_out_dtype_error(self, device, dtype):
        input = torch.randn(10, device=device, dtype=dtype)
        dtypes = [None, torch.float, torch.double, torch.cfloat, torch.cdouble, torch.float16, torch.bfloat16]

        for norm_dtype, out_dtype in product(dtypes, dtypes):
            if out_dtype is None:
                continue

            if norm_dtype is None:
                if dtype == torch.cfloat:
                    expected_dtype = torch.float
                elif dtype == torch.cdouble:
                    expected_dtype = torch.double
                else:
                    expected_dtype = dtype
            else:
                expected_dtype = norm_dtype

            result = torch.empty((0), device=device, dtype=out_dtype)
            msg = f'norm_dtype: {norm_dtype}, out_dtype: {out_dtype}, expected_dtype: {expected_dtype}'

            if dtype.is_complex and norm_dtype is not None and not norm_dtype.is_complex:
                with self.assertRaisesRegex(RuntimeError, r"linalg.vector_norm expected complex 'dtype'", msg=msg):
                    torch.linalg.vector_norm(input, dtype=norm_dtype, out=result)

            elif out_dtype != expected_dtype:
                with self.assertRaisesRegex(RuntimeError, r'linalg.vector_norm expected out tensor dtype', msg=msg):
                    torch.linalg.vector_norm(input, dtype=norm_dtype, out=result)
            else:
                torch.linalg.vector_norm(input, dtype=norm_dtype, out=result)

    # This test compares torch.linalg.norm and numpy.linalg.norm to ensure that
    # their vector norm results match
    @dtypes(torch.float, torch.double)
    def test_norm_vector(self, device, dtype):
        def run_test_case(input, p, dim, keepdim):
            result = torch.linalg.norm(input, ord, dim, keepdim)
            input_numpy = input.cpu().numpy()
            result_numpy = np.linalg.norm(input_numpy, ord, dim, keepdim)

            msg = f'input.size()={input.size()}, ord={ord}, dim={dim}, keepdim={keepdim}, dtype={dtype}'
            self.assertEqual(result, result_numpy, msg=msg)

            result_out = torch.empty_like(result)
            torch.linalg.norm(input, ord, dim, keepdim, out=result_out)
            self.assertEqual(result, result_out, msg=msg)

        ord_vector = [0, 1, -1, 2, -2, 3, -3, 4.5, -4.5, inf, -inf]
        S = 10
        test_cases = [
            # input size, p settings, dim
            ((S, ), ord_vector, None),
            ((S, ), ord_vector, 0),
            ((S, S, S), ord_vector, 0),
            ((S, S, S), ord_vector, 1),
            ((S, S, S), ord_vector, 2),
            ((S, S, S), ord_vector, -1),
            ((S, S, S), ord_vector, -2),
        ]
        L = 1_000_000
        if dtype == torch.double:
            test_cases.append(((L, ), ord_vector, None))
        for keepdim in [True, False]:
            for input_size, ord_settings, dim in test_cases:
                input = torch.randn(*input_size, dtype=dtype, device=device)
                for ord in ord_settings:
                    run_test_case(input, ord, dim, keepdim)

    # This test compares torch.linalg.norm, torch.linalg.matrix_norm and numpy.linalg.norm to
    # ensure that their matrix norm results match.
    @skipMeta  # https://github.com/pytorch/pytorch/issues/54082
    @skipCUDAIfNoMagma
    @dtypes(torch.float, torch.double)
    @precisionOverride({torch.float32: 2e-5})
    def test_norm_matrix(self, device, dtype):
        def run_test_case(input, ord, dim, keepdim):
            msg = f'input.size()={input.size()}, ord={ord}, dim={dim}, keepdim={keepdim}, dtype={dtype}'
            result = torch.linalg.norm(input, ord, dim, keepdim)
            input_numpy = input.cpu().numpy()
            result_numpy = np.linalg.norm(input_numpy, ord, dim, keepdim)

            def check(op):
                result = op(input, ord, dim, keepdim)
                self.assertEqual(result, result_numpy, msg=msg)
                result_out = torch.empty_like(result)
                op(input, ord, dim, keepdim, out=result_out)
                self.assertEqual(result, result_out, msg=msg)

            check(torch.linalg.norm)
            if ord is not None and dim is not None:
                check(torch.linalg.matrix_norm)

        ord_matrix = [1, -1, 2, -2, inf, -inf, 'nuc', 'fro']
        S = 10
        test_cases = [
            # input size, p settings, dim
            ((S, S), ord_matrix, None),
            ((S, S), ord_matrix, (0, 1)),
            ((S, S), ord_matrix, (1, 0)),
            ((S, S, S, S), ord_matrix, (2, 0)),
            ((S, S, S, S), ord_matrix, (-1, -2)),
            ((S, S, S, S), ord_matrix, (-1, -3)),
            ((S, S, S, S), ord_matrix, (-3, 2)),
        ]
        L = 1_000

        if dtype == torch.double:
            test_cases.append(((L, L), ord_matrix, None))

        for keepdim in [True, False]:
            for input_size, ord_settings, dim in test_cases:
                input = torch.randn(*input_size, dtype=dtype, device=device)
                for ord in ord_settings:
                    if self.device_type == 'cpu' and not torch._C.has_lapack and ord in [2, -2, 'nuc']:
                        continue
                    run_test_case(input, ord, dim, keepdim)


    @onlyCUDA
    @dtypes(torch.bfloat16, torch.float16)
    def test_norm_fused_type_promotion(self, device, dtype):
        x = torch.randn(10, device=device, dtype=dtype)

        def profile_and_check(fn, x, kwargs, fn_name):
            with torch.profiler.profile(activities=(torch.profiler.ProfilerActivity.CPU,)) as p:
                fn(x, **kwargs, dtype=torch.float)
            # smoke check that profiler returned some events
            self.assertTrue(fn_name in map(lambda e: e.name, p.events()))
            # test that there was no explicit copy
            self.assertFalse("aten::to" in map(lambda e: e.name, p.events()))

        for f, kwargs, fn_name in zip((torch.norm, torch.linalg.vector_norm), ({"p" : 2}, {}),
                                      ("aten::norm", "aten::linalg_vector_norm")):
            profile_and_check(f, x, kwargs, fn_name)

    @skipMeta  # https://github.com/pytorch/pytorch/issues/53739
    @skipCPUIfNoLapack
    @skipCUDAIfNoMagma
    @dtypes(*floating_and_complex_types())
    @precisionOverride({torch.float32: 1e-3})
    def test_cond(self, device, dtype):
        def run_test_case(input, p):
            result = torch.linalg.cond(input, p)
            result_numpy = np.linalg.cond(input.cpu().numpy(), p)
            self.assertEqual(result, result_numpy, rtol=1e-2, atol=self.precision, exact_dtype=False)
            self.assertEqual(result.shape, result_numpy.shape)

            # test out= variant
            out = torch.empty_like(result)
            ans = torch.linalg.cond(input, p, out=out)
            self.assertEqual(ans, out)
            self.assertEqual(ans, result)

        norm_types = [1, -1, 2, -2, inf, -inf, 'fro', 'nuc', None]
        input_sizes = [(32, 32), (2, 3, 3, 3)]
        for input_size in input_sizes:
            input = torch.randn(*input_size, dtype=dtype, device=device)
            for p in norm_types:
                run_test_case(input, p)

        # test empty batch sizes
        input_sizes = [(0, 3, 3), (0, 2, 5, 5)]
        for input_size in input_sizes:
            input = torch.randn(*input_size, dtype=dtype, device=device)
            for p in norm_types:
                run_test_case(input, p)

        # test non-square input
        input_sizes = [(16, 32), (32, 16), (2, 3, 5, 3), (2, 3, 3, 5)]
        for input_size in input_sizes:
            input = torch.randn(*input_size, dtype=dtype, device=device)
            for p in [2, -2, None]:
                run_test_case(input, p)

        # test for singular input
        a = torch.eye(3, dtype=dtype, device=device)
        a[-1, -1] = 0  # make 'a' singular
        for p in norm_types:
            try:
                run_test_case(a, p)
            except np.linalg.LinAlgError:
                # Numpy may fail to converge for some BLAS backends (although this is very rare)
                # See the discussion in https://github.com/pytorch/pytorch/issues/67675
                pass

        # test for 0x0 matrices. NumPy doesn't work for such input, we return 0
        input_sizes = [(0, 0), (2, 5, 0, 0)]
        for input_size in input_sizes:
            input = torch.randn(*input_size, dtype=dtype, device=device)
            for p in ['fro', 2]:
                expected_dtype = a.real.dtype if dtype.is_complex else dtype
                expected = torch.zeros(input_size[:-2], dtype=expected_dtype, device=device)
                actual = torch.linalg.cond(input, p)
                self.assertEqual(actual, expected)

    @skipMeta  # https://github.com/pytorch/pytorch/issues/53739
    @skipCPUIfNoLapack
    @skipCUDAIfNoMagma
    @dtypes(*floating_and_complex_types())
    @precisionOverride({torch.float32: 1e-3})
    def test_cond_errors_and_warnings(self, device, dtype):
        norm_types = [1, -1, 2, -2, inf, -inf, 'fro', 'nuc', None]

        # cond expects the input to be at least 2-dimensional
        a = torch.ones(3, dtype=dtype, device=device)
        for p in norm_types:
            with self.assertRaisesRegex(RuntimeError, r'at least 2 dimensions'):
                torch.linalg.cond(a, p)

        # for some norm types cond expects the input to be square
        a = torch.ones(3, 2, dtype=dtype, device=device)
        norm_types = [1, -1, inf, -inf, 'fro', 'nuc']
        for p in norm_types:
            with self.assertRaisesRegex(RuntimeError, r'must be batches of square matrices'):
                torch.linalg.cond(a, p)

        # if non-empty out tensor with wrong shape is passed a warning is given
        a = torch.ones((2, 2), dtype=dtype, device=device)
        for p in ['fro', 2]:
            real_dtype = a.real.dtype if dtype.is_complex else dtype
            out = torch.empty(a.shape, dtype=real_dtype, device=device)
            with warnings.catch_warnings(record=True) as w:
                # Trigger warning
                torch.linalg.cond(a, p, out=out)
                # Check warning occurs
                self.assertEqual(len(w), 1)
                self.assertTrue("An output with one or more elements was resized" in str(w[-1].message))

        # dtypes should be safely castable
        out = torch.empty(0, dtype=torch.int, device=device)
        for p in ['fro', 2]:
            with self.assertRaisesRegex(RuntimeError, "but got result with dtype Int"):
                torch.linalg.cond(a, p, out=out)

        # device should match
        if torch.cuda.is_available():
            wrong_device = 'cpu' if self.device_type != 'cpu' else 'cuda'
            out = torch.empty(0, dtype=dtype, device=wrong_device)
            for p in ['fro', 2]:
                with self.assertRaisesRegex(RuntimeError, "tensors to be on the same device"):
                    torch.linalg.cond(a, p, out=out)

        # for batched input if at least one matrix in the batch is not invertible,
        # we can't get the result for all other (possibly) invertible matrices in the batch without an explicit for loop.
        # this should change when at::inverse works with silent errors
        # NumPy works fine in this case because it's possible to silence the error and get the inverse matrix results
        # possibly filled with NANs
        batch_dim = 3
        a = torch.eye(3, 3, dtype=dtype, device=device)
        a = a.reshape((1, 3, 3))
        a = a.repeat(batch_dim, 1, 1)
        a[1, -1, -1] = 0  # now a[1] is singular
        for p in [1, -1, inf, -inf, 'fro', 'nuc']:
            result = torch.linalg.cond(a, p)
            self.assertEqual(result[1], float('inf'))

        # check invalid norm type
        a = torch.ones(3, 3, dtype=dtype, device=device)
        for p in ['wrong_norm', 5]:
            with self.assertRaisesRegex(RuntimeError, f"linalg.cond got an invalid norm type: {p}"):
                torch.linalg.cond(a, p)

    # This test calls torch.linalg.norm and numpy.linalg.norm with illegal arguments
    # to ensure that they both throw errors
    @dtypes(torch.float, torch.double)
    def test_norm_errors(self, device, dtype):
        def run_error_test_case(input, ord, dim, keepdim, error_type, error_regex):
            test_case_info = (
                f'test case input.size()={input.size()}, ord={ord}, dim={dim}, '
                f'keepdim={keepdim}, dtype={dtype}')

            with self.assertRaisesRegex(error_type, error_regex, msg=test_case_info):
                torch.linalg.norm(input, ord, dim, keepdim)

            input_numpy = input.cpu().numpy()

            msg = f'numpy does not raise error but pytorch does, for case "{test_case_info}"'
            with self.assertRaises(Exception, msg=test_case_info):
                np.linalg.norm(input_numpy, ord, dim, keepdim)

        S = 10
        error_test_cases = [
            # input size, p settings, dim, error type, error regex
            ((S, ), ['fro'], None, RuntimeError, r'order "fro" can only be used if either len\(dim\) == 2'),
            ((S, ), ['nuc'], None, RuntimeError, r'order "nuc" can only be used if either len\(dim\) == 2'),
            ((S, S), [3.5], None, RuntimeError, r'Order 3.5 not supported for matrix norm'),
            ((S, S), [0], None, RuntimeError, r'Order 0 not supported for matrix norm'),
            ((S, S), ['nuc'], 0, RuntimeError, r'order "nuc" can only be used if either len\(dim\) == 2'),
            ((S, S), ['fro'], 0, RuntimeError, r'order "fro" can only be used if either len\(dim\) == 2'),
            ((S, S), ['nuc'], (0, 0), RuntimeError, r'duplicate or invalid dimensions'),
            ((S, S), ['fro', 0], (0, 0), RuntimeError, r'Expected dims to be different'),
            ((S, S), ['fro', 'nuc', 0], (0, 4), IndexError, r'Dimension out of range'),
            ((S, ), [0], (4, ), IndexError, r'Dimension out of range'),
            ((S, ), [None], (0, 0), RuntimeError, r'dim 0 appears multiple times'),
            ((S, S, S), [1], (0, 1, 2), RuntimeError, r"'dim' must specify 1 or 2 dimensions"),
            ((S, S, S), [1], None, RuntimeError, r"'dim' must specify 1 or 2 dimensions"),
            ((S, S), ['garbage'], (0, 1), RuntimeError, r'Invalid norm order: garbage'),
        ]
        for keepdim in [True, False]:
            for input_size, ord_settings, dim, error_type, error_regex in error_test_cases:
                input = torch.randn(*input_size, dtype=dtype, device=device)
                for ord in ord_settings:
                    run_error_test_case(input, ord, dim, keepdim, error_type, error_regex)

    # Test complex number inputs for linalg.norm
    @skipCUDAIfNoMagma
    @skipCPUIfNoLapack
    @dtypes(torch.cfloat, torch.cdouble)
    @precisionOverride({torch.cfloat: 2e-4})
    def test_norm_complex(self, device, dtype):
        def gen_error_message(input_size, ord, keepdim, dim=None):
            return "complex norm failed for input size %s, ord=%s, keepdim=%s, dim=%s" % (
                input_size, ord, keepdim, dim)

        vector_ords = [None, 0, 1, 2, 3, inf, -1, -2, -3, -inf]
        matrix_ords = [None, 'fro', 'nuc', 1, 2, inf, -1, -2, -inf]

        # Test supported ords
        for keepdim in [False, True]:
            # vector norm
            x = torch.randn(25, device=device, dtype=dtype)
            xn = x.cpu().numpy()
            for ord in vector_ords:
                res = torch.linalg.norm(x, ord, keepdim=keepdim).cpu()
                expected = np.linalg.norm(xn, ord, keepdims=keepdim)
                msg = gen_error_message(x.size(), ord, keepdim)
                self.assertEqual(res.shape, expected.shape, msg=msg)
                self.assertEqual(res, expected, msg=msg, exact_dtype=False)

                res_out = torch.tensor([]).to(device)
                torch.linalg.norm(x, ord, keepdim=keepdim, out=res_out)
                self.assertEqual(res_out.shape, expected.shape, msg=msg)
                self.assertEqual(res_out.cpu(), expected, msg=msg, exact_dtype=False)

            # matrix norm
            x = torch.randn(25, 25, device=device, dtype=dtype)
            xn = x.cpu().numpy()
            for ord in matrix_ords:
                res = torch.linalg.norm(x, ord, keepdim=keepdim).cpu()
                expected = np.linalg.norm(xn, ord, keepdims=keepdim)
                msg = gen_error_message(x.size(), ord, keepdim)
                self.assertEqual(res.shape, expected.shape, msg=msg)
                self.assertEqual(res, expected, msg=msg, exact_dtype=False)

                res_out = torch.tensor([]).to(device)
                torch.linalg.norm(x, ord, keepdim=keepdim, out=res_out)
                self.assertEqual(res_out.shape, expected.shape, msg=msg)
                self.assertEqual(res_out.cpu(), expected, msg=msg, exact_dtype=False)

    # Test that linal.vector_norm gives the same result as numpy when inputs
    # contain extreme values (inf, -inf, nan)
    def test_vector_norm_extreme_values(self, device):
        vector_ords = [0, 1, 2, 3, inf, -1, -2, -3, -inf]
        vectors = []
        for pair in itertools.product([inf, -inf, 0.0, nan, 1.0], repeat=2):
            vectors.append(list(pair))
        for vector in vectors:
            x = torch.tensor(vector, device=device)
            x_n = x.cpu().numpy()
            for ord in vector_ords:
                msg = f'ord={ord}, vector={vector}'
                result = torch.linalg.vector_norm(x, ord=ord)
                result_n = np.linalg.norm(x_n, ord=ord)
                self.assertEqual(result, result_n, msg=msg)

    @skipMeta  # https://github.com/pytorch/pytorch/issues/54082
    @skipCUDAIfNoMagma
    @skipCPUIfNoLapack
    @dtypes(torch.float, torch.double)
    @precisionOverride({torch.float32: 2e-5})
    def test_matrix_norm(self, device, dtype):
        # Test only inputs for which torch.linalg.matrix_norm diverges from torch.linalg.norm
        A = make_tensor((2, 2, 2), device, dtype)

        with self.assertRaisesRegex(RuntimeError, r'linalg.matrix_norm\(\):.*must be a matrix.*'):
            torch.linalg.matrix_norm(make_tensor((2,), device, dtype))
        with self.assertRaisesRegex(RuntimeError, r'linalg.matrix_norm\(\):.*must be a 2-tuple.*'):
            torch.linalg.matrix_norm(A, dim=(0,))
        with self.assertRaisesRegex(RuntimeError, r'.*not supported.*'):
            torch.linalg.matrix_norm(A, ord=0)
        with self.assertRaisesRegex(RuntimeError, r'.*not supported.*'):
            torch.linalg.matrix_norm(A, ord=3.0)

        # Test dim=None behavior
        ref = torch.linalg.norm(A, dim=(-2, -1))
        res = torch.linalg.matrix_norm(A)
        self.assertEqual(ref, res)

    # Test that linal.norm gives the same result as numpy when inputs
    # contain extreme values (inf, -inf, nan)
    @unittest.skipIf(IS_WINDOWS, "Skipped on Windows!")
    @unittest.skipIf(IS_MACOS, "Skipped on MacOS!")
    @skipCUDAIfNoMagma
    @skipCPUIfNoLapack
    def test_norm_extreme_values(self, device):
        vector_ords = [0, 1, 2, 3, inf, -1, -2, -3, -inf]
        matrix_ords = ['fro', 'nuc', 1, 2, inf, -1, -2, -inf]
        vectors = []
        matrices = []
        for pair in itertools.product([inf, -inf, 0.0, nan, 1.0], repeat=2):
            vectors.append(list(pair))
            matrices.append([[pair[0], pair[1]]])
            matrices.append([[pair[0]], [pair[1]]])
        for vector in vectors:
            x = torch.tensor(vector).to(device)
            x_n = x.cpu().numpy()
            for ord in vector_ords:
                msg = f'ord={ord}, vector={vector}'
                result = torch.linalg.norm(x, ord=ord)
                result_n = np.linalg.norm(x_n, ord=ord)
                self.assertEqual(result, result_n, msg=msg)

        # TODO: Remove this function once the broken cases are fixed
        def is_broken_matrix_norm_case(ord, x):
            if self.device_type == 'cuda':
                if x.size() == torch.Size([1, 2]):
                    if ord in ['nuc', 2, -2] and isnan(x[0][0]) and x[0][1] == 1:
                        # These cases are broken because of an issue with svd
                        # https://github.com/pytorch/pytorch/issues/43567
                        return True
                if ord in ['nuc', 2, -2]:
                    # These cases are broken because of another issue with svd
                    # https://github.com/pytorch/pytorch/issues/52633
                    return True
            return False

        for matrix in matrices:
            x = torch.tensor(matrix).to(device)
            x_n = x.cpu().numpy()
            for ord in matrix_ords:
                msg = f'ord={ord}, matrix={matrix}'
                if is_broken_matrix_norm_case(ord, x):
                    continue
                else:
                    result = torch.linalg.norm(x, ord=ord)
                    result_n = np.linalg.norm(x_n, ord=ord)
                    self.assertEqual(result, result_n, msg=msg)

    # Test degenerate shape results match numpy for linalg.norm vector norms
    @skipCUDAIfNoMagma
    @skipCPUIfNoLapack
    @unittest.skipIf(TEST_WITH_ASAN, "Skipped on ASAN since it checks for undefined behavior.")
    @dtypes(torch.float, torch.double, torch.cfloat, torch.cdouble)
    def test_norm_vector_degenerate_shapes(self, device, dtype):
        def run_test_case(input, ord, dim, keepdim):
            msg = f'input.size()={input.size()}, ord={ord}, dim={dim}, keepdim={keepdim}, dtype={dtype}'
            should_error = False
            if ord is not None and ord < 0:
                should_error = True
            elif ord == inf:
                if dim is None or input.size(dim) == 0:
                    should_error = True

            if should_error:
                with self.assertRaises(RuntimeError):
                    torch.linalg.norm(input, ord, dim, keepdim)
            else:
                input_numpy = input.cpu().numpy()
                result_numpy = np.linalg.norm(input_numpy, ord, dim, keepdim)
                result = torch.linalg.norm(input, ord, dim, keepdim)
                self.assertEqual(result, result_numpy, msg=msg)

        ord_vector = [0, 0.5, 1, 2, 3, inf, -0.5, -1, -2, -3, -inf, None]
        S = 10
        test_cases = [
            # input size, dim
            ((0, ), None),
            ((0, S), 0),
            ((0, S), 1),
            ((S, 0), 0),
            ((S, 0), 1),
        ]
        for keepdim in [True, False]:
            for input_size, dim in test_cases:
                input = torch.randn(*input_size, dtype=dtype, device=device)
                for ord in ord_vector:
                    run_test_case(input, ord, dim, keepdim)

    # Test degenerate shape results match numpy for linalg.norm matrix norms
    @skipCUDAIfNoMagma
    @skipCPUIfNoLapack
    @dtypes(torch.float, torch.double, torch.cfloat, torch.cdouble)
    def test_norm_matrix_degenerate_shapes(self, device, dtype):
        def run_test_case(input, ord, dim, keepdim, should_error):
            msg = f'input.size()={input.size()}, ord={ord}, dim={dim}, keepdim={keepdim}, dtype={dtype}'
            input_numpy = input.cpu().numpy()
            ops = [torch.linalg.norm]

            if ord is not None and dim is not None:
                ops.append(torch.linalg.matrix_norm)

            if should_error:
                with self.assertRaises(ValueError):
                    np.linalg.norm(input_numpy, ord, dim, keepdim)
                for op in ops:
                    with self.assertRaises(IndexError):
                        op(input, ord, dim, keepdim)
            else:
                result_numpy = np.linalg.norm(input_numpy, ord, dim, keepdim)
                for op in ops:
                    result = op(input, ord, dim, keepdim)
                    self.assertEqual(result, result_numpy, msg=msg)

        ord_matrix = ['fro', 'nuc', 1, 2, inf, -1, -2, -inf, None]
        S = 10
        test_cases = [
            # input size, p settings that cause error, dim
            ((0, 0), [1, 2, inf, -1, -2, -inf], None),
            ((0, S), [2, inf, -2, -inf], None),
            ((S, 0), [1, 2, -1, -2], None),
            ((S, S, 0), [], (0, 1)),
            ((1, S, 0), [], (0, 1)),
            ((0, 0, S), [1, 2, inf, -1, -2, -inf], (0, 1)),
            ((0, 0, S), [1, 2, inf, -1, -2, -inf], (1, 0)),
        ]

        for keepdim in [True, False]:
            for input_size, error_ords, dim in test_cases:
                input = torch.randn(*input_size, dtype=dtype, device=device)
                for ord in ord_matrix:
                    run_test_case(input, ord, dim, keepdim, ord in error_ords)

    def test_norm_fastpaths(self, device):
        x = torch.randn(3, 5, device=device)

        # slow path
        result = torch.linalg.norm(x, 4.5, 1)
        expected = torch.pow(x.abs().pow(4.5).sum(1), 1.0 / 4.5)
        self.assertEqual(result, expected)

        # fast 0-norm
        result = torch.linalg.norm(x, 0, 1)
        expected = (x != 0).type_as(x).sum(1)
        self.assertEqual(result, expected)

        # fast 1-norm
        result = torch.linalg.norm(x, 1, 1)
        expected = x.abs().sum(1)
        self.assertEqual(result, expected)

        # fast 2-norm
        result = torch.linalg.norm(x, 2, 1)
        expected = torch.sqrt(x.pow(2).sum(1))
        self.assertEqual(result, expected)

        # fast 3-norm
        result = torch.linalg.norm(x, 3, 1)
        expected = torch.pow(x.pow(3).abs().sum(1), 1.0 / 3.0)
        self.assertEqual(result, expected)

    @skipCPUIfNoLapack
    @skipCUDAIfNoMagma
    @dtypes(*floating_and_complex_types())
    def test_old_eig_basic(self, device, dtype):
        a = torch.tensor([[1.96, 0.00, 0.00, 0.00, 0.00],
                          [-6.49, 3.80, 0.00, 0.00, 0.00],
                          [-0.47, -6.39, 4.17, 0.00, 0.00],
                          [-7.20, 1.50, -1.51, 5.70, 0.00],
                          [-0.65, -6.34, 2.67, 1.80, -7.10]],
                         dtype=dtype, device=device).t()
        e = torch.eig(a)[0]
        ee, vv = torch.eig(a, True)
        te = torch.tensor((), dtype=dtype, device=device)
        tv = torch.tensor((), dtype=dtype, device=device)
        eee, vvv = torch.eig(a, True, out=(te, tv))
        self.assertEqual(e, ee, atol=1e-12, rtol=0)
        self.assertEqual(ee, eee, atol=1e-12, rtol=0)
        self.assertEqual(ee, te, atol=1e-12, rtol=0)
        self.assertEqual(vv, vvv, atol=1e-12, rtol=0)
        self.assertEqual(vv, tv, atol=1e-12, rtol=0)
        #
        # compare with numpy
        np_e, np_v = np.linalg.eig(a.cpu().numpy())
        if dtype.is_complex:
            self.assertEqual(ee, np_e)
        else:
            # np_e.shape == (n, 2), where each column contain the real and
            # imaginary parts of the result
            self.assertEqual(ee[:, 0], np_e)  # real part
            self.assertEqual(ee[:, 1], torch.zeros(ee.shape[0], dtype=dtype))  # imaginary part
        self.assertEqual(vv, np_v)

    @skipCPUIfNoLapack
    @skipCUDAIfNoMagma
    @dtypes(torch.double, torch.float)
    def test_old_eig_reuse(self, device, dtype):
        X = torch.randn(4, 4, dtype=dtype, device=device)
        X = torch.mm(X.t(), X)
        e = torch.zeros(4, 2, dtype=dtype, device=device)
        v = torch.zeros(4, 4, dtype=dtype, device=device)
        torch.eig(X, True, out=(e, v))
        Xhat = np.matmul(np.matmul(v.cpu(), torch.diag(e.select(1, 0)).cpu()), v.t().cpu())
        if dtype is torch.float:
            atol = 1e-7
            rtol = 1e-5
        else:
            atol = 1e-8
            rtol = 0
        self.assertEqual(X, Xhat, atol=atol, rtol=rtol, msg='VeV\' wrong')
        self.assertTrue(v.is_contiguous(), 'V is not contiguous')

        torch.eig(X, True, out=(e, v))
        Xhat = np.matmul(v.cpu(), np.matmul(e.select(1, 0).diag().cpu(), v.t().cpu()))
        self.assertEqual(X, Xhat, atol=atol, rtol=rtol, msg='VeV\' wrong')
        self.assertTrue(v.is_contiguous(), 'V is not contiguous')

    @skipCPUIfNoLapack
    @skipCUDAIfNoMagma
    @dtypes(torch.double, torch.float)
    def test_old_eig_invalid_input(self, device, dtype):
        # test invalid input
        self.assertRaisesRegex(
            RuntimeError,
            'input should be 2 dimensional',
            lambda: torch.eig(torch.ones((2))))
        self.assertRaisesRegex(
            RuntimeError,
            'input should be square',
            lambda: torch.eig(torch.ones((2, 3))))
        self.assertRaisesRegex(
            RuntimeError,
            'input should not contain infs or NaNs',
            lambda: torch.eig(np.inf * torch.ones((2, 2))))
        self.assertRaisesRegex(
            RuntimeError,
            'input should not contain infs or NaNs',
            lambda: torch.eig(np.nan * torch.ones((2, 2))))

    @skipCUDAIfNoMagma
    @skipCPUIfNoLapack
    @dtypes(torch.double, torch.float)
    def test_old_eig_out(self, device, dtype):
        # the out version of torch.eig needs to be tested manually: we can't
        # use the "test_out=True" parameter to tensor_op_tests because the
        # signature is irregular (since we have *two* output vectors)
        t = torch.randn(10, 10, dtype=dtype, device=device)
        evals, evecs = torch.eig(t, eigenvectors=True)
        #
        # check that the out= version computes the same values as the normal one
        out_evals = torch.empty_like(evals)
        out_evecs = torch.empty_like(evecs)
        evals2, evecs2 = torch.eig(t, eigenvectors=True, out=(out_evals, out_evecs))
        # check that the out tensors were used in-place
        self.assertEqual(evals2.data_ptr(), out_evals.data_ptr())
        self.assertEqual(evecs2.data_ptr(), out_evecs.data_ptr())
        # check that the result is the same as the non-out version
        self.assertEqual(evals, out_evals)
        self.assertEqual(evecs, out_evecs)
        #
        # check what happens in the eigenvectors=False case
        out_evals = torch.empty_like(evals)
        out_evecs = torch.tensor([1, 2, 3], dtype=dtype, device=device)
        evals2, evecs2 = torch.eig(t, eigenvectors=False, out=(out_evals, out_evecs))
        # check that the out_evals was used in-place
        self.assertEqual(evals2.data_ptr(), out_evals.data_ptr())
        self.assertEqual(evals, out_evals)
        # check that out_evecs was NOT touched at all
        assert out_evecs.tolist() == [1, 2, 3]
        #
        # check that we complain if we pass an out vector of the wrong dtype
        wrong_out = torch.empty((0, 0), dtype=int)
        with self.assertRaisesRegex(RuntimeError, r"Expected .* but got .*"):
            torch.eig(t, eigenvectors=True, out=(wrong_out, out_evecs))
        with self.assertRaisesRegex(RuntimeError, r"Expected .* but got .*"):
            torch.eig(t, eigenvectors=True, out=(out_evals, wrong_out))

    @skipCPUIfNoLapack
    @skipCUDAIfNoMagma
    # NumPy computes only in float64 and complex128 precisions
    # for float32 or complex64 results might be very different from float64 or complex128
    @dtypes(torch.float64, torch.complex128)
    def test_eig_numpy(self, device, dtype):
        def run_test(shape, *, symmetric=False):
            from torch.testing._internal.common_utils import random_symmetric_matrix

            if not dtype.is_complex and symmetric:
                # for symmetric real-valued inputs eigenvalues and eigenvectors have imaginary part equal to zero
                # unlike NumPy the result is not cast to float32 or float64 dtype in this case
                a = random_symmetric_matrix(shape[-1], *shape[:-2], dtype=dtype, device=device)
            else:
                a = make_tensor(shape, dtype=dtype, device=device)

            actual = torch.linalg.eig(a)

            # compare with NumPy
            # the eigenvalues are not necessarily ordered
            # so order of NumPy and PyTorch can be different
            expected = np.linalg.eig(a.cpu().numpy())

            # sort NumPy output
            ind = np.argsort(expected[0], axis=-1)[::-1]
            expected = (np.take_along_axis(expected[0], ind, axis=-1), np.take_along_axis(expected[1], ind[:, None], axis=-1))

            # sort PyTorch output
            # torch.argsort doesn't work with complex inputs, NumPy sorting on CPU is used instead
            # RuntimeError: _th_sort not supported on CUDAType for ComplexDouble
            # RuntimeError: "sorting_kernel_method_name" not implemented for 'ComplexDouble'
            ind = np.argsort(actual[0].cpu().numpy(), axis=-1)[::-1]
            actual_np = [x.cpu().numpy() for x in actual]
            sorted_actual = (
                np.take_along_axis(actual_np[0], ind, axis=-1),
                np.take_along_axis(actual_np[1], ind[:, None], axis=-1))

            self.assertEqual(expected[0], sorted_actual[0], exact_dtype=False)
            self.assertEqual(abs(expected[1]), abs(sorted_actual[1]), exact_dtype=False)

        shapes = [(0, 0),  # Empty matrix
                  (5, 5),  # Single matrix
                  (0, 0, 0), (0, 5, 5),  # Zero batch dimension tensors
                  (2, 5, 5),  # 3-dim tensors
                  (2, 1, 5, 5)]  # 4-dim tensors
        for shape in shapes:
            run_test(shape)
            run_test(shape, symmetric=True)

    @onlyCUDA
    @skipCUDAIfNoMagma
    @dtypes(*floating_and_complex_types())
    def test_eig_compare_backends(self, device, dtype):
        def run_test(shape, *, symmetric=False):
            from torch.testing._internal.common_utils import random_symmetric_matrix

            if not dtype.is_complex and symmetric:
                # for symmetric real-valued inputs eigenvalues and eigenvectors have imaginary part equal to zero
                a = random_symmetric_matrix(shape[-1], *shape[:-2], dtype=dtype, device=device)
            else:
                a = make_tensor(shape, dtype=dtype, device=device)

            actual = torch.linalg.eig(a)

            complementary_device = 'cpu'

            # compare with CPU
            expected = torch.linalg.eig(a.to(complementary_device))
            self.assertEqual(expected[0], actual[0])
            self.assertEqual(expected[1], actual[1])

        shapes = [(0, 0),  # Empty matrix
                  (5, 5),  # Single matrix
                  (0, 0, 0), (0, 5, 5),  # Zero batch dimension tensors
                  (2, 5, 5),  # 3-dim tensors
                  (2, 1, 5, 5)]  # 4-dim tensors
        for shape in shapes:
            run_test(shape)
            run_test(shape, symmetric=True)

    @slowTest
    @onlyCUDA
    @skipCUDAIfNoMagma
    @dtypes(torch.float32)
    def test_eig_check_magma(self, device, dtype):
        # For CUDA inputs only matrices of size larger than 2048x2048 actually call MAGMA library
        shape = (2049, 2049)
        a = make_tensor(shape, dtype=dtype, device=device)
        w, v = torch.linalg.eig(a)
        # check correctness using eigendecomposition identity
        self.assertEqual(a.to(v.dtype) @ v, w * v, atol=1e-3, rtol=1e-3)

    @skipCUDAIfNoMagma
    @skipCPUIfNoLapack
    @dtypes(*floating_and_complex_types())
    def test_eig_errors_and_warnings(self, device, dtype):
        # eig requires the input to be at least 2 dimensional tensor
        a = make_tensor(2, dtype=dtype, device=device)
        with self.assertRaisesRegex(RuntimeError, "must have at least 2 dimensions"):
            torch.linalg.eig(a)

        # eig requires a square matrix
        a = make_tensor((2, 3), dtype=dtype, device=device)
        with self.assertRaisesRegex(RuntimeError, "must be batches of square matrices"):
            torch.linalg.eig(a)

        # if out tensor with floating dtype is passed for complex output an error is thrown
        if not dtype.is_complex:
            # The characteristic equation is p(λ) = λ^2 − 2λ + 5 = 0, with roots λ = 1±2i
            a = torch.tensor([[3., -2.], [4., -1.]], dtype=dtype, device=device)
            out0 = torch.empty(0, device=device, dtype=dtype)
            out1 = torch.empty(0, device=device, dtype=dtype)
            with self.assertRaisesRegex(RuntimeError, "Expected eigenvalues to be safely castable"):
                torch.linalg.eig(a, out=(out0, out1))

            out0 = torch.empty(0, device=device, dtype=torch.complex128)
            with self.assertRaisesRegex(RuntimeError, "Expected eigenvectors to be safely castable"):
                torch.linalg.eig(a, out=(out0, out1))

        # dtypes should be safely castable
        a = make_tensor((3, 3), dtype=dtype, device=device)
        out0 = torch.empty(0, dtype=torch.int, device=device)
        out1 = torch.empty(0, dtype=torch.int, device=device)
        with self.assertRaisesRegex(RuntimeError, "but got eigenvalues with dtype Int"):
            torch.linalg.eig(a, out=(out0, out1))

        out0 = torch.empty(0, dtype=torch.complex128, device=device)
        with self.assertRaisesRegex(RuntimeError, "but got eigenvectors with dtype Int"):
            torch.linalg.eig(a, out=(out0, out1))

        # if non-empty out tensor with wrong shape is passed a warning is given
        a = make_tensor((3, 3), dtype=dtype, device=device)
        out0 = torch.empty(1, device=device, dtype=torch.complex128)
        out1 = torch.empty(1, device=device, dtype=torch.complex128)
        with warnings.catch_warnings(record=True) as w:
            # Trigger warning
            torch.linalg.eig(a, out=(out0, out1))
            # Check warning occurs
            self.assertEqual(len(w), 2)
            self.assertTrue("An output with one or more elements was resized" in str(w[-1].message))
            self.assertTrue("An output with one or more elements was resized" in str(w[-2].message))

        # device should match
        if torch.cuda.is_available():
            wrong_device = 'cpu' if self.device_type != 'cpu' else 'cuda'
            out_w = torch.empty(0, device=wrong_device, dtype=torch.complex128)
            out_v = torch.empty(0, device=device, dtype=torch.complex128)
            with self.assertRaisesRegex(RuntimeError, "tensors to be on the same device"):
                torch.linalg.eig(a, out=(out_w, out_v))
            out_w = torch.empty(0, device=device, dtype=torch.complex128)
            out_v = torch.empty(0, device=wrong_device, dtype=torch.complex128)
            with self.assertRaisesRegex(RuntimeError, "tensors to be on the same device"):
                torch.linalg.eig(a, out=(out_w, out_v))

    @skipCPUIfNoLapack
    @skipCUDAIfNoMagma
    @dtypes(*floating_and_complex_types())
    def test_eig_with_nan(self, device, dtype):
        for val in [np.inf, np.nan]:
            for batch_dim in [(), (10,)]:
                a = make_tensor((*batch_dim, 5, 5), device=device, dtype=dtype)
                a[..., -1, -1] = val

                with self.assertRaisesRegex(RuntimeError, "torch.linalg.eig: input tensor should not"):
                    torch.linalg.eig(a)

    @skipCPUIfNoLapack
    @skipCUDAIfNoMagma
    # NumPy computes only in float64 and complex128 precisions
    # for float32 or complex64 results might be very different from float64 or complex128
    @dtypes(torch.float64, torch.complex128)
    def test_eigvals_numpy(self, device, dtype):
        def run_test(shape, *, symmetric=False):
            from torch.testing._internal.common_utils import random_symmetric_matrix

            if not dtype.is_complex and symmetric:
                # for symmetric real-valued inputs eigenvalues and eigenvectors have imaginary part equal to zero
                # unlike NumPy the result is not cast to float32 or float64 dtype in this case
                a = random_symmetric_matrix(shape[-1], *shape[:-2], dtype=dtype, device=device)
            else:
                a = make_tensor(shape, dtype=dtype, device=device)

            actual = torch.linalg.eigvals(a)

            # compare with NumPy
            # the eigenvalues are not necessarily ordered
            # so order of NumPy and PyTorch can be different
            expected = np.linalg.eigvals(a.cpu().numpy())

            # sort NumPy output
            ind = np.argsort(expected, axis=-1)[::-1]
            expected = np.take_along_axis(expected, ind, axis=-1)

            # sort PyTorch output
            # torch.argsort doesn't work with complex inputs, NumPy sorting on CPU is used instead
            # RuntimeError: _th_sort not supported on CUDAType for ComplexDouble
            # RuntimeError: "sorting_kernel_method_name" not implemented for 'ComplexDouble'
            ind = np.argsort(actual.cpu().numpy(), axis=-1)[::-1]
            actual_np = actual.cpu().numpy()
            sorted_actual = np.take_along_axis(actual_np, ind, axis=-1)

            self.assertEqual(expected, sorted_actual, exact_dtype=False)

        shapes = [(0, 0),  # Empty matrix
                  (5, 5),  # Single matrix
                  (0, 0, 0), (0, 5, 5),  # Zero batch dimension tensors
                  (2, 5, 5),  # 3-dim tensors
                  (2, 1, 5, 5)]  # 4-dim tensors
        for shape in shapes:
            run_test(shape)
            run_test(shape, symmetric=True)

    @onlyCUDA
    @skipCUDAIfNoMagma
    @dtypes(*floating_and_complex_types())
    def test_eigvals_compare_backends(self, device, dtype):
        def run_test(shape, *, symmetric=False):
            from torch.testing._internal.common_utils import random_symmetric_matrix

            if not dtype.is_complex and symmetric:
                # for symmetric real-valued inputs eigenvalues and eigenvectors have imaginary part equal to zero
                a = random_symmetric_matrix(shape[-1], *shape[:-2], dtype=dtype, device=device)
            else:
                a = make_tensor(shape, dtype=dtype, device=device)

            actual = torch.linalg.eigvals(a)

            complementary_device = 'cpu'

            # compare with CPU
            expected = torch.linalg.eigvals(a.to(complementary_device))
            self.assertEqual(expected, actual)

            # check out= variant
            complex_dtype = dtype
            if not dtype.is_complex:
                complex_dtype = torch.complex128 if dtype == torch.float64 else torch.complex64
            out = torch.empty(0, dtype=complex_dtype, device=device)
            ans = torch.linalg.eigvals(a, out=out)
            self.assertEqual(ans, out)
            self.assertEqual(expected.to(complex_dtype), out)

            # check non-contiguous out
            if a.numel() > 0:
                out = torch.empty(2 * shape[0], *shape[1:-1], dtype=complex_dtype, device=device)[::2]
                self.assertFalse(out.is_contiguous())
                ans = torch.linalg.eigvals(a, out=out)
                self.assertEqual(ans, out)
                self.assertEqual(expected.to(complex_dtype), out)

        shapes = [(0, 0),  # Empty matrix
                  (5, 5),  # Single matrix
                  (0, 0, 0), (0, 5, 5),  # Zero batch dimension tensors
                  (2, 5, 5),  # 3-dim tensors
                  (2, 1, 5, 5)]  # 4-dim tensors
        for shape in shapes:
            run_test(shape)
            run_test(shape, symmetric=True)

    @skipCUDAIfNoMagma
    @skipCPUIfNoLapack
    @dtypes(*floating_and_complex_types())
    def test_eigvals_errors_and_warnings(self, device, dtype):
        # eig requires the input to be at least 2 dimensional tensor
        a = make_tensor(2, dtype=dtype, device=device)
        with self.assertRaisesRegex(RuntimeError, "must have at least 2 dimensions"):
            torch.linalg.eigvals(a)

        # eig requires a square matrix
        a = make_tensor((2, 3), dtype=dtype, device=device)
        with self.assertRaisesRegex(RuntimeError, "must be batches of square matrices"):
            torch.linalg.eigvals(a)

        # if out tensor with floating dtype is passed for complex output an error is thrown
        if not dtype.is_complex:
            # The characteristic equation is p(λ) = λ^2 − 2λ + 5 = 0, with roots λ = 1±2i
            a = torch.tensor([[3., -2.], [4., -1.]], dtype=dtype, device=device)
            out = torch.empty(0, device=device, dtype=dtype)
            with self.assertRaisesRegex(RuntimeError, "Expected eigenvalues to be safely castable"):
                torch.linalg.eigvals(a, out=out)

        # dtypes should be safely castable
        a = make_tensor((3, 3), dtype=dtype, device=device)
        out = torch.empty(0, dtype=torch.int, device=device)
        with self.assertRaisesRegex(RuntimeError, "but got eigenvalues with dtype Int"):
            torch.linalg.eigvals(a, out=out)

        # if non-empty out tensor with wrong shape is passed a warning is given
        out = torch.empty(1, device=device, dtype=torch.complex128)
        with warnings.catch_warnings(record=True) as w:
            # Trigger warning
            torch.linalg.eigvals(a, out=out)
            # Check warning occurs
            self.assertEqual(len(w), 1)
            self.assertTrue("An output with one or more elements was resized" in str(w[-1].message))

        # device should match
        if torch.cuda.is_available():
            wrong_device = 'cpu' if self.device_type != 'cpu' else 'cuda'
            out_w = torch.empty(0, device=wrong_device, dtype=torch.complex128)
            with self.assertRaisesRegex(RuntimeError, "tensors to be on the same device"):
                torch.linalg.eigvals(a, out=out_w)

    @skipCUDAIfNoMagma
    @skipCPUIfNoLapack
    def test_norm_old(self, device):
        def gen_error_message(input_size, p, keepdim, dim=None):
            return "norm failed for input size %s, p=%s, keepdim=%s, dim=%s" % (
                input_size, p, keepdim, dim)

        for keepdim in [False, True]:
            # full reduction
            x = torch.randn(25, device=device)
            xn = x.cpu().numpy()
            for p in [0, 1, 2, 3, 4, inf, -inf, -1, -2, -3, 1.5]:
                res = x.norm(p, keepdim=keepdim).cpu()
                expected = np.linalg.norm(xn, p, keepdims=keepdim)
                self.assertEqual(res, expected, atol=1e-5, rtol=0, msg=gen_error_message(x.size(), p, keepdim))

            # one dimension
            x = torch.randn(25, 25, device=device)
            xn = x.cpu().numpy()
            for p in [0, 1, 2, 3, 4, inf, -inf, -1, -2, -3]:
                dim = 1
                res = x.norm(p, dim, keepdim=keepdim).cpu()
                expected = np.linalg.norm(xn, p, dim, keepdims=keepdim)
                msg = gen_error_message(x.size(), p, keepdim, dim)
                self.assertEqual(res.shape, expected.shape, msg=msg)
                self.assertEqual(res, expected, msg=msg)

            # matrix norm
            for p in ['fro', 'nuc']:
                res = x.norm(p, keepdim=keepdim).cpu()
                expected = np.linalg.norm(xn, p, keepdims=keepdim)
                msg = gen_error_message(x.size(), p, keepdim)
                self.assertEqual(res.shape, expected.shape, msg=msg)
                self.assertEqual(res, expected, msg=msg)

            # zero dimensions
            x = torch.randn((), device=device)
            xn = x.cpu().numpy()
            res = x.norm(keepdim=keepdim).cpu()
            expected = np.linalg.norm(xn, keepdims=keepdim)
            msg = gen_error_message(x.size(), None, keepdim)
            self.assertEqual(res.shape, expected.shape, msg=msg)
            self.assertEqual(res, expected, msg=msg)

            # larger tensor sanity check
            self.assertEqual(
                2 * torch.norm(torch.ones(10000), keepdim=keepdim),
                torch.norm(torch.ones(40000), keepdim=keepdim))

            # matrix norm with non-square >2-D tensors, all combinations of reduction dims
            x = torch.randn(5, 6, 7, 8, device=device)
            xn = x.cpu().numpy()
            for p in ['fro', 'nuc']:
                for dim in itertools.product(*[list(range(4))] * 2):
                    if dim[0] == dim[1]:
                        continue
                    res = x.norm(p=p, dim=dim, keepdim=keepdim).cpu()
                    expected = np.linalg.norm(xn, ord=p, axis=dim, keepdims=keepdim)
                    msg = gen_error_message(x.size(), p, keepdim, dim)
                    self.assertEqual(res.shape, expected.shape, msg=msg)
                    self.assertEqual(res, expected, msg=msg)

    # Test that torch.norm with p=+/-inf propagates NaN
    def test_norm_old_nan_propagation(self, device):
        ords = [inf, -inf]
        for pair in itertools.product([0.0, nan, 1.0], repeat=2):
            x = torch.tensor(list(pair), device=device)
            for ord in ords:
                result = torch.norm(x, p=ord)
                result_check = torch.linalg.norm(x, ord=ord)
                self.assertEqual(result, result_check)

    @skipCUDAIfNoMagma
    @skipCPUIfNoLapack
    def test_norm_complex_old(self, device):
        def gen_error_message(input_size, p, keepdim, dim=None):
            return "complex norm failed for input size %s, p=%s, keepdim=%s, dim=%s" % (
                input_size, p, keepdim, dim)

        for keepdim in [False, True]:
            # vector norm
            x = torch.randn(25, device=device) + 1j * torch.randn(25, device=device)
            xn = x.cpu().numpy()
            for p in [0, 1, 2, 3, inf, -1, -2, -3, -inf]:
                res = x.norm(p, keepdim=keepdim).cpu()
                expected = np.linalg.norm(xn, p, keepdims=keepdim)
                msg = gen_error_message(x.size(), p, keepdim)
                self.assertEqual(res.shape, expected.shape, msg=msg)
                self.assertEqual(res, expected, msg=msg)

            # matrix norm
            x = torch.randn(25, 25, device=device) + 1j * torch.randn(25, 25, device=device)
            xn = x.cpu().numpy()
            for p in ['nuc', 'fro']:
                res = x.norm(p, keepdim=keepdim).cpu()
                expected = np.linalg.norm(xn, p, keepdims=keepdim)
                msg = gen_error_message(x.size(), p, keepdim)
                self.assertEqual(res.shape, expected.shape, msg=msg)
                self.assertEqual(res, expected, msg=msg, rtol=1.3e-6, atol=3e-4)

    # Ensure torch.norm with p='fro' and p=2 give the same results for mutually supported input combinations
    @dtypes(torch.float)
    def test_norm_fro_2_equivalence_old(self, device, dtype):
        input_sizes = [
            (0,),
            (10,),
            (0, 0),
            (4, 30),
            (0, 45),
            (100, 0),
            (45, 10, 23),
            (0, 23, 59),
            (23, 0, 37),
            (34, 58, 0),
            (0, 0, 348),
            (0, 3434, 0),
            (0, 0, 0),
            (5, 3, 8, 1, 3, 5)]

        for input_size in input_sizes:
            a = make_tensor(input_size, device, dtype, low=-9, high=9)

            # Try full reduction
            dim_settings = [None]

            # Try all possible 1-D reductions
            dim_settings += list(range(-a.dim(), a.dim()))

            def wrap_dim(dim, ndims):
                assert (dim < ndims) and (dim >= -ndims)
                if dim >= 0:
                    return dim
                else:
                    return dim + ndims

            # Try all possible 2-D reductions
            dim_settings += [
                (d0, d1) for d0, d1 in itertools.combinations(range(-a.dim(), a.dim()), 2)
                if wrap_dim(d0, a.dim()) != wrap_dim(d1, a.dim())]

            for dim in dim_settings:
                for keepdim in [True, False]:
                    a_norm_2 = torch.norm(a, p=2, dim=dim, keepdim=keepdim)
                    a_norm_fro = torch.norm(a, p='fro', dim=dim, keepdim=keepdim)
                    self.assertEqual(a_norm_fro, a_norm_2)

    @skipCUDAIfNoMagma
    @skipCPUIfNoLapack
    def test_nuclear_norm_axes_small_brute_force_old(self, device):
        def check_single_nuclear_norm(x, axes):
            if self.device_type != 'cpu' and randrange(100) < 95:
                return  # too many cpu <==> device copies

            a = np.array(x.cpu(), copy=False)
            expected = np.linalg.norm(a, "nuc", axis=axes)

            ans = torch.norm(x, "nuc", dim=axes)
            self.assertTrue(ans.is_contiguous())
            self.assertEqual(ans.shape, expected.shape)
            self.assertEqual(ans.cpu(), expected, rtol=1e-02, atol=1e-03, equal_nan=True)

            out = torch.zeros(expected.shape, dtype=x.dtype, device=x.device)
            ans = torch.norm(x, "nuc", dim=axes, out=out)
            self.assertIs(ans, out)
            self.assertTrue(ans.is_contiguous())
            self.assertEqual(ans.shape, expected.shape)
            self.assertEqual(ans.cpu(), expected, rtol=1e-02, atol=1e-03, equal_nan=True)

        for n in range(1, 3):
            for m in range(1, 3):
                for axes in itertools.permutations([0, 1], 2):
                    # 2d, inner dimensions C
                    x = torch.randn(n, m, device=device)
                    check_single_nuclear_norm(x, axes)

                    # 2d, inner dimensions Fortran
                    x = torch.randn(m, n, device=device).mT
                    check_single_nuclear_norm(x, axes)

                    # 2d, inner dimensions non-contiguous
                    x = torch.randn(n, 2 * m, device=device)[:, ::2]
                    check_single_nuclear_norm(x, axes)

                    # 2d, all dimensions non-contiguous
                    x = torch.randn(7 * n, 2 * m, device=device)[::7, ::2]
                    check_single_nuclear_norm(x, axes)

                for o in range(1, 3):
                    for axes in itertools.permutations([0, 1, 2], 2):
                        # 3d, inner dimensions C
                        x = torch.randn(o, n, m, device=device)
                        check_single_nuclear_norm(x, axes)

                        # 3d, inner dimensions Fortran
                        x = torch.randn(o, m, n, device=device).mT
                        check_single_nuclear_norm(x, axes)

                        # 3d, inner dimensions non-contiguous
                        x = torch.randn(o, n, 2 * m, device=device)[:, :, ::2]
                        check_single_nuclear_norm(x, axes)

                        # 3d, all dimensions non-contiguous
                        x = torch.randn(7 * o, 5 * n, 2 * m, device=device)[::7, ::5, ::2]
                        check_single_nuclear_norm(x, axes)

                    for r in range(1, 3):
                        for axes in itertools.permutations([0, 1, 2, 3], 2):
                            # 4d, inner dimensions C
                            x = torch.randn(r, o, n, m, device=device)
                            check_single_nuclear_norm(x, axes)

                            # 4d, inner dimensions Fortran
                            x = torch.randn(r, o, n, m, device=device).mT
                            check_single_nuclear_norm(x, axes)

                            # 4d, inner dimensions non-contiguous
                            x = torch.randn(r, o, n, 2 * m, device=device)[:, :, :, ::2]
                            check_single_nuclear_norm(x, axes)

                            # 4d, all dimensions non-contiguous
                            x = torch.randn(7 * r, 5 * o, 11 * n, 2 * m, device=device)[::7, ::5, ::11, ::2]
                            check_single_nuclear_norm(x, axes)

    @skipCUDAIfNoMagma
    def test_nuclear_norm_exceptions_old(self, device):
        for lst in [], [1], [1, 2]:
            x = torch.tensor(lst, dtype=torch.double, device=device)
            for axes in (), (0,):
                self.assertRaises(RuntimeError, torch.norm, x, "nuc", axes)
            self.assertRaises(IndexError, torch.norm, x, "nuc", (0, 1))

        x = torch.tensor([[0, 1, 2], [3, 4, 5]], dtype=torch.double, device=device)
        self.assertRaisesRegex(RuntimeError, "duplicate or invalid", torch.norm, x, "nuc", (0, 0))
        self.assertRaisesRegex(IndexError, "Dimension out of range", torch.norm, x, "nuc", (0, 2))

    # ~~~ tests for torch.svd ~~~
    @skipCUDAIfNoMagmaAndNoCusolver
    @skipCPUIfNoLapack
    @dtypes(torch.double)
    def test_svd(self, device, dtype):
        def run_test(dims, some, compute_uv):
            x = torch.randn(*dims, dtype=dtype, device=device)
            outu = torch.empty(0, dtype=dtype, device=device)
            outs = torch.empty(0, dtype=dtype, device=device)
            outv = torch.empty(0, dtype=dtype, device=device)
            torch.svd(x, some=some, compute_uv=compute_uv, out=(outu, outs, outv))

            if compute_uv:
                if some:
                    x_recon = torch.matmul(outu, torch.matmul(outs.diag_embed(), outv.mT))
                    self.assertEqual(x, x_recon, atol=1e-8, rtol=0, msg='Incorrect reconstruction using U @ diag(S) @ V.T')
                else:
                    narrow_u = outu[..., :min(*dims[-2:])]
                    narrow_v = outv[..., :min(*dims[-2:])]
                    x_recon = torch.matmul(narrow_u, torch.matmul(outs.diag_embed(), narrow_v.mT))
                    self.assertEqual(x, x_recon, atol=1e-8, rtol=0, msg='Incorrect reconstruction using U @ diag(S) @ V.T')
            else:
                _, singvals, _ = torch.svd(x, compute_uv=True)
                self.assertEqual(singvals, outs, msg='Singular values mismatch')
                self.assertEqual(outu, torch.zeros_like(outu), msg='U not zero')
                self.assertEqual(outv, torch.zeros_like(outv), msg='V not zero')

            resu, ress, resv = torch.svd(x, some=some, compute_uv=compute_uv)
            self.assertEqual(resu, outu, msg='outputs of svd and svd with out differ')
            self.assertEqual(ress, outs, msg='outputs of svd and svd with out differ')
            self.assertEqual(resv, outv, msg='outputs of svd and svd with out differ')

            # test non-contiguous
            x = torch.randn(*dims, dtype=dtype, device=device)
            if x.numel() > 0:
                n_dim = len(dims)
                # Reverse the batch dimensions and the matrix dimensions and then concat them
                x = x.permute(tuple(range(n_dim - 3, -1, -1)) + (n_dim - 1, n_dim - 2))
                assert not x.is_contiguous(), "x is intentionally non-contiguous"
                resu, ress, resv = torch.svd(x, some=some, compute_uv=compute_uv)
                if compute_uv:
                    if some:
                        x_recon = torch.matmul(resu, torch.matmul(ress.diag_embed(), resv.mT))
                        self.assertEqual(x, x_recon, atol=1e-8, rtol=0, msg='Incorrect reconstruction using U @ diag(S) @ V.T')
                    else:
                        narrow_u = resu[..., :min(*dims[-2:])]
                        narrow_v = resv[..., :min(*dims[-2:])]
                        x_recon = torch.matmul(narrow_u, torch.matmul(ress.diag_embed(), narrow_v.mT))
                        self.assertEqual(x, x_recon, atol=1e-8, rtol=0, msg='Incorrect reconstruction using U @ diag(S) @ V.T')
                else:
                    _, singvals, _ = torch.svd(x, compute_uv=True)
                    self.assertEqual(singvals, ress, msg='Singular values mismatch')
                    self.assertEqual(resu, torch.zeros_like(resu), msg='U not zero')
                    self.assertEqual(resv, torch.zeros_like(resv), msg='V not zero')

        shapes = [(0, 0), (5, 0), (0, 5),  # empty matrices
                  (0, 0, 0), (0, 5, 5), (0, 5, 3),  # zero batch dimension
                  (3, 3), (5, 3, 3), (7, 5, 3, 3),  # square matrices
                  (7, 3), (5, 7, 3), (7, 5, 7, 3),  # fat matrices
                  (3, 7), (5, 3, 7), (7, 5, 3, 7)]  # thin matrices
        for dims, some, compute_uv in product(shapes, [True, False], [True, False]):
            run_test(dims, some, compute_uv)

    @skipCUDAIfNoMagmaAndNoCusolver
    @skipCPUIfNoLapack
    @dtypes(torch.float)
    def test_svd_no_singularvectors(self, device, dtype):
        for size in [(5, 5), (5, 20), (20, 5)]:
            a = torch.randn(*size, device=device, dtype=dtype)
            u, s_expect, v = torch.svd(a)
            u, s_actual, v = torch.svd(a, compute_uv=False)
            self.assertEqual(s_expect, s_actual, msg="Singular values don't match")

    @skipCUDAIfNoMagmaAndNoCusolver
    @skipCUDAIfNoMagma
    @skipCPUIfNoLapack
    @dtypes(torch.double)
    def test_svd_lowrank(self, device, dtype):
        from torch.testing._internal.common_utils import random_lowrank_matrix, random_sparse_matrix

        def run_subtest(actual_rank, matrix_size, batches, device, svd_lowrank, **options):
            density = options.pop('density', 1)
            if isinstance(matrix_size, int):
                rows = columns = matrix_size
            else:
                rows, columns = matrix_size
            if density == 1:
                a_input = random_lowrank_matrix(actual_rank, rows, columns, *batches, device=device, dtype=dtype)
                a = a_input
            else:
                assert batches == ()
                a_input = random_sparse_matrix(rows, columns, density, device=device, dtype=dtype)
                a = a_input.to_dense()

            q = min(*size)
            u, s, v = svd_lowrank(a_input, q=q, **options)

            # check if u, s, v is a SVD
            u, s, v = u[..., :q], s[..., :q], v[..., :q]
            A = u.matmul(s.diag_embed()).matmul(v.mT)
            self.assertEqual(A, a, rtol=1e-7, atol=2e-7)

            # check if svd_lowrank produces same singular values as torch.svd
            U, S, V = torch.svd(a)
            self.assertEqual(s.shape, S.shape)
            self.assertEqual(u.shape, U.shape)
            self.assertEqual(v.shape, V.shape)
            self.assertEqual(s, S)

            if density == 1:
                # actual_rank is known only for dense inputs
                #
                # check if pairs (u, U) and (v, V) span the same
                # subspaces, respectively
                u, s, v = u[..., :actual_rank], s[..., :actual_rank], v[..., :actual_rank]
                U, S, V = U[..., :actual_rank], S[..., :actual_rank], V[..., :actual_rank]
                self.assertEqual(u.mT.matmul(U).det().abs(), torch.ones(batches, device=device, dtype=dtype))
                self.assertEqual(v.mT.matmul(V).det().abs(), torch.ones(batches, device=device, dtype=dtype))

        all_batches = [(), (1,), (3,), (2, 3)]
        for actual_rank, size, all_batches in [
                (2, (17, 4), all_batches),
                (4, (17, 4), all_batches),
                (4, (17, 17), all_batches),
                (10, (100, 40), all_batches),
                (7, (1000, 1000), [()]),
        ]:
            # dense input
            for batches in all_batches:
                run_subtest(actual_rank, size, batches, device, torch.svd_lowrank)
                if size != size[::-1]:
                    run_subtest(actual_rank, size[::-1], batches, device, torch.svd_lowrank)

        # sparse input
        for size in [(17, 4), (4, 17), (17, 17), (100, 40), (40, 100), (1000, 1000)]:
            for density in [0.005, 0.1]:
                run_subtest(None, size, (), device, torch.svd_lowrank, density=density)

        # jitting support
        jitted = torch.jit.script(torch.svd_lowrank)
        actual_rank, size, batches = 2, (17, 4), ()
        run_subtest(actual_rank, size, batches, device, jitted)

    @skipCUDAIfNoMagmaAndNoCusolver
    @skipCPUIfNoLapack
    @dtypes(torch.cfloat)
    def test_svd_complex(self, device, dtype):
        # this test verifies that torch.svd really returns V and not V.conj()
        # see: https://github.com/pytorch/pytorch/issues/45821
        t = torch.randn((10, 10), dtype=dtype, device=device)
        U, S, V = torch.svd(t, some=False)
        # verify that t ≈ t2
        # t2 = U @ diag(S) @ Vᴴ
        # Vᴴ is the conjugate transpose of V
        t2 = U @ torch.diag(S).type(dtype) @ V.conj().T
        self.assertEqual(t, t2)

    def _test_svd_helper(self, shape, some, col_maj, device, dtype):
        # test implementation below uses cpu unconditionally
        if not torch._C.has_lapack:
            reason = "PyTorch compiled without Lapack"
            raise unittest.SkipTest(reason)
        # To have accurate tests and less false positives on different CPUs and GPUs,
        # we use double or complex double accuracy for CPU reference.
        cpu_dtype = torch.complex128 if dtype.is_complex else torch.float64
        cpu_tensor = torch.randn(shape, device='cpu', dtype=cpu_dtype)
        device_tensor = cpu_tensor.to(device=device, dtype=dtype)
        if col_maj:
            cpu_tensor = cpu_tensor.t()
            device_tensor = device_tensor.t()
        cpu_result = torch.svd(cpu_tensor, some=some)
        device_result = torch.svd(device_tensor, some=some)
        m = min(cpu_tensor.shape[-2:])
        # torch.svd returns torch.return_types.svd which is a tuple of (U, V, S).
        # - When some==False, U[..., m:] can be arbitrary.
        # - When some==True, U shape: [..., m], V shape: [m, m]
        # - Signs are not deterministic. If the sign of a column of U is changed
        #   then the corresponding column of the V has to be changed.
        # Thus here we only compare result[..., :m].abs() from CPU and device.
        for x, y in zip(cpu_result, device_result):
            self.assertEqual(x[..., :m].abs(), y[..., :m].abs(), exact_dtype=False)

    @skipCUDAIfNoMagma
    @skipCPUIfNoLapack
    @dtypes(*floating_and_complex_types())
    def test_svd_errors_and_warnings(self, device, dtype):
        for svd in [torch.svd, torch.linalg.svd]:
            # if non-empty out tensor with wrong shape is passed a warning is given
            a = torch.randn(3, 3, dtype=dtype, device=device)
            real_dtype = a.real.dtype if dtype.is_complex else dtype
            out_u = torch.empty(2, 2, dtype=dtype, device=device)
            out_s = torch.empty(4, 4, dtype=real_dtype, device=device)
            out_v = torch.empty(6, 6, dtype=dtype, device=device)
            with warnings.catch_warnings(record=True) as w:
                # Trigger warning
                svd(a, out=(out_u, out_s, out_v))
                # Check warning occurs
                self.assertEqual(len(w), 3)
                self.assertTrue("An output with one or more elements was resized" in str(w[-3].message))
                self.assertTrue("An output with one or more elements was resized" in str(w[-2].message))
                self.assertTrue("An output with one or more elements was resized" in str(w[-1].message))

            # dtypes should be safely castable
            out_u = torch.empty(0, dtype=torch.int, device=device)
            out_s = torch.empty(0, dtype=torch.int, device=device)
            out_v = torch.empty(0, dtype=torch.int, device=device)
            with self.assertRaisesRegex(RuntimeError, "but got U with dtype Int"):
                svd(a, out=(out_u, out_s, out_v))

            out_u = torch.empty(0, dtype=dtype, device=device)
            if svd == torch.linalg.svd:
                msg = "but got Vh with dtype Int"
            else:
                msg = "but got V with dtype Int"
            with self.assertRaisesRegex(RuntimeError, msg):
                svd(a, out=(out_u, out_s, out_v))

            out_v = torch.empty(0, dtype=dtype, device=device)
            with self.assertRaisesRegex(RuntimeError, "but got S with dtype Int"):
                svd(a, out=(out_u, out_s, out_v))

            # device should match
            if torch.cuda.is_available():
                wrong_device = 'cpu' if self.device_type != 'cpu' else 'cuda'
                out_u = torch.empty(0, device=wrong_device, dtype=dtype)
                out_s = torch.empty(0, device=wrong_device, dtype=real_dtype)
                out_v = torch.empty(0, device=wrong_device, dtype=dtype)
                with self.assertRaisesRegex(RuntimeError, "tensors to be on the same device"):
                    # error from out_u
                    svd(a, out=(out_u, out_s, out_v))

                out_u = torch.empty(0, device=device, dtype=dtype)
                with self.assertRaisesRegex(RuntimeError, "tensors to be on the same device"):
                    # error from out_s
                    svd(a, out=(out_u, out_s, out_v))

                out_s = torch.empty(0, device=device, dtype=real_dtype)
                with self.assertRaisesRegex(RuntimeError, "tensors to be on the same device"):
                    # error from out_v
                    svd(a, out=(out_u, out_s, out_v))

            # if input contains NaN then an error is triggered for svd
            error_msg = 'The algorithm failed to converge' \
                        if (self.device_type == 'cpu' or TEST_WITH_ROCM) \
                        else 'CUSOLVER_STATUS_EXECUTION_FAILED'
            a = torch.full((3, 3), float('nan'), dtype=dtype, device=device)
            a[0] = float('nan')
            with self.assertRaisesRegex(RuntimeError, error_msg):
                svd(a)
            error_msg = r'\(Batch element 1\): The algorithm failed to converge' \
                        if (self.device_type == 'cpu' or TEST_WITH_ROCM) \
                        else 'CUSOLVER_STATUS_EXECUTION_FAILED'
            a = torch.randn(3, 33, 33, dtype=dtype, device=device)
            a[1, 0, 0] = float('nan')
            with self.assertRaisesRegex(RuntimeError, error_msg):
                svd(a)

    @skipCUDAIfNoMagmaAndNoCusolver
    @skipCPUIfNoLapack
    @dtypes(*floating_and_complex_types())
    def test_svd_square(self, device, dtype):
        self._test_svd_helper((10, 10), True, False, device, dtype)

    @skipCUDAIfNoMagmaAndNoCusolver
    @skipCPUIfNoLapack
    @dtypes(*floating_types())
    def test_svd_square_col_maj(self, device, dtype):
        self._test_svd_helper((10, 10), True, True, device, dtype)

    @skipCUDAIfNoMagmaAndNoCusolver
    @skipCPUIfNoLapack
    @dtypes(*floating_types())
    def test_svd_tall_some(self, device, dtype):
        self._test_svd_helper((20, 5), True, False, device, dtype)

    @skipCUDAIfNoMagmaAndNoCusolver
    @skipCPUIfNoLapack
    @dtypes(*floating_types())
    def test_svd_tall_all(self, device, dtype):
        self._test_svd_helper((20, 5), False, False, device, dtype)

    @skipCUDAIfNoMagmaAndNoCusolver
    @skipCPUIfNoLapack
    @dtypes(*floating_types())
    def test_svd_tall_some_col_maj(self, device, dtype):
        self._test_svd_helper((5, 20), True, True, device, dtype)

    @skipCUDAIfNoMagmaAndNoCusolver
    @skipCPUIfNoLapack
    @dtypes(*floating_types())
    def test_svd_tall_all_col_maj(self, device, dtype):
        self._test_svd_helper((5, 20), False, True, device, dtype)

    # ~~~ tests for torch.linalg.svd ~~~
    @skipCUDAIfNoMagmaAndNoCusolver
    @skipCPUIfNoLapack
    @dtypes(torch.float, torch.double, torch.cfloat, torch.cdouble)
    def test_linalg_svd_compute_uv(self, device, dtype):
        """
        Test the default case. Here we have the very same behavior as
        NumPy with compute_uv=True.
        """
        t = torch.randn((10, 11), device=device, dtype=dtype)
        np_t = t.cpu().numpy()
        for full_matrices in (True, False):
            # check linalg.svd vs numpy
            expected = np.linalg.svd(np_t, full_matrices, compute_uv=True)
            actual = torch.linalg.svd(t, full_matrices)
            # sign/phase of the singular vectors is not unique and therefore absolute values are compared
            self.assertEqual(abs(actual[0]), abs(expected[0]))
            self.assertEqual(actual[1], expected[1])
            self.assertEqual(abs(actual[2]), abs(expected[2]))
            # check linalg.svd vs linalg.svd(out=...)
            out = (torch.empty_like(actual[0]),
                   torch.empty_like(actual[1]),
                   torch.empty_like(actual[2]))
            out2 = torch.linalg.svd(t, full_matrices, out=out)
            self.assertEqual(actual, out)
            self.assertEqual(actual, out2)

    @skipCUDAIfNoMagmaAndNoCusolver
    @skipCPUIfNoLapack
    @dtypes(*floating_and_complex_types())
    def test_svdvals(self, device, dtype):

        def run_test(shape):
            # NumPy doesn't have separate svdvals function, it is included in
            # svd with compute_uv=False
            # so we test our implementation against numpy.linalg.svd(*, compute_uv=False)
            A = make_tensor(shape, dtype=dtype, device=device)
            expected = np.linalg.svd(A.cpu(), compute_uv=False)
            actual = torch.linalg.svdvals(A)
            self.assertEqual(actual, expected)

        batches = [(), (0, ), (2, ), (2, 1)]
        ns = [5, 2, 0]
        for batch, (m, n) in itertools.product(batches, product(ns, ns)):
            run_test((*batch, m, n))

    @skipCUDAIfNoCusolver  # MAGMA backend doesn't work in this case
    @skipCUDAIfRocm
    @skipCPUIfNoLapack
    @dtypes(*floating_and_complex_types())
    def test_svd_memory_allocation(self, device, dtype):
        # test for https://github.com/pytorch/pytorch/issues/61949
        # the problem was that tensors of incorrect size were allocated and then narrowed
        m = 3
        n = 2**20
        a = make_tensor((m, n), dtype=dtype, device=device)
        # the following should run without errors
        result = torch.linalg.svdvals(a)
        result = torch.linalg.svd(a, full_matrices=False)

        out0 = torch.empty_like(result[0])
        out1 = torch.empty_like(result[1])
        out2 = torch.empty_like(result[2])
        torch.linalg.svdvals(a, out=out0)
        torch.linalg.svd(a, full_matrices=False, out=(out0, out1, out2))

    def cholesky_solve_test_helper(self, A_dims, b_dims, upper, device, dtype):
        from torch.testing._internal.common_utils import random_hermitian_pd_matrix

        b = torch.randn(*b_dims, dtype=dtype, device=device)
        A = random_hermitian_pd_matrix(*A_dims, dtype=dtype, device=device)
        L = torch.cholesky(A, upper=upper)
        return b, A, L

    @skipCUDAIfNoMagma
    @skipCPUIfNoLapack
    @dtypes(*floating_and_complex_types())
    @precisionOverride({torch.float32: 1e-3, torch.complex64: 1e-3,
                        torch.float64: 1e-8, torch.complex128: 1e-8})
    def test_cholesky_solve(self, device, dtype):
        for (k, n), upper in itertools.product(zip([2, 3, 5], [3, 5, 7]), [True, False]):
            b, A, L = self.cholesky_solve_test_helper((n,), (n, k), upper, device, dtype)
            x = torch.cholesky_solve(b, L, upper=upper)
            self.assertEqual(b, np.matmul(A.cpu(), x.cpu()))

    @skipCUDAIfNoMagma
    @skipCPUIfNoLapack
    @dtypes(*floating_and_complex_types())
    @precisionOverride({torch.float32: 1e-3, torch.complex64: 1e-3,
                        torch.float64: 1e-8, torch.complex128: 1e-8})
    def test_cholesky_solve_batched(self, device, dtype):
        def cholesky_solve_batch_helper(A_dims, b_dims, upper):
            b, A, L = self.cholesky_solve_test_helper(A_dims, b_dims, upper, device, dtype)
            x_exp_list = []
            for i in range(b_dims[0]):
                x_exp_list.append(torch.cholesky_solve(b[i], L[i], upper=upper))
            x_exp = torch.stack(x_exp_list)  # Stacked output
            x_act = torch.cholesky_solve(b, L, upper=upper)  # Actual output
            self.assertEqual(x_act, x_exp)  # Equality check
            Ax = np.matmul(A.cpu(), x_act.cpu())
            self.assertEqual(b, Ax)  # Correctness check

        for upper, batchsize in itertools.product([True, False], [1, 3, 4]):
            cholesky_solve_batch_helper((5, batchsize), (batchsize, 5, 10), upper)

<<<<<<< HEAD
    @skipCUDAIfNoMagma
    @skipCPUIfNoLapack
    @dtypes(*floating_and_complex_types())
    def test_cholesky_solve_batched_non_contiguous(self, device, dtype):
        from numpy.linalg import solve
        from torch.testing._internal.common_utils import random_hermitian_pd_matrix

        for upper in [True, False]:
            A = random_hermitian_pd_matrix(2, 2, dtype=dtype, device='cpu')
            b = torch.randn(2, 2, 2, dtype=dtype, device='cpu')
            x_exp = solve(A.permute(0, 2, 1).numpy(), b.permute(2, 1, 0).numpy())
            A = A.to(device).permute(0, 2, 1)
            b = b.to(device).permute(2, 1, 0)
            assert not A.is_contiguous() and not b.is_contiguous(), "contiguous inputs"
            L = torch.cholesky(A, upper)
            x = torch.cholesky_solve(b, L, upper=upper)
            self.assertEqual(x, x_exp)

||||||| constructed merge base
    @skipCUDAIfNoMagma
    @skipCPUIfNoLapack
    @dtypes(torch.float32, torch.float64, torch.complex64, torch.complex128)
    def test_cholesky_solve_batched_non_contiguous(self, device, dtype):
        from numpy.linalg import solve
        from torch.testing._internal.common_utils import random_hermitian_pd_matrix

        for upper in [True, False]:
            A = random_hermitian_pd_matrix(2, 2, dtype=dtype, device='cpu')
            b = torch.randn(2, 2, 2, dtype=dtype, device='cpu')
            x_exp = solve(A.permute(0, 2, 1).numpy(), b.permute(2, 1, 0).numpy())
            A = A.to(device).permute(0, 2, 1)
            b = b.to(device).permute(2, 1, 0)
            assert not A.is_contiguous() and not b.is_contiguous(), "contiguous inputs"
            L = torch.cholesky(A, upper)
            x = torch.cholesky_solve(b, L, upper=upper)
            self.assertEqual(x, x_exp)

=======
>>>>>>> Remove unnecessary non_contiguous tests from test_linalg
    @slowTest
    @skipCUDAIfNoMagma
    @skipCPUIfNoLapack
    @dtypes(*floating_and_complex_types())
    @precisionOverride({torch.float32: 1e-3, torch.complex64: 1e-3,
                        torch.float64: 1e-8, torch.complex128: 1e-8})
    def test_cholesky_solve_batched_many_batches(self, device, dtype):
        for A_dims, b_dims in zip([(5, 256, 256), (5,)], [(5, 10), (512, 512, 5, 10)]):
            for upper in [True, False]:
                b, A, L = self.cholesky_solve_test_helper(A_dims, b_dims, upper, device, dtype)
                x = torch.cholesky_solve(b, L, upper)
                Ax = torch.matmul(A, x)
                self.assertEqual(Ax, b.expand_as(Ax))

    @skipCUDAIfNoMagma
    @skipCPUIfNoLapack
    @dtypes(*floating_and_complex_types())
    @precisionOverride({torch.float32: 1e-3, torch.complex64: 1e-3,
                        torch.float64: 1e-8, torch.complex128: 1e-8})
    def test_cholesky_solve_batched_broadcasting(self, device, dtype):
        from numpy.linalg import solve
        from torch.testing._internal.common_utils import random_hermitian_pd_matrix

        def run_test(A_dims, b_dims, upper):
            A_matrix_size = A_dims[-1]
            A_batch_dims = A_dims[:-2]
            A = random_hermitian_pd_matrix(A_matrix_size, *A_batch_dims,
                                           dtype=dtype, device='cpu')
            b = torch.randn(*b_dims, dtype=dtype, device='cpu')
            x_exp = torch.tensor(solve(A.numpy(), b.numpy()), dtype=dtype, device=device)
            A, b = A.to(dtype=dtype, device=device), b.to(dtype=dtype, device=device)
            L = torch.linalg.cholesky(A, upper=upper)
            x = torch.cholesky_solve(b, L, upper=upper)
            self.assertEqual(x, x_exp)
            # https://github.com/pytorch/pytorch/issues/42695
            x = torch.cholesky_solve(b, L, upper=upper, out=x)
            self.assertEqual(x, x_exp)

        # test against numpy.linalg.solve
        for upper in [True, False]:
            run_test((2, 1, 3, 4, 4), (2, 1, 3, 4, 6), upper)  # no broadcasting
            run_test((2, 1, 3, 4, 4), (4, 6), upper)  # broadcasting b
            run_test((4, 4), (2, 1, 3, 4, 2), upper)  # broadcasting A
            run_test((1, 3, 1, 4, 4), (2, 1, 3, 4, 5), upper)  # broadcasting A & b

    @skipCUDAIfNoMagma
    @skipCPUIfNoLapack
    @dtypes(*floating_and_complex_types())
    def test_cholesky_solve_out_errors_and_warnings(self, device, dtype):
        # dtypes should be safely castable
        a = torch.eye(2, dtype=dtype, device=device)
        b = torch.randn(2, 1, dtype=dtype, device=device)
        out = torch.empty(0, dtype=torch.int, device=device)
        with self.assertRaisesRegex(RuntimeError, "but got result with dtype Int"):
            torch.cholesky_solve(b, a, out=out)

        # device should match
        if torch.cuda.is_available():
            wrong_device = 'cpu' if self.device_type != 'cpu' else 'cuda'
            out = torch.empty(0, dtype=dtype, device=wrong_device)
            with self.assertRaisesRegex(RuntimeError, "tensors to be on the same device"):
                torch.cholesky_solve(b, a, out=out)

        # if out tensor with wrong shape is passed a warning is given
        with warnings.catch_warnings(record=True) as w:
            out = torch.empty(1, dtype=dtype, device=device)
            # Trigger warning
            torch.cholesky_solve(b, a, out=out)
            # Check warning occurs
            self.assertEqual(len(w), 1)
            self.assertTrue("An output with one or more elements was resized" in str(w[-1].message))

    @skipCUDAIfNoMagmaAndNoCusolver
    @skipCPUIfNoLapack
    @dtypes(*floating_and_complex_types())
    @precisionOverride({torch.float32: 2e-3, torch.complex64: 2e-3,
                        torch.float64: 1e-8, torch.complex128: 1e-8})
    def test_inverse(self, device, dtype):
        make_fullrank = make_fullrank_matrices_with_distinct_singular_values
        make_arg = partial(make_fullrank, device=device, dtype=dtype)

        def run_test(torch_inverse, matrix, batches, n):
            matrix_inverse = torch_inverse(matrix)

            # Compare against NumPy output
            # NumPy uses 'gesv' LAPACK routine solving the equation A A_inv = I
            # But in PyTorch 'gertf' + 'getri' is used causing element-wise differences
            expected = np.linalg.inv(matrix.cpu().numpy())
            self.assertEqual(matrix_inverse, expected, atol=self.precision, rtol=self.precision)

            # Additional correctness tests, check matrix*matrix_inverse == identity
            identity = torch.eye(n, dtype=dtype, device=device)
            self.assertEqual(identity.expand_as(matrix), np.matmul(matrix.cpu(), matrix_inverse.cpu()))
            self.assertEqual(identity.expand_as(matrix), np.matmul(matrix_inverse.cpu(), matrix.cpu()))

            # check the out= variant
            # prepare the expected out tensor
            matrix_inverse_out = torch.empty(*batches, n, n, dtype=dtype, device=device)
            matrix_inverse_out_t = matrix_inverse_out.mT.clone(memory_format=torch.contiguous_format)
            matrix_inverse_out = matrix_inverse_out_t.mT
            ans = torch_inverse(matrix, out=matrix_inverse_out)
            self.assertEqual(matrix_inverse_out, ans, atol=0, rtol=0)
            self.assertEqual(matrix_inverse_out, matrix_inverse, atol=0, rtol=0)

            # batched matrices: 3+ dimensional tensors, check matrix_inverse same as single-inverse for each matrix
            if matrix.ndim > 2 and batches[0] != 0:
                expected_inv_list = []
                p = int(np.prod(batches))  # use `p` instead of -1, so that the test works for empty input as well
                for mat in matrix.contiguous().view(p, n, n):
                    expected_inv_list.append(torch_inverse(mat))
                expected_inv = torch.stack(expected_inv_list).view(*batches, n, n)
                if self.device_type == 'cuda' and dtype in [torch.float32, torch.complex64]:
                    # single-inverse is done using cuSOLVER, while batched inverse is done using MAGMA
                    # individual values can be significantly different for fp32, hence rather high rtol is used
                    # the important thing is that torch_inverse passes above checks with identity
                    self.assertEqual(matrix_inverse, expected_inv, atol=1e-1, rtol=1e-2)
                else:
                    self.assertEqual(matrix_inverse, expected_inv)

        # helper function for testing torch.linalg.inv_ex
        def test_inv_ex(input, out=None):
            if out is not None:
                info = torch.empty(0, dtype=torch.int32, device=device)
                return torch.linalg.inv_ex(input, out=(out, info)).inverse
            return torch.linalg.inv_ex(input).inverse

        for torch_inverse in [torch.inverse, torch.linalg.inv, test_inv_ex]:
            for batches, n in itertools.product(
                [[], [0], [2], [2, 1]],
                [0, 5]
            ):
                matrices = make_arg(*batches, n, n)
                run_test(torch_inverse, matrices, batches, n)

                # test non-contiguous input
                run_test(torch_inverse, matrices.mT, batches, n)
                if n > 0:
                    run_test(
                        torch_inverse,
                        make_arg(*batches, 2 * n, 2 * n)
                        .view(-1, n * 2, n * 2)[:, ::2, ::2].view(*batches, n, n),
                        batches, n
                    )

    @skipCUDAIfNoMagmaAndNoCusolver
    @skipCPUIfNoLapack
    @dtypes(*floating_and_complex_types())
    def test_inv_ex_info_device(self, device, dtype):
        A = torch.eye(3, 3, dtype=dtype, device=device)
        info = torch.linalg.inv_ex(A).info
        self.assertTrue(info.device == A.device)

    @skipCUDAIfNoMagmaAndNoCusolver
    @skipCPUIfNoLapack
    @dtypes(*floating_and_complex_types())
    @skipCUDAIfRocm
    def test_inv_ex_singular(self, device, dtype):
        # if the input matrix is not invertible, info with positive integer is returned
        A = torch.eye(3, 3, dtype=dtype, device=device)
        A[-1, -1] = 0  # Now A is singular
        info = torch.linalg.inv_ex(A).info
        self.assertEqual(info, 3)
        with self.assertRaisesRegex(RuntimeError, r'diagonal element 3 is zero, the inversion could not be completed'):
            torch.linalg.inv_ex(A, check_errors=True)

        # if at least one matrix in the batch is not positive definite,
        # batched info with positive integer for the corresponding matrix is returned
        A = torch.eye(3, 3, dtype=dtype, device=device)
        A = A.reshape((1, 3, 3))
        A = A.repeat(5, 1, 1)
        A[3, -2, -2] = 0  # Now A[3] is singular
        info = torch.linalg.inv_ex(A).info

        expected_info = torch.zeros(A.shape[:-2], dtype=torch.int32, device=device)
        expected_info[3] = 2
        self.assertEqual(info, expected_info)
        with self.assertRaisesRegex(RuntimeError, r'\(Batch element 3\): The diagonal element 2 is zero'):
            torch.linalg.inv_ex(A, check_errors=True)

    @slowTest
    @skipCUDAIfNoMagmaAndNoCusolver
    @skipCPUIfNoLapack
    @dtypes(*floating_and_complex_types())
    @precisionOverride({torch.float32: 2e-3, torch.complex64: 2e-3,
                        torch.float64: 1e-5, torch.complex128: 1e-5})
    def test_inverse_many_batches(self, device, dtype):
        make_fullrank = make_fullrank_matrices_with_distinct_singular_values
        make_arg = partial(make_fullrank, device=device, dtype=dtype)

        def test_inverse_many_batches_helper(torch_inverse, b, n):
            matrices = make_arg(b, n, n)
            matrices_inverse = torch_inverse(matrices)

            # Compare against NumPy output
            expected = np.linalg.inv(matrices.cpu().numpy())
            self.assertEqual(matrices_inverse, expected, atol=self.precision, rtol=1e-3)

        for torch_inverse in [torch.inverse, torch.linalg.inv]:
            test_inverse_many_batches_helper(torch_inverse, 5, 256)
            test_inverse_many_batches_helper(torch_inverse, 3, 512)

    @skipCUDAIfNoMagmaAndNoCusolver
    @skipCPUIfNoLapack
    @onlyNativeDeviceTypes   # TODO: XLA doesn't raise exception
    @dtypes(*floating_and_complex_types())
    def test_inverse_errors(self, device, dtype):
        # inverse expects batches of square matrices as input
        with self.assertRaisesRegex(RuntimeError, "must be batches of square matrices"):
            torch.inverse(torch.randn(2, 3, 4, 3))

        # if input is not invertible, RuntimeError is raised mentioning the first non-invertible batch
        def run_test_singular_input(batch_dim, n):
            x = torch.eye(3, 3, dtype=dtype, device=device).reshape((1, 3, 3)).repeat(batch_dim, 1, 1)
            x[n, -1, -1] = 0
            with self.assertRaisesRegex(RuntimeError, rf'\(Batch element {n}\): The diagonal element 3 is zero'):
                torch.inverse(x)

        for params in [(1, 0), (2, 0), (2, 1), (4, 0), (4, 2), (10, 2)]:
            run_test_singular_input(*params)

    @skipCUDAIfNoMagmaAndNoCusolver
    @skipCPUIfNoLapack
    @onlyNativeDeviceTypes   # TODO: XLA doesn't raise exception
    @skipCUDAIfRocm
    @skipCUDAVersionIn([(11, 3)])  # https://github.com/pytorch/pytorch/issues/57482
    @dtypes(*floating_and_complex_types())
    def test_inverse_errors_large(self, device, dtype):
        # Test batched inverse of singular matrices reports errors without crashing (gh-51930)
        x = torch.empty((8, 10, 616, 616), dtype=dtype, device=device)
        x[:] = torch.eye(616, dtype=dtype, device=device)
        x[..., 10, 10] = 0
        with self.assertRaisesRegex(RuntimeError, r'\(Batch element 0\): The diagonal element 11 is zero'):
            torch.inverse(x)

    @precisionOverride({torch.float32: 1e-3, torch.complex64: 1e-3, torch.float64: 1e-7, torch.complex128: 1e-7})
    @skipCUDAIfNoMagma
    @skipCPUIfNoLapack
    @dtypes(*floating_and_complex_types())
    def test_pinv(self, device, dtype):
        from torch.testing._internal.common_utils import random_hermitian_pd_matrix

        def run_test_main(A, hermitian):
            # Testing against definition for pseudo-inverses
            A_pinv = torch.linalg.pinv(A, hermitian=hermitian)
            np_A = A.cpu().numpy()
            np_A_pinv = A_pinv.cpu().numpy()
            if A.numel() > 0:
                self.assertEqual(A, np_A @ np_A_pinv @ np_A, atol=self.precision, rtol=self.precision)
                self.assertEqual(A_pinv, np_A_pinv @ np_A @ np_A_pinv, atol=self.precision, rtol=self.precision)
                self.assertEqual(np_A @ np_A_pinv, (np_A @ np_A_pinv).conj().swapaxes(-2, -1))
                self.assertEqual(np_A_pinv @ np_A, (np_A_pinv @ np_A).conj().swapaxes(-2, -1))
            else:
                self.assertEqual(A.shape, A_pinv.shape[:-2] + (A_pinv.shape[-1], A_pinv.shape[-2]))

            # Check out= variant
            out = torch.empty_like(A_pinv)
            ans = torch.linalg.pinv(A, hermitian=hermitian, out=out)
            self.assertEqual(ans, out)
            self.assertEqual(ans, A_pinv)

        def run_test_numpy(A, hermitian):
            # Check against NumPy output
            # Test float rcond, and specific value for each matrix
            rconds = [float(torch.rand(1)), ]
            # Test different types of rcond tensor
            for rcond_type in all_types():
                rconds.append(torch.rand(A.shape[:-2], dtype=torch.double, device=device).to(rcond_type))
            # Test broadcasting of rcond
            if A.ndim > 2:
                rconds.append(torch.rand(A.shape[-3], device=device))
            for rcond in rconds:
                actual = torch.linalg.pinv(A, rcond=rcond, hermitian=hermitian)
                torch_rtol = torch.linalg.pinv(A, rtol=rcond, hermitian=hermitian)
                self.assertEqual(actual, torch_rtol)
                numpy_rcond = rcond if isinstance(rcond, float) else rcond.cpu().numpy()
                expected = np.linalg.pinv(A.cpu().numpy(), rcond=numpy_rcond, hermitian=hermitian)
                self.assertEqual(actual, expected, atol=self.precision, rtol=1e-5)

        for sizes in [(5, 5), (3, 5, 5), (3, 2, 5, 5),  # square matrices
                      (3, 2), (5, 3, 2), (2, 5, 3, 2),  # fat matrices
                      (2, 3), (5, 2, 3), (2, 5, 2, 3),  # thin matrices
                      (0, 0), (0, 2), (2, 0), (3, 0, 0), (0, 3, 0), (0, 0, 3)]:  # zero numel matrices
            A = torch.randn(*sizes, dtype=dtype, device=device)
            hermitian = False
            run_test_main(A, hermitian)
            run_test_numpy(A, hermitian)

        # Check hermitian = True
        for sizes in [(5, 5), (3, 5, 5), (3, 2, 5, 5),  # square matrices
                      (0, 0), (3, 0, 0), ]:  # zero numel square matrices
            A = random_hermitian_pd_matrix(sizes[-1], *sizes[:-2], dtype=dtype, device=device)
            hermitian = True
            run_test_main(A, hermitian)
            run_test_numpy(A, hermitian)

    @skipCUDAIfNoMagma
    @skipCPUIfNoLapack
    @dtypes(*floating_and_complex_types())
    def test_pinv_errors_and_warnings(self, device, dtype):
        # pinv requires at least 2D tensor
        a = torch.randn(1, device=device, dtype=dtype)
        with self.assertRaisesRegex(RuntimeError, "expected a tensor with 2 or more dimensions"):
            torch.linalg.pinv(a)

        # if non-empty out tensor with wrong shape is passed a warning is given
        a = torch.randn(3, 3, dtype=dtype, device=device)
        out = torch.empty(7, 7, dtype=dtype, device=device)
        with warnings.catch_warnings(record=True) as w:
            # Trigger warning
            torch.linalg.pinv(a, out=out)
            # Check warning occurs
            self.assertEqual(len(w), 1)
            self.assertTrue("An output with one or more elements was resized" in str(w[-1].message))

        # dtypes of out and input should be safely castable
        out = torch.empty_like(a).to(torch.int)
        with self.assertRaisesRegex(RuntimeError, "but got result with dtype Int"):
            torch.linalg.pinv(a, out=out)

        if torch.cuda.is_available():
            # device of out and input should match
            wrong_device = 'cpu' if self.device_type != 'cpu' else 'cuda'
            out = torch.empty_like(a).to(wrong_device)
            with self.assertRaisesRegex(RuntimeError, "Expected result and input tensors to be on the same device"):
                torch.linalg.pinv(a, out=out)

            # device of rcond and input should match
            wrong_device = 'cpu' if self.device_type != 'cpu' else 'cuda'
            rcond = torch.full((), 1e-2, device=wrong_device)
            with self.assertRaisesRegex(RuntimeError, "Expected all tensors to be on the same device"):
                torch.linalg.pinv(a, rcond=rcond)

        # rcond can't be complex
        rcond = torch.full((), 1j, device=device)
        with self.assertRaisesRegex(RuntimeError, "rcond tensor of complex type is not supported"):
            torch.linalg.pinv(a, rcond=rcond)

        # atol can't be complex
        atol = torch.full((), 1j, device=device)
        with self.assertRaisesRegex(RuntimeError, "atol tensor of complex type is not supported"):
            torch.linalg.pinv(a, atol=atol)

        # rtol can't be complex
        rtol = torch.full((), 1j, device=device)
        with self.assertRaisesRegex(RuntimeError, "rtol tensor of complex type is not supported"):
            torch.linalg.pinv(a, rtol=rtol)

    @skipCUDAIfNoMagmaAndNoCusolver
    @skipCPUIfNoLapack
    @dtypes(*floating_and_complex_types())
    def test_inv_errors_and_warnings(self, device, dtype):
        # inv expects batches of square matrices as input
        a = torch.randn(2, 3, 4, 3, dtype=dtype, device=device)
        with self.assertRaisesRegex(RuntimeError, "must be batches of square matrices"):
            torch.linalg.inv(a)

        # inv requires the input to be at least 2 dimensional tensor
        a = torch.randn(2, device=device, dtype=dtype)
        with self.assertRaisesRegex(RuntimeError, "must have at least 2 dimensions"):
            torch.linalg.inv(a)

        # if input is not invertible, RuntimeError is raised mentioning the first non-invertible batch
        def run_test_singular_input(batch_dim, n):
            a = torch.eye(3, 3, dtype=dtype, device=device).reshape((1, 3, 3)).repeat(batch_dim, 1, 1)
            a[n, -1, -1] = 0
            with self.assertRaisesRegex(RuntimeError, rf"\(Batch element {n}\): The diagonal element 3 is zero"):
                torch.linalg.inv(a)

        for params in [(1, 0), (2, 0), (2, 1), (4, 0), (4, 2), (10, 2)]:
            run_test_singular_input(*params)

        # dtypes should match
        a = torch.eye(2, dtype=dtype, device=device)
        out = torch.empty(0, dtype=torch.int, device=device)
        with self.assertRaisesRegex(RuntimeError, "got result with dtype Int"):
            torch.linalg.inv(a, out=out)

        # device should match
        if torch.cuda.is_available():
            wrong_device = 'cpu' if self.device_type != 'cpu' else 'cuda'
            out = torch.empty(0, device=wrong_device, dtype=dtype)
            with self.assertRaisesRegex(RuntimeError, "tensors to be on the same device"):
                torch.linalg.inv(a, out=out)

        # if out tensor with wrong shape is passed a warning is given
        with warnings.catch_warnings(record=True) as w:
            a = torch.eye(2, dtype=dtype, device=device)
            out = torch.empty(1, dtype=dtype, device=device)
            # Trigger warning
            torch.linalg.inv(a, out=out)
            # Check warning occurs
            self.assertEqual(len(w), 1)
            self.assertTrue("An output with one or more elements was resized" in str(w[-1].message))

        # if out tensor in batched column major format but with wrong a warning is given
        with warnings.catch_warnings(record=True) as w:
            a = torch.eye(2, dtype=dtype, device=device)
            out = torch.empty(3, 3, dtype=dtype, device=device)
            out = out.mT.clone(memory_format=torch.contiguous_format)
            out = out.mT
            self.assertTrue(out.mT.is_contiguous())
            # Trigger warning
            torch.linalg.inv(a, out=out)
            # Check warning occurs
            self.assertEqual(len(w), 1)
            self.assertTrue("An output with one or more elements was resized" in str(w[-1].message))

    def solve_test_helper(self, A_dims, b_dims, device, dtype):
        make_fullrank = make_fullrank_matrices_with_distinct_singular_values
        make_A = partial(make_fullrank, device=device, dtype=dtype)

        b = torch.randn(*b_dims, dtype=dtype, device=device)
        A = make_A(*A_dims)
        return b, A

    @skipCUDAIfNoMagma
    @skipCPUIfNoLapack
    @dtypes(*floating_and_complex_types())
    @precisionOverride({torch.float32: 1e-3, torch.complex64: 1e-3})
    def test_solve(self, device, dtype):
        def run_test(n, batch, rhs):
            A_dims = (*batch, n, n)
            b_dims = (*batch, n, *rhs)
            b, A = self.solve_test_helper(A_dims, b_dims, device, dtype)

            # Correctness test
            x = torch.linalg.solve(A, b)
            if rhs == ():
                Ax = np.matmul(A.cpu(), x.unsqueeze(-1).cpu())
                Ax.squeeze_(-1)
            else:
                Ax = np.matmul(A.cpu(), x.cpu())
            self.assertEqual(b.expand_as(Ax), Ax)

            # Check against NumPy
            expected = np.linalg.solve(A.cpu().numpy(), b.expand_as(x).cpu().numpy())
            self.assertEqual(x, expected)

            # Check out= variant
            out = torch.empty_like(x)
            ans = torch.linalg.solve(A, b, out=out)
            self.assertEqual(ans, out)
            self.assertEqual(x, out)

            # Check out= variant with complex128 out tensor
            out = torch.empty_like(x).to(torch.complex128)
            ans = torch.linalg.solve(A, b, out=out)
            self.assertEqual(ans, out)
            self.assertEqual(x.to(torch.complex128), out)

            # Check empty out
            out = torch.empty(0, dtype=dtype, device=device)
            ans = torch.linalg.solve(A, b, out=out)
            self.assertEqual(ans, out)
            self.assertEqual(x, out)

        batches = [(), (0, ), (3, ), (2, 3)]
        ns = [0, 5, 32]
        nrhs = [(), (1, ), (5, )]
        for n, batch, rhs in itertools.product(ns, batches, nrhs):
            run_test(n, batch, rhs)

    @skipCUDAIfNoMagma
    @skipCPUIfNoLapack
<<<<<<< HEAD
    @dtypes(*floating_and_complex_types())
    @precisionOverride({torch.float32: 1e-3, torch.complex64: 1e-3})
    def test_solve_batched_non_contiguous(self, device, dtype):
        make_fullrank = make_fullrank_matrices_with_distinct_singular_values
        make_A = partial(make_fullrank, device=device, dtype=dtype)

        A = make_A(2, 2, 2).permute(1, 0, 2)
        b = torch.randn(2, 2, 2, dtype=dtype, device=device).permute(2, 1, 0)
        self.assertFalse(A.is_contiguous())
        self.assertFalse(b.is_contiguous())
        actual = torch.linalg.solve(A, b)
        expected = np.linalg.solve(A.cpu().numpy(), b.cpu().numpy())
        self.assertEqual(actual, expected)

    @skipCUDAIfNoMagma
    @skipCPUIfNoLapack
    @dtypes(*floating_and_complex_types())
||||||| constructed merge base
    @dtypes(torch.float32, torch.float64, torch.complex64, torch.complex128)
    @precisionOverride({torch.float32: 1e-3, torch.complex64: 1e-3})
    def test_solve_batched_non_contiguous(self, device, dtype):
        make_fullrank = make_fullrank_matrices_with_distinct_singular_values
        make_A = partial(make_fullrank, device=device, dtype=dtype)

        A = make_A(2, 2, 2).permute(1, 0, 2)
        b = torch.randn(2, 2, 2, dtype=dtype, device=device).permute(2, 1, 0)
        self.assertFalse(A.is_contiguous())
        self.assertFalse(b.is_contiguous())
        actual = torch.linalg.solve(A, b)
        expected = np.linalg.solve(A.cpu().numpy(), b.cpu().numpy())
        self.assertEqual(actual, expected)

    @skipCUDAIfNoMagma
    @skipCPUIfNoLapack
    @dtypes(torch.float32, torch.float64, torch.complex64, torch.complex128)
=======
    @dtypes(torch.float32, torch.float64, torch.complex64, torch.complex128)
>>>>>>> Remove unnecessary non_contiguous tests from test_linalg
    def test_solve_errors_and_warnings(self, device, dtype):
        # solve expects batches of square matrices as input
        with self.assertRaisesRegex(RuntimeError, "must be batches of square matrices"):
            a = torch.randn(2, 3, 4, 3, dtype=dtype, device=device)
            b = torch.randn(2, 3, 4, 1, dtype=dtype, device=device)
            torch.linalg.solve(a, b)

        # solve expects compatible shapes for A x = b
        with self.assertRaisesRegex(RuntimeError, "Incompatible matrix sizes"):
            a = torch.randn(2, 3, 3, 3, dtype=dtype, device=device)
            b = torch.randn(2, 3, 2, 1, dtype=dtype, device=device)
            torch.linalg.solve(a, b)

        # if input is not solvable, RuntimeError is raised mentioning the first non-solvable batch
        def run_test_singular_input(batch_dim, n):
            a = torch.eye(3, 3, dtype=dtype, device=device).reshape((1, 3, 3)).repeat(batch_dim, 1, 1)
            a[n, -1, -1] = 0
            b = torch.randn(batch_dim, 3, 1, dtype=dtype, device=device)
            with self.assertRaisesRegex(RuntimeError, rf'\(Batch element {n}\): The diagonal element 3 is zero'):
                torch.linalg.solve(a, b)

        for params in [(1, 0), (2, 0), (2, 1), (4, 0), (4, 2), (10, 2)]:
            run_test_singular_input(*params)

        # if out tensor with wrong shape is passed a warning is given
        # matrix 'b' case
        with warnings.catch_warnings(record=True) as w:
            A = torch.eye(2, dtype=dtype, device=device).reshape((1, 2, 2)).repeat(2, 1, 1)
            b = torch.randn(2, 2, 2, dtype=dtype, device=device)
            out = torch.zeros(1, dtype=dtype, device=device)
            # Trigger warning
            torch.linalg.solve(A, b, out=out)
            # Check warning occurs
            self.assertEqual(len(w), 1)
            self.assertTrue("An output with one or more elements was resized" in str(w[-1].message))

        # if out tensor with wrong shape is passed a warning is given
        # vector 'b' case
        with warnings.catch_warnings(record=True) as w:
            A = torch.eye(2, dtype=dtype, device=device)
            b = torch.randn(2, dtype=dtype, device=device)
            out = torch.zeros(1, dtype=dtype, device=device)
            # Trigger warning
            torch.linalg.solve(A, b, out=out)
            # Check warning occurs
            self.assertEqual(len(w), 1)
            self.assertTrue("An output with one or more elements was resized" in str(w[-1].message))

        # dtypes should be safely castable
        a = torch.eye(2, dtype=dtype, device=device)
        b = torch.randn(2, 1, dtype=dtype, device=device)
        out = torch.empty(0, dtype=torch.int, device=device)
        with self.assertRaisesRegex(RuntimeError, "but got result with dtype Int"):
            torch.linalg.solve(a, b, out=out)

        # device should match
        if torch.cuda.is_available():
            wrong_device = 'cpu' if self.device_type != 'cpu' else 'cuda'
            out = torch.empty(0, dtype=dtype, device=wrong_device)
            clone_a = torch.empty_like(a)
            with self.assertRaisesRegex(RuntimeError, "tensors to be on the same device"):
                torch.linalg.solve(a, b, out=out)

    @skipCUDAIfNoMagma
    @skipCPUIfNoLapack
    @dtypes(*floating_and_complex_types())
    def test_old_solve(self, device, dtype):
        for (k, n) in zip([2, 3, 5], [3, 5, 7]):
            b, A = self.solve_test_helper((n, n), (n, k), device, dtype)
            x = torch.solve(b, A)[0]
            self.assertEqual(b, np.matmul(A.cpu(), x.cpu()))

    @skipCUDAIfNoMagma
    @skipCPUIfNoLapack
    @dtypes(*floating_and_complex_types())
    def test_old_solve_batched(self, device, dtype):
        def solve_batch_helper(A_dims, b_dims):
            b, A = self.solve_test_helper(A_dims, b_dims, device, dtype)
            x_exp_list = []
            for i in range(b_dims[0]):
                x_exp_list.append(torch.solve(b[i], A[i])[0])
            x_exp = torch.stack(x_exp_list)  # Stacked output
            x_act = torch.solve(b, A)[0]  # Actual output
            self.assertEqual(x_exp, x_act)  # Equality check
            Ax = np.matmul(A.cpu(), x_act.cpu())
            self.assertEqual(b, Ax)

        for batchsize in [1, 3, 4]:
            solve_batch_helper((batchsize, 5, 5), (batchsize, 5, 10))

<<<<<<< HEAD
    @skipCUDAIfNoMagma
    @skipCPUIfNoLapack
    @dtypes(*floating_and_complex_types())
    def test_old_solve_batched_non_contiguous(self, device, dtype):
        from numpy.linalg import solve

        make_fullrank = make_fullrank_matrices_with_distinct_singular_values
        make_A = partial(make_fullrank, device=device, dtype=dtype)

        A = make_A(2, 2, 2).permute(1, 0, 2)
        b = torch.randn(2, 2, 2, dtype=dtype, device=device).permute(2, 1, 0)
        x, _ = torch.solve(b, A)
        x_exp = solve(A.cpu().numpy(), b.cpu().numpy())
        self.assertEqual(x, x_exp)

||||||| constructed merge base
    @skipCUDAIfNoMagma
    @skipCPUIfNoLapack
    @dtypes(torch.float32, torch.float64, torch.complex64, torch.complex128)
    def test_old_solve_batched_non_contiguous(self, device, dtype):
        from numpy.linalg import solve

        make_fullrank = make_fullrank_matrices_with_distinct_singular_values
        make_A = partial(make_fullrank, device=device, dtype=dtype)

        A = make_A(2, 2, 2).permute(1, 0, 2)
        b = torch.randn(2, 2, 2, dtype=dtype, device=device).permute(2, 1, 0)
        x, _ = torch.solve(b, A)
        x_exp = solve(A.cpu().numpy(), b.cpu().numpy())
        self.assertEqual(x, x_exp)

=======
>>>>>>> Remove unnecessary non_contiguous tests from test_linalg
    @slowTest
    @skipCUDAIfNoMagma
    @skipCPUIfNoLapack
    @dtypes(*floating_and_complex_types())
    def test_old_solve_batched_many_batches(self, device, dtype):
        for A_dims, b_dims in zip([(5, 256, 256), (3, )], [(5, 1), (512, 512, 3, 1)]):
            b, A = self.solve_test_helper(A_dims, b_dims, device, dtype)
            x, _ = torch.solve(b, A)
            Ax = torch.matmul(A, x)
            self.assertEqual(Ax, b.expand_as(x))

    @skipCUDAIfNoMagma
    @skipCPUIfNoLapack
    @dtypes(*floating_and_complex_types())
    def test_old_solve_batched_broadcasting(self, device, dtype):
        from numpy.linalg import solve

        def run_test(A_dims, b_dims):
            A_matrix_size = A_dims[-1]
            A_batch_dims = A_dims[:-2]
            b, A = self.solve_test_helper(A_batch_dims + (A_matrix_size, A_matrix_size), b_dims, device, dtype)
            x, _ = torch.solve(b, A)
            x_exp = solve(A.cpu().numpy(), b.cpu().numpy())
            self.assertEqual(x, x_exp)

        # test against numpy.linalg.solve
        run_test((2, 1, 3, 4, 4), (2, 1, 3, 4, 6))  # no broadcasting
        run_test((2, 1, 3, 4, 4), (4, 6))  # broadcasting b
        run_test((4, 4), (2, 1, 3, 4, 2))  # broadcasting A
        run_test((1, 3, 1, 4, 4), (2, 1, 3, 4, 5))  # broadcasting A & b

    @skipCUDAIfNoMagma
    @skipCPUIfNoLapack
    @dtypes(*floating_and_complex_types())
    def test_old_solve_errors_and_warnings(self, device, dtype):
        # dtypes should be safely castable
        a = torch.eye(2, dtype=dtype, device=device)
        b = torch.randn(2, 1, dtype=dtype, device=device)
        out = torch.empty(0, dtype=torch.int, device=device)
        lu = torch.empty(0, dtype=dtype, device=device)
        with self.assertRaisesRegex(RuntimeError, "but got solution with dtype Int"):
            torch.solve(b, a, out=(out, lu))

        out = torch.empty(0, dtype=dtype, device=device)
        lu = torch.empty(0, dtype=torch.int, device=device)
        with self.assertRaisesRegex(RuntimeError, "but got lu with dtype Int"):
            torch.solve(b, a, out=(out, lu))

        # device should match
        if torch.cuda.is_available():
            wrong_device = 'cpu' if self.device_type != 'cpu' else 'cuda'
            out = torch.empty(0, dtype=dtype, device=wrong_device)
            lu = torch.empty_like(a)
            with self.assertRaisesRegex(RuntimeError, "tensors to be on the same device"):
                torch.solve(b, a, out=(out, lu))
            out = torch.empty(0, dtype=dtype, device=device)
            lu = torch.empty_like(a).to(wrong_device)
            with self.assertRaisesRegex(RuntimeError, "tensors to be on the same device"):
                torch.solve(b, a, out=(out, lu))

    @skipCUDAIfNoMagma
    @skipCPUIfNoLapack
    @dtypes(torch.float, torch.double, torch.cfloat, torch.cdouble)
    @precisionOverride({torch.float: 1e-4, torch.cfloat: 1e-4})
    def test_tensorsolve(self, device, dtype):
        def run_test(a_shape, dims):
            a = torch.randn(a_shape, dtype=dtype, device=device)
            b = torch.randn(a_shape[:2], dtype=dtype, device=device)
            result = torch.linalg.tensorsolve(a, b, dims=dims)
            expected = np.linalg.tensorsolve(a.cpu().numpy(), b.cpu().numpy(), axes=dims)
            self.assertEqual(result, expected)

            # check the out= variant
            out = torch.empty_like(result)
            ans = torch.linalg.tensorsolve(a, b, dims=dims, out=out)
            self.assertEqual(ans, out)
            self.assertEqual(ans, result)

        a_shapes = [(2, 3, 6), (3, 4, 4, 3)]
        dims = [None, (0, 2)]
        for a_shape, d in itertools.product(a_shapes, dims):
            run_test(a_shape, d)

    @skipCUDAIfNoMagma
    @skipCPUIfNoLapack
    @dtypes(torch.float, torch.double, torch.cfloat, torch.cdouble)
    def test_tensorsolve_empty(self, device, dtype):
        # Check for empty inputs. NumPy does not work for these cases.
        a = torch.empty(0, 0, 1, 2, 3, 0, dtype=dtype, device=device)
        b = torch.empty(a.shape[:2], dtype=dtype, device=device)
        x = torch.linalg.tensorsolve(a, b)
        self.assertEqual(torch.tensordot(a, x, dims=len(x.shape)), b)

    @skipCUDAIfNoMagma
    @skipCPUIfNoLapack
    @dtypes(torch.float32)
    def test_tensorsolve_errors_and_warnings(self, device, dtype):
        # tensorsolve expects the input that can be reshaped to a square matrix
        a = torch.eye(2 * 3 * 4, dtype=dtype, device=device).reshape((2 * 3, 4, 2, 3, 4))
        b = torch.randn(8, 4, dtype=dtype, device=device)
        self.assertTrue(np.prod(a.shape[2:]) != np.prod(b.shape))
        with self.assertRaisesRegex(RuntimeError, r'Expected self to satisfy the requirement'):
            torch.linalg.tensorsolve(a, b)

        # if non-empty out tensor with wrong shape is passed a warning is given
        out = torch.empty_like(a)
        b = torch.randn(6, 4, dtype=dtype, device=device)
        with warnings.catch_warnings(record=True) as w:
            # Trigger warning
            torch.linalg.tensorsolve(a, b, out=out)
            # Check warning occurs
            self.assertEqual(len(w), 1)
            self.assertTrue("An output with one or more elements was resized" in str(w[-1].message))

        # dtypes should be safely castable
        out = torch.empty_like(a).to(torch.int)
        with self.assertRaisesRegex(RuntimeError, "but got result with dtype Int"):
            torch.linalg.tensorsolve(a, b, out=out)

        # device should match
        if torch.cuda.is_available():
            wrong_device = 'cpu' if self.device_type != 'cpu' else 'cuda'
            out = torch.empty(0, dtype=dtype, device=wrong_device)
            with self.assertRaisesRegex(RuntimeError, "tensors to be on the same device"):
                torch.linalg.tensorsolve(a, b, out=out)

    @skipCUDAIfNoMagma
    @skipCPUIfNoLapack
    @dtypes(*floating_and_complex_types())
    @precisionOverride({torch.float: 1e-3, torch.cfloat: 1e-3})
    def test_tensorinv(self, device, dtype):

        def run_test(a_shape, ind):
            a = torch.randn(a_shape, dtype=dtype, device=device)
            a_numpy = a.cpu().numpy()
            result = torch.linalg.tensorinv(a, ind=ind)
            expected = np.linalg.tensorinv(a_numpy, ind=ind)
            self.assertEqual(result, expected)

            # check the out= variant
            out = torch.empty_like(result)
            ans = torch.linalg.tensorinv(a, ind=ind, out=out)
            self.assertEqual(ans, out)
            self.assertEqual(ans, result)

        # compare to NumPy output
        run_test((12, 3, 4), ind=1)
        run_test((3, 8, 24), ind=2)
        run_test((18, 3, 3, 2), ind=1)
        run_test((1, 4, 2, 2), ind=2)
        run_test((2, 3, 5, 30), ind=3)
        run_test((24, 2, 2, 3, 2), ind=1)
        run_test((3, 4, 2, 3, 2), ind=2)
        run_test((1, 2, 3, 2, 3), ind=3)
        run_test((3, 2, 1, 2, 12), ind=4)

<<<<<<< HEAD
    @skipCUDAIfNoMagma
    @skipCPUIfNoLapack
    @dtypes(*floating_and_complex_types())
    @precisionOverride({torch.float: 1e-3, torch.cfloat: 1e-3})
    def test_tensorinv_non_contiguous(self, device, dtype):

        def run_test(a_shape, ind):
            # check for permuted (transposed) case
            a = torch.randn(a_shape, dtype=dtype, device=device)
            permutation = list(range(0, a.ndim))
            a = a.permute(permutation[ind:] + permutation[:ind])
            self.assertFalse(a.is_contiguous())
            a_numpy = a.cpu().numpy()
            result = torch.linalg.tensorinv(a, ind=a.ndim - ind)
            expected = np.linalg.tensorinv(a_numpy, ind=a.ndim - ind)
            self.assertEqual(result, expected)

        def run_test_skipped_elements(a_shape, ind):
            # check for input with skipped elements
            a = torch.randn(a_shape, dtype=dtype, device=device)
            a = a[::2]
            self.assertFalse(a.is_contiguous())
            a_numpy = a.cpu().numpy()
            result = torch.linalg.tensorinv(a, ind=ind)
            expected = np.linalg.tensorinv(a_numpy, ind=ind)
            self.assertEqual(result, expected)

            # check non-contiguous out
            out = torch.empty(2 * result.shape[0], *result.shape[1:], dtype=dtype, device=device)[::2]
            self.assertFalse(out.is_contiguous())
            ans = torch.linalg.tensorinv(a, ind=ind, out=out)
            self.assertEqual(ans, out)
            self.assertEqual(ans, result)

        run_test((12, 3, 4), ind=1)
        run_test((3, 8, 24), ind=2)
        run_test((18, 3, 3, 2), ind=1)
        run_test((1, 4, 2, 2), ind=2)
        run_test((2, 3, 5, 30), ind=3)
        run_test((24, 2, 2, 3, 2), ind=1)
        run_test((3, 4, 2, 3, 2), ind=2)
        run_test((1, 2, 3, 2, 3), ind=3)
        run_test((3, 2, 1, 2, 12), ind=4)

        run_test_skipped_elements((12, 3, 2), ind=1)
        run_test_skipped_elements((18, 3, 3, 1), ind=1)

||||||| constructed merge base
    @skipCUDAIfNoMagma
    @skipCPUIfNoLapack
    @dtypes(torch.float32, torch.float64, torch.complex64, torch.complex128)
    @precisionOverride({torch.float: 1e-3, torch.cfloat: 1e-3})
    def test_tensorinv_non_contiguous(self, device, dtype):

        def run_test(a_shape, ind):
            # check for permuted (transposed) case
            a = torch.randn(a_shape, dtype=dtype, device=device)
            permutation = list(range(0, a.ndim))
            a = a.permute(permutation[ind:] + permutation[:ind])
            self.assertFalse(a.is_contiguous())
            a_numpy = a.cpu().numpy()
            result = torch.linalg.tensorinv(a, ind=a.ndim - ind)
            expected = np.linalg.tensorinv(a_numpy, ind=a.ndim - ind)
            self.assertEqual(result, expected)

        def run_test_skipped_elements(a_shape, ind):
            # check for input with skipped elements
            a = torch.randn(a_shape, dtype=dtype, device=device)
            a = a[::2]
            self.assertFalse(a.is_contiguous())
            a_numpy = a.cpu().numpy()
            result = torch.linalg.tensorinv(a, ind=ind)
            expected = np.linalg.tensorinv(a_numpy, ind=ind)
            self.assertEqual(result, expected)

            # check non-contiguous out
            out = torch.empty(2 * result.shape[0], *result.shape[1:], dtype=dtype, device=device)[::2]
            self.assertFalse(out.is_contiguous())
            ans = torch.linalg.tensorinv(a, ind=ind, out=out)
            self.assertEqual(ans, out)
            self.assertEqual(ans, result)

        run_test((12, 3, 4), ind=1)
        run_test((3, 8, 24), ind=2)
        run_test((18, 3, 3, 2), ind=1)
        run_test((1, 4, 2, 2), ind=2)
        run_test((2, 3, 5, 30), ind=3)
        run_test((24, 2, 2, 3, 2), ind=1)
        run_test((3, 4, 2, 3, 2), ind=2)
        run_test((1, 2, 3, 2, 3), ind=3)
        run_test((3, 2, 1, 2, 12), ind=4)

        run_test_skipped_elements((12, 3, 2), ind=1)
        run_test_skipped_elements((18, 3, 3, 1), ind=1)

=======
>>>>>>> Remove unnecessary non_contiguous tests from test_linalg
    @skipMeta  # See https://github.com/pytorch/pytorch/issues/53739
    @skipCUDAIfNoMagma
    @skipCPUIfNoLapack
    @dtypes(*floating_and_complex_types())
    def test_tensorinv_empty(self, device, dtype):
        for ind in range(1, 4):
            # Check for empty inputs. NumPy does not work for these cases.
            a = torch.empty(0, 0, 1, 2, 3, 0, dtype=dtype, device=device)
            a_inv = torch.linalg.tensorinv(a, ind=ind)
            self.assertEqual(a_inv.shape, a.shape[ind:] + a.shape[:ind])

    @skipMeta  # See https://github.com/pytorch/pytorch/issues/53739
    @skipCUDAIfNoMagma
    @skipCPUIfNoLapack
    @dtypes(*floating_and_complex_types())
    def test_tensorinv_errors_and_warnings(self, device, dtype):

        def check_shape(a_shape, ind):
            # tensorinv requires the input to satisfy
            # prod(a.shape[ind:]) == prod(a.shape[:ind])
            a = torch.randn(a_shape, dtype=dtype, device=device)
            with self.assertRaisesRegex(RuntimeError, "Expected self to satisfy the requirement"):
                torch.linalg.tensorinv(a, ind=ind)

        def check_ind(a_shape, ind):
            a = torch.randn(a_shape, dtype=dtype, device=device)
            with self.assertRaisesRegex(RuntimeError, "Expected a strictly positive integer"):
                torch.linalg.tensorinv(a, ind=ind)

        def check_out(a_shape, ind):
            # if non-empty out tensor with wrong shape is passed a warning is given
            a = torch.randn(a_shape, dtype=dtype, device=device)
            out = torch.empty_like(a)
            with warnings.catch_warnings(record=True) as w:
                # Trigger warning
                torch.linalg.tensorinv(a, ind=ind, out=out)
                # Check warning occurs
                self.assertEqual(len(w), 1)
                self.assertTrue("An output with one or more elements was resized" in str(w[-1].message))

            # dtypes should be safely castable
            out = torch.empty(0, dtype=torch.int, device=device)
            with self.assertRaisesRegex(RuntimeError, "but got result with dtype Int"):
                torch.linalg.tensorinv(a, ind=ind, out=out)

            # device should match
            if torch.cuda.is_available():
                wrong_device = 'cpu' if self.device_type != 'cpu' else 'cuda'
                out = torch.empty(0, dtype=dtype, device=wrong_device)
                with self.assertRaisesRegex(RuntimeError, "tensors to be on the same device"):
                    torch.linalg.tensorinv(a, ind=ind, out=out)

        # test for invalid shape
        check_shape((2, 3, 4), ind=1)
        check_shape((1, 2, 3, 4), ind=3)

        # test for invalid ind
        check_ind((12, 3, 4), ind=-1)
        check_ind((18, 3, 3, 2), ind=0)

        # test for invalid out tensor
        check_out((12, 3, 4), ind=1)
        check_out((3, 8, 24), ind=2)

    @skipCUDAIfNoMagma
    @skipCPUIfNoLapack
    @dtypes(*floating_and_complex_types())
    def test_tensorinv_singular_input(self, device, dtype):

        def check_singular_input(a_shape, ind):
            prod_ind_end = np.prod(a_shape[ind:])
            a = torch.eye(prod_ind_end, dtype=dtype, device=device)
            a[-1, -1] = 0   # Now `a` is singular
            a = a.reshape(a_shape)
            with self.assertRaisesRegex(RuntimeError, "Failed to invert the input tensor, because it is singular"):
                torch.linalg.tensorinv(a, ind=ind)

        # test for non-invertible input
        check_singular_input((12, 3, 4), ind=1)
        check_singular_input((3, 6, 18), ind=2)

    def _test_dot_vdot_vs_numpy(self, device, dtype, torch_fn, np_fn):
        def check(x, y):
            # Compare with numpy
            res = torch_fn(x, y)
            if x.dtype == torch.bfloat16:
                ref = torch.from_numpy(np.array(np_fn(x.cpu().float().numpy(), y.cpu().float().numpy())))
            else:
                ref = torch.from_numpy(np.array(np_fn(x.cpu().numpy(), y.cpu().numpy())))
            if res.dtype == torch.bfloat16:
                self.assertEqual(res.cpu(), ref.bfloat16())
            else:
                self.assertEqual(res.cpu(), ref)

            # Test out variant
            out = torch.empty_like(res)
            torch_fn(x, y, out=out)
            self.assertEqual(out, res)

        # Empty
        x = torch.tensor([], dtype=dtype, device=device)
        y = torch.tensor([], dtype=dtype, device=device)
        check(x, y)

        # Contiguous
        x = 0.1 * torch.randn(5000, dtype=dtype, device=device)
        y = 0.1 * torch.randn(5000, dtype=dtype, device=device)
        check(x, y)

        # 0 strided
        y = 0.1 * torch.randn(1, dtype=dtype, device=device).expand(5000)
        check(x, y)

        # 2 strided
        check(x[::2], y[::2])

    @dtypes(torch.float, torch.cfloat, torch.bfloat16)
    @dtypesIfCUDA(torch.float, torch.cfloat)
    @precisionOverride({torch.cfloat: 1e-4, torch.float32: 5e-5, torch.bfloat16: 1e-0})
    def test_dot_vs_numpy(self, device, dtype):
        self._test_dot_vdot_vs_numpy(device, dtype, torch.dot, np.dot)

    @dtypes(torch.float, torch.cfloat)
    @precisionOverride({torch.cfloat: 1e-4, torch.float32: 5e-5})
    def test_vdot_vs_numpy(self, device, dtype):
        self._test_dot_vdot_vs_numpy(device, dtype, torch.vdot, np.vdot)

    def _test_dot_vdot_invalid_args(self, device, torch_fn, complex_dtypes=False):
        def check(x, y, regex):
            with self.assertRaisesRegex(RuntimeError, regex):
                torch_fn(x, y)

        if complex_dtypes:
            x = torch.randn(1, dtype=torch.cfloat, device=device)
            y = torch.randn(3, dtype=torch.cdouble, device=device)
        else:
            x = torch.randn(1, dtype=torch.float, device=device)
            y = torch.randn(3, dtype=torch.double, device=device)

        check(x, y, 'dot : expected both vectors to have same dtype')
        check(x.reshape(1, 1), y, '1D tensors expected')
        check(x.expand(9), y.to(x.dtype), 'inconsistent tensor size')

        if self.device_type != 'cpu':
            x_cpu = x.expand(3).cpu()
            check(x_cpu, y.to(x.dtype), 'Expected all tensors to be on the same device')

    @onlyNativeDeviceTypes
    def test_vdot_invalid_args(self, device):
        self._test_dot_vdot_invalid_args(device, torch.vdot)
        self._test_dot_vdot_invalid_args(device, torch.vdot, complex_dtypes=True)

    @onlyNativeDeviceTypes
    def test_dot_invalid_args(self, device):
        self._test_dot_vdot_invalid_args(device, torch.dot)
        self._test_dot_vdot_invalid_args(device, torch.dot, complex_dtypes=True)

    @skipCUDAIfNoMagma
    @skipCPUIfNoLapack
    @dtypes(*floating_and_complex_types())
    def test_matrix_rank(self, device, dtype):
        matrix_rank = torch.linalg.matrix_rank

        def run_test(shape0, shape1, batch):
            a = torch.randn(*batch, shape0, shape1, dtype=dtype, device=device)
            rank_a = matrix_rank(a)

            self.assertEqual(rank_a, matrix_rank(a.mH))
            aaH = torch.matmul(a, a.mH)
            rank_aaH = matrix_rank(aaH)
            rank_aaH_hermitian = matrix_rank(aaH, hermitian=True)
            self.assertEqual(rank_aaH, rank_aaH_hermitian)
            aHa = torch.matmul(a.mH, a)
            self.assertEqual(matrix_rank(aHa), matrix_rank(aHa, hermitian=True))

            # check against NumPy
            self.assertEqual(rank_a, np.linalg.matrix_rank(a.cpu().numpy()))
            self.assertEqual(matrix_rank(a, 0.01), np.linalg.matrix_rank(a.cpu().numpy(), 0.01))

            self.assertEqual(rank_aaH, np.linalg.matrix_rank(aaH.cpu().numpy()))
            self.assertEqual(matrix_rank(aaH, 0.01), np.linalg.matrix_rank(aaH.cpu().numpy(), 0.01))

            # hermitian flag for NumPy was added in 1.14.0
            if np.lib.NumpyVersion(np.__version__) >= '1.14.0':
                self.assertEqual(rank_aaH_hermitian,
                                 np.linalg.matrix_rank(aaH.cpu().numpy(), hermitian=True))
                self.assertEqual(matrix_rank(aaH, 0.01, True),
                                 np.linalg.matrix_rank(aaH.cpu().numpy(), 0.01, True))

            # check out= variant
            out = torch.empty(a.shape[:-2], dtype=torch.int64, device=device)
            ans = matrix_rank(a, out=out)
            self.assertEqual(ans, out)
            self.assertEqual(ans, rank_a)

        shapes = (3, 13)
        batches = ((), (0, ), (4, ), (3, 5, ))
        for (shape0, shape1), batch in zip(itertools.product(shapes, reversed(shapes)), batches):
            run_test(shape0, shape1, batch)

    @skipCUDAIfNoMagma
    @skipCPUIfNoLapack
    @dtypes(*floating_and_complex_types())
    def test_matrix_rank_atol(self, device, dtype):

        def run_test_atol(shape0, shape1, batch):
            a = make_tensor((*batch, shape0, shape1), dtype=dtype, device=device)
            # Check against NumPy output
            # Test float tol, and specific value for each matrix
            tolerances = [float(torch.rand(1)), ]
            # Test different types of tol tensor
            for tol_type in all_types():
                tolerances.append(make_tensor(a.shape[:-2], dtype=tol_type, device=device, low=0))
            # Test broadcasting of tol
            if a.ndim > 2:
                tolerances.append(make_tensor(a.shape[-3], dtype=torch.float32, device=device, low=0))
            for tol in tolerances:
                actual = torch.linalg.matrix_rank(a, atol=tol)
                actual_tol = torch.linalg.matrix_rank(a, tol=tol)
                self.assertEqual(actual, actual_tol)
                numpy_tol = tol if isinstance(tol, float) else tol.cpu().numpy()
                expected = np.linalg.matrix_rank(a.cpu().numpy(), tol=numpy_tol)
                self.assertEqual(actual, expected)

        shapes = (3, 13)
        batches = ((), (0, ), (4, ), (3, 5, ))
        for (shape0, shape1), batch in zip(itertools.product(shapes, reversed(shapes)), batches):
            run_test_atol(shape0, shape1, batch)

    @skipCUDAIfNoMagma
    @skipCPUIfNoLapack
    @dtypes(torch.float64)
    def test_matrix_rank_atol_rtol(self, device, dtype):
        make_fullrank = make_fullrank_matrices_with_distinct_singular_values
        make_arg = partial(make_fullrank, device=device, dtype=dtype)

        # creates a matrix with singular values rank=n and singular values in range [2/3, 3/2]
        # the singular values are 1 + 1/2, 1 - 1/3, 1 + 1/4, 1 - 1/5, ...
        n = 9
        a = make_arg(n, n)

        # test float and tensor variants
        for tol_value in [0.81, torch.tensor(0.81, device=device)]:
            # using rtol (relative tolerance) takes into account the largest singular value (1.5 in this case)
            result = torch.linalg.matrix_rank(a, rtol=tol_value)
            self.assertEqual(result, 2)  # there are 2 singular values above 1.5*0.81 = 1.215

            # atol is used directly to compare with singular values
            result = torch.linalg.matrix_rank(a, atol=tol_value)
            self.assertEqual(result, 7)  # there are 7 singular values above 0.81

            # when both are specified the maximum tolerance is used
            result = torch.linalg.matrix_rank(a, atol=tol_value, rtol=tol_value)
            self.assertEqual(result, 2)  # there are 2 singular values above max(0.81, 1.5*0.81)

    @skipCUDAIfNoMagma
    @skipCPUIfNoLapack
    @dtypes(*floating_and_complex_types())
    def test_matrix_rank_empty(self, device, dtype):
        matrix_rank = torch.linalg.matrix_rank

        # NumPy doesn't work for input with no elements
        def run_test(shape0, shape1, batch):
            a = torch.randn(*batch, shape0, shape1, dtype=dtype, device=device)
            rank_a = matrix_rank(a)
            expected = torch.zeros(batch, dtype=torch.int64, device=device)

            self.assertEqual(rank_a, matrix_rank(a.mH))

            aaH = torch.matmul(a, a.mH)
            rank_aaH = matrix_rank(aaH)
            rank_aaH_hermitian = matrix_rank(aaH, hermitian=True)
            self.assertEqual(rank_aaH, rank_aaH_hermitian)

            aHa = torch.matmul(a.mH, a)
            self.assertEqual(matrix_rank(aHa), matrix_rank(aHa, hermitian=True))

            self.assertEqual(rank_a, expected)
            self.assertEqual(matrix_rank(a, 0.01), expected)

            self.assertEqual(rank_aaH, expected)
            self.assertEqual(matrix_rank(aaH, 0.01), expected)

            self.assertEqual(rank_aaH_hermitian, expected)
            self.assertEqual(matrix_rank(aaH, 0.01, True), expected)

        batches = ((), (4, ), (3, 5, ))
        for batch in batches:
            run_test(0, 0, batch)
            run_test(0, 3, batch)
            run_test(3, 0, batch)

    @skipCUDAIfNoMagma
    @skipCPUIfNoLapack
    @dtypes(*floating_and_complex_types())
    def test_matrix_rank_out_errors_and_warnings(self, device, dtype):
        # dtypes should be safely castable
        a = torch.eye(2, dtype=dtype, device=device)
        out = torch.empty(0, dtype=torch.bool, device=device)
        with self.assertRaisesRegex(RuntimeError, "but got result with dtype Bool"):
            torch.linalg.matrix_rank(a, out=out)

        # device should match
        if torch.cuda.is_available():
            wrong_device = 'cpu' if self.device_type != 'cpu' else 'cuda'
            out = torch.empty(0, dtype=dtype, device=wrong_device)
            with self.assertRaisesRegex(RuntimeError, "tensors to be on the same device"):
                torch.linalg.matrix_rank(a, out=out)

        # if out tensor with wrong shape is passed a warning is given
        with warnings.catch_warnings(record=True) as w:
            out = torch.empty(3, dtype=dtype, device=device)
            # Trigger warning
            torch.linalg.matrix_rank(a, out=out)
            # Check warning occurs
            self.assertEqual(len(w), 1)
            self.assertTrue("An output with one or more elements was resized" in str(w[-1].message))

    @skipCUDAIfNoMagma
    @skipCPUIfNoLapack
    @dtypes(*floating_and_complex_types())
    def test_matrix_rank_basic(self, device, dtype):
        matrix_rank = torch.linalg.matrix_rank

        a = torch.eye(10, dtype=dtype, device=device)
        self.assertEqual(matrix_rank(a).item(), 10)
        self.assertEqual(matrix_rank(a, hermitian=True).item(), 10)

        a[5, 5] = 0
        self.assertEqual(matrix_rank(a).item(), 9)
        self.assertEqual(matrix_rank(a, hermitian=True).item(), 9)

    @skipCUDAIfNoMagma
    @skipCPUIfNoLapack
    @dtypes(*floating_and_complex_types())
    def test_old_matrix_rank(self, device, dtype):
        a = torch.eye(10, dtype=dtype, device=device)
        self.assertEqual(torch.matrix_rank(a).item(), 10)
        self.assertEqual(torch.matrix_rank(a, True).item(), 10)

        a[5, 5] = 0
        self.assertEqual(torch.matrix_rank(a).item(), 9)
        self.assertEqual(torch.matrix_rank(a, True).item(), 9)

        a = torch.randn(24, 42, dtype=dtype, device=device)
        self.assertEqual(torch.matrix_rank(a), torch.matrix_rank(a.t()))
        aaT = torch.mm(a, a.conj().t())
        self.assertEqual(torch.matrix_rank(aaT), torch.matrix_rank(aaT, True))
        aTa = torch.mm(a.conj().t(), a)
        self.assertEqual(torch.matrix_rank(aTa), torch.matrix_rank(aTa, True))

        a = torch.randn(35, 75, dtype=dtype, device=device)
        self.assertEqual(torch.matrix_rank(a), np.linalg.matrix_rank(a.cpu().numpy()))
        self.assertEqual(torch.matrix_rank(a, 0.01), np.linalg.matrix_rank(a.cpu().numpy(), 0.01))

        aaT = torch.mm(a, a.conj().t())
        self.assertEqual(torch.matrix_rank(aaT), np.linalg.matrix_rank(aaT.cpu().numpy()))
        self.assertEqual(torch.matrix_rank(aaT, 0.01), np.linalg.matrix_rank(aaT.cpu().numpy(), 0.01))

        if np.lib.NumpyVersion(np.__version__) >= '1.14.0':
            self.assertEqual(torch.matrix_rank(aaT, True), np.linalg.matrix_rank(aaT.cpu().numpy(), True))
            self.assertEqual(torch.matrix_rank(aaT, 0.01, True), np.linalg.matrix_rank(aaT.cpu().numpy(), 0.01, True))

    @onlyNativeDeviceTypes
    @dtypes(torch.double)
    # This tests only the cases where torch.chain_matmul differs from torch.linalg.multi_dot which this is an "alias" for.
    def test_chain_matmul(self, device, dtype):
        # chain_matmul accepts a single input tensor while multi_dot does not
        t = make_tensor((2, 2), device, dtype)
        self.assertEqual(t, torch.chain_matmul(t))
        with self.assertRaisesRegex(RuntimeError, r"chain_matmul\(\): Expected one or more matrices"):
            torch.chain_matmul()

        # chain_matmul expects all tensors to be 2D whereas multi_dot allows the first and last tensors to
        # be either 1D or 2D
        with self.assertRaisesRegex(RuntimeError, r"Tensor dimension is 1, expected 2 instead"):
            torch.chain_matmul(make_tensor(1, device, dtype), make_tensor(1, device, dtype))

    @onlyNativeDeviceTypes
    @dtypes(torch.double, torch.cdouble)
    def test_multi_dot(self, device, dtype):
        def check(*shapes):
            tensors = [make_tensor(shape, device, dtype) for shape in shapes]
            np_arrays = [tensor.cpu().numpy() for tensor in tensors]
            res = torch.linalg.multi_dot(tensors).cpu()
            ref = torch.from_numpy(np.array(np.linalg.multi_dot(np_arrays)))
            self.assertEqual(res, ref)

        # test for inputs with empty dimensions
        check([0], [0])
        check([2], [2, 0])
        check([1, 0], [0])
        check([0, 2], [2, 1])
        check([2, 2], [2, 0])
        check([2, 0], [0, 3])
        check([0, 0], [0, 1])
        check([4, 2], [2, 0], [0, 3], [3, 2])

        # test variable output shapes
        check([2], [2])
        check([1, 2], [2])
        check([2], [2, 1])
        check([1, 2], [2, 1])
        check([3, 2], [2, 4])

        # test multiple input tensors
        check([3], [3, 4], [4, 2], [2, 5], [5])
        check([1, 2], [2, 2], [2, 3], [3, 1])

        # test large tensors
        check([10, 100], [100, 5], [5, 50])
        check([10, 20], [20, 30], [30, 5])

    @onlyNativeDeviceTypes
    @dtypes(torch.float)
    def test_multi_dot_errors(self, device, dtype):
        def check(tensors, out, msg):
            with self.assertRaisesRegex(RuntimeError, msg):
                torch.linalg.multi_dot(tensors, out=out)

        a = make_tensor(2, device, dtype)

        check([], None, "expected at least 2 tensors")
        check([a], None, "expected at least 2 tensors")

        check([torch.tensor(1, device=device, dtype=dtype), a], None, "the first tensor must be 1D or 2D")
        check([a, torch.tensor(1, device=device, dtype=dtype)], None, "the last tensor must be 1D or 2D")

        check([a, a, a], None, "tensor 1 must be 2D")
        check([a, make_tensor((2, 2, 2), device, dtype), a], None, "tensor 1 must be 2D")

        check([a, make_tensor(2, device, torch.double)], None, "all tensors must have be the same dtype")
        check([a, a], torch.empty(0, device=device, dtype=torch.double), "expected out tensor to have dtype")

        if self.device_type == 'cuda':
            check([a, make_tensor(2, 'cpu', dtype)], None, "all tensors must be on the same device")
            check([a, a], torch.empty(0, dtype=dtype), "expected out tensor to be on device")

        check([a, make_tensor(3, device, dtype)], None, "cannot be multiplied")
        check([a, make_tensor((3, 2), device, dtype), a], None, "cannot be multiplied")

    @precisionOverride({torch.float32: 5e-6, torch.complex64: 5e-6})
    @skipCUDAIfNoMagma
    @skipCPUIfNoLapack
    @dtypes(*floating_and_complex_types())
    def test_qr(self, device, dtype):
        def run_test(tensor_dims, some):
            A = torch.randn(*tensor_dims, dtype=dtype, device=device)
            Q, R = torch.qr(A, some=some)

            # Check0: Q[-2:] = (m, n_columns), R[-2:] = (n_columns, n)
            m, n = tensor_dims[-2:]
            n_columns = m if (not some) and m > n else min(m, n)
            self.assertEqual(Q.size(-2), m)
            self.assertEqual(R.size(-1), n)
            self.assertEqual(Q.size(-1), n_columns)

            A_ = A.cpu().numpy()
            Q_ = Q.cpu().numpy()
            R_ = R.cpu().numpy()

            # Check1: A = QR
            self.assertEqual(A_, np.matmul(Q_, R_))

            # Check2: A = QR (with out)
            Q_out, R_out = torch.full_like(Q, math.nan), torch.full_like(R, math.nan)
            torch.qr(A, some=some, out=(Q_out, R_out))
            Q_out_ = Q_out.cpu().numpy()
            R_out_ = R_out.cpu().numpy()
            self.assertEqual(A_, np.matmul(Q_out_, R_out_))

            # Check3: Q == Q_out, R == R_out
            self.assertEqual(Q_, Q_out_)
            self.assertEqual(R_, R_out_)

            # Check4: Q^{T}Q = I, triu(R) = R
            eye = torch.eye(n_columns, device=device, dtype=dtype).expand(Q.shape[:-2] + (n_columns, n_columns)).cpu().numpy()
            self.assertEqual(np.matmul(Q_.swapaxes(-1, -2).conj(), Q_), eye)
            self.assertEqual(R.triu(), R)

        tensor_dims_list = [(0, 5), (0, 0), (5, 0),  # Empty Tensors
                            (2, 1, 0, 5), (2, 1, 0, 0), (2, 1, 5, 0), (2, 0, 5, 5),  # Batched empty Tensors
                            (3, 5), (5, 5), (5, 3),  # Single matrix
                            (7, 3, 5), (7, 5, 5), (7, 5, 3),  # 3-dim Tensors
                            (7, 5, 3, 5), (7, 5, 5, 5), (7, 5, 5, 3)]  # 4-dim Tensors
        for tensor_dims, some in itertools.product(tensor_dims_list, [True, False]):
            run_test(tensor_dims, some)

    @skipCUDAIfNoMagma
    @skipCPUIfNoLapack
    @dtypes(torch.float, torch.double, torch.cfloat, torch.cdouble)
    def test_qr_vs_numpy(self, device, dtype):
        """
        test torch.linalg.qr vs numpy.linalg.qr
        """
        sizes_to_test = [
            (7, 5),
            (5, 7),
            (5, 0),    # empty
            (0, 5),    # empty
        ]
        for size in sizes_to_test:
            t = torch.randn(size, device=device, dtype=dtype)
            np_t = t.cpu().numpy()
            for mode in ['reduced', 'complete']:
                exp_q, exp_r = np.linalg.qr(np_t, mode=mode)
                q, r = torch.linalg.qr(t, mode=mode)
                self.assertEqual(q, exp_q)
                self.assertEqual(r, exp_r)
            #
            # for mode='r' we need a special logic because numpy returns only r
            exp_r = np.linalg.qr(np_t, mode='r')
            q, r = torch.linalg.qr(t, mode='r')
            # check that q is empty
            self.assertEqual(q.shape, (0,))
            self.assertEqual(q.dtype, t.dtype)
            self.assertEqual(q.device, t.device)
            # check r
            self.assertEqual(r, exp_r)

    @skipCUDAIfNoMagma
    @skipCPUIfNoLapack
    @dtypes(torch.float)
    def test_linalg_qr_autograd_errors(self, device, dtype):
        # torch.linalg.qr(mode='r') returns only 'r' and discards 'q', but
        # without 'q' you cannot compute the backward pass. Check that
        # linalg_qr_backward complains cleanly in that case.
        inp = torch.randn((5, 7), device=device, dtype=dtype, requires_grad=True)
        q, r = torch.linalg.qr(inp, mode='r')
        self.assertEqual(q.shape, (0,))  # empty tensor
        b = torch.sum(r)
        with self.assertRaisesRegex(RuntimeError,
                                    "The derivative of qr is not implemented when mode='r'"):
            b.backward()
        #
        inp = torch.randn((7, 5), device=device, dtype=dtype, requires_grad=True)
        q, r = torch.linalg.qr(inp, mode='complete')
        b = torch.sum(r)
        with self.assertRaisesRegex(RuntimeError,
                                    "The derivative of qr is not implemented when mode='complete' and nrows > ncols"):
            b.backward()

    @skipCUDAIfNoMagma
    @skipCPUIfNoLapack
    @dtypes(torch.float, torch.double, torch.cfloat, torch.cdouble)
    def test_qr_batched(self, device, dtype):
        """
        test torch.linalg.qr vs numpy.linalg.qr. We need some special logic
        because numpy does not support batched qr
        """
        def np_qr_batched(a, mode):
            """poor's man batched version of np.linalg.qr"""
            all_q = []
            all_r = []
            for matrix in a:
                result = np.linalg.qr(matrix, mode=mode)
                if mode == 'r':
                    all_r.append(result)
                else:
                    q, r = result
                    all_q.append(q)
                    all_r.append(r)
            if mode == 'r':
                return np.array(all_r)
            else:
                return np.array(all_q), np.array(all_r)

        t = torch.randn((3, 7, 5), device=device, dtype=dtype)
        np_t = t.cpu().numpy()
        for mode in ['reduced', 'complete']:
            exp_q, exp_r = np_qr_batched(np_t, mode=mode)
            q, r = torch.linalg.qr(t, mode=mode)
            self.assertEqual(q, exp_q)
            self.assertEqual(r, exp_r)
        # for mode='r' we need a special logic because numpy returns only r
        exp_r = np_qr_batched(np_t, mode='r')
        q, r = torch.linalg.qr(t, mode='r')
        # check that q is empty
        self.assertEqual(q.shape, (0,))
        self.assertEqual(q.dtype, t.dtype)
        self.assertEqual(q.device, t.device)
        # check r
        self.assertEqual(r, exp_r)

    @skipCUDAIfNoMagma
    @skipCPUIfNoLapack
    @dtypes(torch.float, torch.double, torch.cfloat, torch.cdouble)
    def test_qr_out(self, device, dtype):
        """
        test torch.linalg.qr(out=...) vs torch.lingalg.qr
        """
        sizes_to_test = [
            (7, 5),
            (5, 7),
            (5, 0),    # empty
            (0, 5),    # empty
        ]
        for size in sizes_to_test:
            t = torch.randn(size, device=device, dtype=dtype)
            np_t = t.cpu().numpy()
            for mode in ['reduced', 'complete', 'r']:
                q, r = torch.linalg.qr(t, mode=mode)
                out = (torch.empty((0), dtype=dtype, device=device),
                       torch.empty((0), dtype=dtype, device=device))
                q2, r2 = torch.linalg.qr(t, mode=mode, out=out)
                self.assertIs(q2, out[0])
                self.assertIs(r2, out[1])
                self.assertEqual(q2, q)
                self.assertEqual(r2, r)

    @skipCUDAIfNoMagma
    @skipCPUIfNoLapack
    @dtypes(torch.float)
    def test_qr_error_cases(self, device, dtype):
        t1 = torch.randn(5, device=device, dtype=dtype)
        with self.assertRaisesRegex(RuntimeError, 'qr input should have at least 2 dimensions, but has 1 dimensions instead'):
            torch.linalg.qr(t1)
        t2 = torch.randn((5, 7), device=device, dtype=dtype)
        with self.assertRaisesRegex(RuntimeError, "qr received unrecognized mode 'hello'"):
            torch.linalg.qr(t2, mode='hello')

    def _check_einsum(self, *args, np_args=None):
        if np_args is None:
            np_args = [arg.cpu().numpy() if isinstance(arg, torch.Tensor) else arg for arg in args]
        res = torch.einsum(*args)
        ref = np.einsum(*np_args)
        self.assertEqual(torch.from_numpy(np.array(ref)), res)

    @dtypes(torch.double, torch.cdouble)
    def test_einsum(self, device, dtype):
        # Test cases from https://gist.github.com/rockt/15ee013889d65342088e9260a377dc8f
        x = make_tensor((5,), device, dtype)
        y = make_tensor((7,), device, dtype)
        A = make_tensor((3, 5), device, dtype)
        B = make_tensor((2, 5), device, dtype)
        C = make_tensor((2, 3, 5), device, dtype)
        D = make_tensor((2, 5, 7), device, dtype)
        E = make_tensor((7, 9), device, dtype)
        F = make_tensor((2, 3, 3, 5), device, dtype)
        G = make_tensor((5, 4, 6), device, dtype)
        H = make_tensor((4, 4), device, dtype)
        I = make_tensor((2, 3, 2), device, dtype)

        # Vector operations
        self._check_einsum('i->', x)                     # sum
        self._check_einsum('i,i->', x, x)                # dot
        self._check_einsum('i,i->i', x, x)               # vector element-wisem mul
        self._check_einsum('i,j->ij', x, y)              # outer

        # Matrix operations
        self._check_einsum("ij->ji", A)                  # transpose
        self._check_einsum("ij->j", A)                   # row sum
        self._check_einsum("ij->i", A)                   # col sum
        self._check_einsum("ij,ij->ij", A, A)            # matrix element-wise mul
        self._check_einsum("ij,j->i", A, x)              # matrix vector multiplication
        self._check_einsum("ij,kj->ik", A, B)            # matmul
        self._check_einsum("ij,ab->ijab", A, E)          # matrix outer product

        # Tensor operations
        self._check_einsum("Aij,Ajk->Aik", C, D)         # batch matmul
        self._check_einsum("ijk,jk->i", C, A)            # tensor matrix contraction
        self._check_einsum("aij,jk->aik", D, E)          # tensor matrix contraction
        self._check_einsum("abCd,dFg->abCFg", F, G)      # tensor tensor contraction
        self._check_einsum("ijk,jk->ik", C, A)           # tensor matrix contraction with double indices
        self._check_einsum("ijk,jk->ij", C, A)           # tensor matrix contraction with double indices
        self._check_einsum("ijk,ik->j", C, B)            # non contiguous
        self._check_einsum("ijk,ik->jk", C, B)           # non contiguous with double indices

        # Test diagonals
        self._check_einsum("ii", H)                      # trace
        self._check_einsum("ii->i", H)                   # diagonal
        self._check_einsum('iji->j', I)                  # non-contiguous trace
        self._check_einsum('ngrg...->nrg...', make_tensor((2, 1, 3, 1, 4), device, dtype))

        # Test ellipsis
        self._check_einsum("i...->...", H)
        self._check_einsum("ki,...k->i...", A.t(), B)
        self._check_einsum("k...,jk->...", A.t(), B)
        self._check_einsum('...ik, ...j -> ...ij', C, x)
        self._check_einsum('Bik,k...j->i...j', C, make_tensor((5, 3), device, dtype))
        self._check_einsum('i...j, ij... -> ...ij', C, make_tensor((2, 5, 2, 3), device, dtype))

        # torch.bilinear with noncontiguous tensors
        l = make_tensor((5, 10), device, dtype, noncontiguous=True)
        r = make_tensor((5, 20), device, dtype, noncontiguous=True)
        w = make_tensor((15, 10, 20), device, dtype)
        self._check_einsum("bn,anm,bm->ba", l, w, r)

        # with strided tensors
        self._check_einsum("bn,Anm,bm->bA", l[:, ::2], w[:, ::2, ::2], r[:, ::2])

    @dtypes(torch.double, torch.cdouble)
    def test_einsum_sublist_format(self, device, dtype):
        x = make_tensor((5,), device, dtype)
        y = make_tensor((7,), device, dtype)
        A = make_tensor((3, 5), device, dtype)
        B = make_tensor((2, 5), device, dtype)
        C = make_tensor((2, 1, 3, 1, 4), device, dtype)

        self._check_einsum(x, [0])
        self._check_einsum(x, [0], [])
        self._check_einsum(x, [0], y, [1], [0, 1])
        self._check_einsum(A, [0, 1], [1, 0])
        self._check_einsum(A, [0, 1], x, [1], [0])
        self._check_einsum(A, [0, 1], B, [2, 1])
        self._check_einsum(A, [0, 1], B, [2, 1], [0, 2])
        self._check_einsum(C, [0, 1, 2, 1, Ellipsis], [0, 2, 1, Ellipsis])
        self._check_einsum(A.t(), [0, 1], B, [Ellipsis, 0])
        self._check_einsum(A.t(), [0, 1], B, [Ellipsis, 0], [1, Ellipsis])
        self._check_einsum(A.t(), [0, Ellipsis], B, [1, 0], [Ellipsis])

        # torch.bilinear with noncontiguous tensors
        l = make_tensor((5, 10), device, dtype, noncontiguous=True)
        r = make_tensor((5, 20), device, dtype, noncontiguous=True)
        w = make_tensor((15, 10, 20), device, dtype)
        self._check_einsum(l, [40, 41], w, [2, 41, 50], r, [40, 50], [40, 2])

    @dtypes(torch.double, torch.cdouble)
    def test_einsum_random(self, device, dtype):
        def convert_label(label):
            if label == ...:
                return '...'
            elif label < 26:
                return chr(ord('A') + label)
            else:
                return chr(ord('a') + label - 26)

        def convert_sublist(sublist):
            return ''.join(convert_label(label) for label in sublist)

        def test(n=10,                       # how many tests to generate
                 n_labels=5,                 # how many labels available
                 min_ops=1, max_ops=3,       # min and max number of operands per test
                 min_dims=1, max_dims=3,     # min and max number of dimensions per operand
                 min_size=1, max_size=8,    # min and max size of each dimension
                 max_out_dim=3,              # max number of dimensions for the output
                 enable_diagonals=True,      # controls if labels can be repeated for diagonals
                 ellipsis_prob=0.5,          # probability of including ellipsis in operand
                 broadcasting_prob=0.1):     # probability of turning some dim sizes 1 for broadcasting

            all_labels = torch.arange(52)

            assert 0 <= n
            assert 0 <= n_labels < len(all_labels)
            assert 0 < min_ops <= max_ops
            assert 0 <= min_dims <= max_dims
            assert 0 <= min_size <= max_size
            assert 0 <= max_out_dim
            assert enable_diagonals or max_dims <= n_labels

            for _ in range(n):

                # Select a subset of labels for this test and give them random sizes
                possible_labels = all_labels[torch.randperm(len(all_labels))[:n_labels]]
                labels_size = torch.randint_like(all_labels, min_size, max_size + 1)
                ellipsis_shape = torch.randint(min_size, max_size + 1, (max_dims - min_dims,))

                operands = []
                sublists = []

                ell_size = 0
                valid_labels = set()

                # create random input operands
                for _ in range(random.randint(min_ops, max_ops)):
                    n_dim = random.randint(min_dims, max_dims)
                    labels_idx = torch.ones(len(possible_labels)).multinomial(n_dim, enable_diagonals)
                    labels = possible_labels[labels_idx]
                    valid_labels.update(labels.tolist())
                    shape = labels_size[labels]

                    # turn some dimensions to size 1 for testing broadcasting
                    mask = Binomial(probs=broadcasting_prob).sample((n_dim,))
                    broadcast_labels = torch.unique(labels[mask == 1])
                    shape[(labels[..., None] == broadcast_labels).any(-1)] = 1

                    labels = labels.tolist()
                    shape = shape.tolist()

                    # include ellipsis if not all dimensions were assigned a label already
                    if n_dim < max_dims and torch.rand(1) < ellipsis_prob:
                        ell_num_dim = random.randint(1, max_dims - n_dim)
                        ell_size = max(ell_size, ell_num_dim)
                        ell_shape = ellipsis_shape[-ell_num_dim:]
                        # again, turn some dimensions to size 1 for broadcasting
                        mask = Binomial(probs=broadcasting_prob).sample((ell_num_dim,))
                        ell_shape[mask == 1] = 1
                        ell_index = random.randint(0, n_dim)
                        shape[ell_index:ell_index] = ell_shape
                        labels.insert(ell_index, ...)

                    operands.append(make_tensor(shape, device, dtype))
                    sublists.append(labels)

                # NumPy has a bug with the sublist format so for now we compare PyTorch sublist
                # implementation against the equation format implementation of NumPy
                # see https://github.com/numpy/numpy/issues/10926
                np_operands = [op.cpu().numpy() for op in operands]

                # test equation format
                equation = ','.join(convert_sublist(l) for l in sublists)
                self._check_einsum(equation, *operands, np_args=(equation, *np_operands))

                # test sublist format
                args = [*itertools.chain(*zip(operands, sublists))]
                self._check_einsum(*args, np_args=(equation, *np_operands))

                # generate an explicit output
                out_sublist = []
                num_out_labels = max(0, random.randint(0, min(max_out_dim, len(valid_labels))) - ell_size)
                if num_out_labels > 0:
                    out_labels_idx = torch.ones(len(valid_labels)).multinomial(num_out_labels)
                    out_sublist = torch.tensor(list(valid_labels))[out_labels_idx].tolist()
                out_sublist.insert(random.randint(0, num_out_labels), ...)

                # test equation format with explicit output
                equation += '->' + convert_sublist(out_sublist)
                self._check_einsum(equation, *operands, np_args=(equation, *np_operands))

                # test sublist format with explicit output
                args.append(out_sublist)
                self._check_einsum(*args, np_args=(equation, *np_operands))

        test(100)

    def test_einsum_corner_cases(self, device):
        def check(equation, *operands, expected_output):
            tensors = [torch.tensor(operand, device=device, dtype=torch.float32) if not isinstance(operand, tuple)
                       else make_tensor(operand, device, torch.float32) for operand in operands]
            output = torch.einsum(equation, tensors)
            self.assertEqual(output, torch.tensor(expected_output, dtype=torch.float32, device=device))

        # Test equation variantions
        check(' ', 1, expected_output=1)
        check(' -> ', 1, expected_output=1)
        check(' , ', 2, 2, expected_output=4)
        check(' , , ', 2, 2, 2, expected_output=8)
        check(' , -> ', 2, 2, expected_output=4)
        check(' i ', [1], expected_output=[1])
        check(' i -> ', [1], expected_output=1)
        check(' i -> i ', [1], expected_output=[1])
        check(' i , i ', [2], [2], expected_output=4)
        check(' i , i -> i ', [2], [2], expected_output=[4])

        # Test tensors with 0 size dimensions
        check('i', [], expected_output=[])
        check(' i j -> j', [[], []], expected_output=[])
        check('ij->i', [[], []], expected_output=[0., 0.])
        check(' i j k  ,  k  -> i j ', (3, 0, 6), (6,), expected_output=[[], [], []])

        # Test broadcasting
        check('i,j', [2], [1, 2], expected_output=[[2, 4]])
        check('i,ij->ij', [1, 2], [[1, 2, 3], [2, 3, 4]], expected_output=[[1, 2, 3], [4, 6, 8]])

        # Test ellipsis broadcasting
        check('...', 1, expected_output=1)
        check('...->', 1, expected_output=1)
        check('...->...', 1, expected_output=1)
        check('...', [1], expected_output=[1])
        check('...->', [1], expected_output=1)
        check('z...->z', [1], expected_output=[1])
        check('Z...->...Z', [1], expected_output=[1])
        check('...a->', [[2], [4]], expected_output=6)
        check('a...b->ab', [[[1], [2]], [[3], [4]]], expected_output=[[3], [7]])

    def test_einsum_error_cases(self, device):
        def check(*args, regex, exception=RuntimeError):
            with self.assertRaisesRegex(exception, r'einsum\(\):.*' + regex):
                torch.einsum(*args)

        x = make_tensor((2,), device, torch.float32)
        y = make_tensor((2, 3), device, torch.float32)

        check('', [], regex=r'at least one operand', exception=ValueError)
        check('. ..', [x], regex=r'found \'.\' for operand 0 that is not part of any ellipsis')
        check('... ...', [x], regex=r'found \'.\' for operand 0 for which an ellipsis was already found')
        check('1', [x], regex=r'invalid subscript given at index 0')
        check(',', [x], regex=r'fewer operands were provided than specified in the equation')
        check('', [x, x], regex=r'more operands were provided than specified in the equation')
        check('', [x], regex=r'the number of subscripts in the equation \(0\) does not match the number '
              r'of dimensions \(1\) for operand 0 and no ellipsis was given')
        check('ai', [x], regex=r'the number of subscripts in the equation \(2\) does not match the number '
              r'of dimensions \(1\) for operand 0 and no ellipsis was given')
        check('ai...', [x], regex=r'the number of subscripts in the equation \(2\) is more than the number '
              r'of dimensions \(1\) for operand 0')
        check('a->... .', [x], regex=r'found \'.\' for output but an ellipsis \(...\) was already found')
        check('a->..', [x], regex=r'found \'.\' for output that is not part of any ellipsis \(...\)')
        check('a->1', [x], regex=r'invalid subscript given at index 3')
        check('a->aa', [x], regex=r'output subscript a appears more than once in the output')
        check('a->i', [x], regex=r'output subscript i does not appear in the equation for any input operand')
        check('aa', [y], regex=r'subscript a is repeated for operand 0 but the sizes don\'t match, 3 != 2')
        check('a, ba', [x, y], regex=r'operands do not broadcast with remapped shapes \[original->remapped\]: '
              r'\[2\]->\[1, 2\] \[2, 3\]->\[2, 3\]')

        check(x, [-1], regex=r'not within the valid range \[0, 52\)', exception=ValueError)
        check(x, [52], regex=r'not within the valid range \[0, 52\)', exception=ValueError)

    def _gen_shape_inputs_linalg_triangular_solve(self, shape, dtype, device, well_conditioned=False):
        make_arg = partial(make_tensor, dtype=dtype, device=device)
        make_randn = partial(torch.randn, dtype=dtype, device=device)
        b, n, k = shape
        for left, uni, expand_a, tr_a, conj_a, expand_b, tr_b, conj_b in product((True, False), repeat=8):
            # expand means that we generate a batch of matrices with a stride of zero in the batch dimension
            if (conj_a or conj_b) and not dtype.is_complex:
                continue
            # We just expand on the batch size
            if (expand_a or expand_b) and b == 1:
                continue

            size_a = (b, n, n) if left else (b, k, k)
            size_b = (b, n, k) if not tr_b else (b, k, n)

            # If expand_a or expand_b, we'll expand them to the correct size later
            if b == 1 or expand_a:
                size_a = size_a[1:]
            if b == 1 or expand_b:
                size_b = size_b[1:]

            if well_conditioned:
                PLU = torch.lu_unpack(*torch.lu(make_randn(*size_a)))
                if uni:
                    # A = L from PLU
                    A = PLU[1].transpose(-2, -1).contiguous()
                else:
                    # A = U from PLU
                    A = PLU[2].contiguous()
            else:
                A = make_arg(size_a)
                A.triu_()

            diag = A.diagonal(0, -2, -1)
            if uni:
                diag.fill_(1.)
            else:
                diag[diag.abs() < 1e-6] = 1.

            B = make_arg(size_b)

            if tr_a:
                A.transpose_(-2, -1)
            if tr_b:
                B.transpose_(-2, -1)
            if conj_a:
                A = A.conj()
            if conj_b:
                B = B.conj()
            if expand_a:
                A = A.expand(b, *size_a)
            if expand_b:
                B = B.expand(b, n, k)
            yield A, B, left, not tr_a, uni

    def _test_linalg_solve_triangular(self, A, B, upper, left, uni):
        X = torch.linalg.solve_triangular(A, B, upper=upper, left=left, unitriangular=uni)
        if left:
            self.assertEqual(A @ X, B)
        else:
            self.assertEqual(X @ A, B)
        out = B
        # B may be expanded
        if not B.is_contiguous() and not B.transpose(-2, -1).is_contiguous():
            out = B.clone()
        torch.linalg.solve_triangular(A, B, upper=upper, left=left, unitriangular=uni, out=out)
        self.assertEqual(X, out)

    @dtypes(*floating_and_complex_types())
    @precisionOverride({torch.float32: 1e-1, torch.complex64: 1e-1,
                        torch.float64: 1e-8, torch.complex128: 1e-8})
    def test_linalg_solve_triangular(self, device, dtype):
        # This exercises the API + BLAS CPU + batched cuBLAS
        ks = (3, 1, 0)
        ns = (5, 0)
        bs = (1, 2, 0)

        gen_inputs = self._gen_shape_inputs_linalg_triangular_solve
        for b, n, k in product(bs, ns, ks):
            for A, B, left, upper, uni in gen_inputs((b, n, k), dtype, device):
                self._test_linalg_solve_triangular(A, B, upper, left, uni)

    @onlyCUDA
    @skipCUDAIfNoMagma  # Magma needed for the PLU decomposition
    @skipCUDAIfRocm  # There is a memory access bug in rocBLAS in the (non-batched) solve_triangular
    @dtypes(*floating_and_complex_types())
    @precisionOverride({torch.float32: 1e-2, torch.complex64: 1e-2,
                        torch.float64: 1e-8, torch.complex128: 1e-8})
    def test_linalg_solve_triangular_large(self, device, dtype):
        # Exercises magma and cublas
        magma = (9, 513, 1)
        iterative_cublas = (2, 64, 1)

        gen_inputs = self._gen_shape_inputs_linalg_triangular_solve
        for shape in (magma, iterative_cublas):
            for A, B, left, upper, uni in gen_inputs(shape, dtype, device, well_conditioned=True):
                self._test_linalg_solve_triangular(A, B, upper, left, uni)

    @dtypes(*floating_and_complex_types())
    @precisionOverride({torch.float32: 1e-2, torch.complex64: 1e-2,
                        torch.float64: 1e-8, torch.complex128: 1e-8})
    def test_linalg_solve_triangular_broadcasting(self, device, dtype):
        make_arg = partial(make_tensor, dtype=dtype, device=device)

        sizes = (((2, 1, 3, 4, 4), (2, 1, 3, 4, 6)),
                 ((2, 1, 3, 4, 4), (4, 6)),
                 ((4, 4), (2, 1, 3, 4, 2)),
                 ((1, 3, 1, 4, 4), (2, 1, 3, 4, 5)))
        for size_A, size_B in sizes:
            for left, upper, uni in itertools.product([True, False], repeat=3):
                A = make_arg(size_A)
                if upper:
                    A.triu_()
                else:
                    A.tril_()
                diag = A.diagonal(0, -2, -1)
                if uni:
                    diag.fill_(1.)
                else:
                    diag[diag.abs() < 1e-6] = 1.
                B = make_arg(size_B)
                if not left:
                    B.transpose_(-2, -1)

                X = torch.linalg.solve_triangular(A, B, upper=upper, left=left, unitriangular=uni)
                if left:
                    B_other = A @ X
                else:
                    B_other = X @ A

                self.assertEqual(*torch.broadcast_tensors(B, B_other))

    def triangular_solve_test_helper(self, A_dims, b_dims, upper, unitriangular,
                                     device, dtype):
        triangle_function = torch.triu if upper else torch.tril
        b = torch.randn(*b_dims, dtype=dtype, device=device)
        A = torch.randn(*A_dims, dtype=dtype, device=device)
        # create positive definite matrix
        A = torch.matmul(A, A.mT)
        A_triangular = triangle_function(A)
        if unitriangular:
            A_triangular.diagonal(dim1=-2, dim2=-1).fill_(1.)
        return b, A_triangular

    @skipCUDAIfNoMagma
    @skipCPUIfNoLapack
    @dtypes(*floating_and_complex_types())
    @precisionOverride({torch.float32: 1e-3, torch.complex64: 1e-3,
                        torch.float64: 1e-8, torch.complex128: 1e-8})
    def test_triangular_solve(self, device, dtype):
        ks = [0, 1, 3]
        ns = [0, 5]
        for k, n, (upper, unitriangular, transpose) in itertools.product(ks, ns,
                                                                         itertools.product([True, False], repeat=3)):
            b, A = self.triangular_solve_test_helper((n, n), (n, k), upper,
                                                     unitriangular, device, dtype)
            x = torch.triangular_solve(b, A, upper=upper, unitriangular=unitriangular, transpose=transpose)[0]
            if transpose:
                self.assertEqual(b, np.matmul(A.t().cpu(), x.cpu()))
            else:
                self.assertEqual(b, np.matmul(A.cpu(), x.cpu()))

    @skipCPUIfNoLapack
    @skipCUDAIfNoMagma
    @dtypes(*floating_and_complex_types())
    @precisionOverride({torch.float32: 1e-3, torch.complex64: 1e-3,
                        torch.float64: 1e-8, torch.complex128: 1e-8})
    def test_triangular_solve_batched(self, device, dtype):
        def triangular_solve_batch_helper(A_dims, b_dims, upper, unitriangular, transpose):
            b, A = self.triangular_solve_test_helper(A_dims, b_dims, upper,
                                                     unitriangular, device, dtype)
            x_exp_list = []
            for i in range(b_dims[0]):
                x_exp_list.append(torch.triangular_solve(b[i], A[i], upper=upper,
                                                         unitriangular=unitriangular,
                                                         transpose=transpose)[0])
            x_exp = torch.stack(x_exp_list)  # Stacked output
            x_act = torch.triangular_solve(b, A, upper=upper,
                                           unitriangular=unitriangular,
                                           transpose=transpose)[0]  # Actual output
            self.assertEqual(x_act, x_exp)  # Equality check
            if transpose:
                A = A.mT

            Ax = np.matmul(A.cpu(), x_act.cpu())
            self.assertEqual(b, Ax)

        def triangular_solve_zero_batch_helper(A_dims, b_dims, upper, unitriangular, transpose):
            b, A = self.triangular_solve_test_helper(A_dims, b_dims, upper,
                                                     unitriangular, device, dtype)
            x = torch.triangular_solve(b, A, upper=upper,
                                       unitriangular=unitriangular,
                                       transpose=transpose)[0]
            self.assertTrue(x.shape == b.shape)

        for upper, unitriangular, transpose in itertools.product([True, False], repeat=3):
            batchsize = 3
            triangular_solve_batch_helper((batchsize, 5, 5), (batchsize, 5, 10),
                                          upper, unitriangular, transpose)

            # test empty input
            triangular_solve_batch_helper((batchsize, 0, 0), (batchsize, 0, 10),
                                          upper, unitriangular, transpose)
            triangular_solve_batch_helper((batchsize, 0, 0), (batchsize, 0, 0),
                                          upper, unitriangular, transpose)

            # test zero batch case
            batchsize = 0
            triangular_solve_zero_batch_helper((batchsize, 5, 5), (batchsize, 5, 10),
                                               upper, unitriangular, transpose)


    @slowTest
    @skipCUDAIfNoMagma
    @skipCPUIfNoLapack
    @dtypes(*floating_and_complex_types())
    @precisionOverride({torch.float32: 1e-3, torch.complex64: 1e-3,
                        torch.float64: 1e-8, torch.complex128: 1e-8})
    def test_triangular_solve_batched_many_batches(self, device, dtype):
        for upper, transpose, unitriangular in itertools.product([True, False], repeat=3):
            # test batched A case
            b, A = self.triangular_solve_test_helper((256, 256, 5, 5), (5, 1),
                                                     upper, unitriangular, device, dtype)
            x, _ = torch.triangular_solve(b, A,
                                          upper=upper, transpose=transpose, unitriangular=unitriangular)
            if transpose:
                A = A.mT

            Ax = torch.matmul(A, x)

            rtol = 1e-2 if dtype in [torch.float32, torch.complex64] else self.precision
            self.assertEqual(Ax, b.expand_as(Ax), atol=self.precision, rtol=rtol)

            # test batched b case
            b, A = self.triangular_solve_test_helper((3, 3), (512, 512, 3, 1),
                                                     upper, unitriangular, device, dtype)
            x, _ = torch.triangular_solve(b, A, upper=upper, transpose=transpose,
                                          unitriangular=unitriangular)
            if transpose:
                A = A.mT

            self.assertEqual(torch.matmul(A, x), b)

    @skipCUDAIfNoMagma
    @skipCPUIfNoLapack
    @unittest.skipIf(not TEST_SCIPY, "SciPy not found")
    @dtypes(*floating_and_complex_types())
    def test_triangular_solve_batched_broadcasting(self, device, dtype):
        from scipy.linalg import solve_triangular as tri_solve

        def scipy_tri_solve_batched(A, B, upper, trans, diag):
            batch_dims_A, batch_dims_B = A.shape[:-2], B.shape[:-2]
            single_dim_A, single_dim_B = A.shape[-2:], B.shape[-2:]
            expand_dims = tuple(torch._C._infer_size(torch.Size(batch_dims_A),
                                                     torch.Size(batch_dims_B)))
            expand_A = np.broadcast_to(A, expand_dims + single_dim_A)
            expand_B = np.broadcast_to(B, expand_dims + single_dim_B)
            flat_A = expand_A.reshape((-1,) + single_dim_A)
            flat_B = expand_B.reshape((-1,) + single_dim_B)
            flat_X = np.vstack([tri_solve(a, b, lower=(not upper), trans=int(trans), unit_diagonal=diag)
                                for a, b in zip(flat_A, flat_B)])
            return flat_X.reshape(expand_B.shape)

        def run_test(A_dims, b_dims, device, upper, transpose, unitriangular):
            b, A = self.triangular_solve_test_helper(A_dims, b_dims, upper,
                                                     unitriangular, device, dtype)
            x_exp = torch.as_tensor(scipy_tri_solve_batched(A.cpu().numpy(), b.cpu().numpy(),
                                                            upper, transpose, unitriangular))
            x = torch.triangular_solve(b, A, upper=upper, transpose=transpose, unitriangular=unitriangular)[0]

            self.assertEqual(x, x_exp.to(device))

        for upper, transpose, unitriangular in itertools.product([True, False], repeat=3):
            # test against scipy.linalg.solve_triangular
            run_test((2, 1, 3, 4, 4), (2, 1, 3, 4, 6), device, upper, transpose, unitriangular)  # no broadcasting
            run_test((2, 1, 3, 4, 4), (4, 6), device, upper, transpose, unitriangular)  # broadcasting b
            run_test((4, 4), (2, 1, 3, 4, 2), device, upper, transpose, unitriangular)  # broadcasting A
            run_test((1, 3, 1, 4, 4), (2, 1, 3, 4, 5), device, upper, transpose, unitriangular)  # broadcasting A & b

    @skipCUDAIfNoMagma
    @skipCPUIfNoLapack
    @dtypes(*floating_and_complex_types())
    def test_triangular_solve_out_errors_and_warnings(self, device, dtype):
        # dtypes should be safely castable
        a = torch.eye(2, dtype=dtype, device=device)
        b = torch.randn(2, 1, dtype=dtype, device=device)
        out = torch.empty_like(b).to(torch.int)
        clone_a = torch.empty_like(a)
        with self.assertRaisesRegex(RuntimeError, "Expected out tensor to have dtype"):
            torch.triangular_solve(b, a, out=(out, clone_a))

        out = torch.empty_like(b)
        clone_a = clone_a.to(torch.int)
        with self.assertRaisesRegex(RuntimeError, "Expected out tensor to have dtype"):
            torch.triangular_solve(b, a, out=(out, clone_a))

        # device should match
        if torch.cuda.is_available():
            wrong_device = 'cpu' if self.device_type != 'cpu' else 'cuda'
            out = torch.empty(0, dtype=dtype, device=wrong_device)
            clone_a = torch.empty_like(a)
            with self.assertRaisesRegex(RuntimeError, "tensors to be on the same device"):
                torch.triangular_solve(b, a, out=(out, clone_a))
            out = torch.empty(0, dtype=dtype, device=device)
            clone_a = torch.empty_like(a).to(wrong_device)
            with self.assertRaisesRegex(RuntimeError, "tensors to be on the same device"):
                torch.triangular_solve(b, a, out=(out, clone_a))

        # if out tensor with wrong shape is passed a warning is given
        with warnings.catch_warnings(record=True) as w:
            out = torch.empty(1, dtype=dtype, device=device)
            clone_a = torch.empty(1, dtype=dtype, device=device)
            # Trigger warning
            torch.triangular_solve(b, a, out=(out, clone_a))
            # Check warning occurs
            self.assertEqual(len(w), 2)
            self.assertTrue("An output with one or more elements was resized" in str(w[-1].message))
            self.assertTrue("An output with one or more elements was resized" in str(w[-2].message))

    def check_single_matmul(self, x, y, shape):
        a = np.array(x, copy=False)
        b = np.array(y, copy=False)
        expected = np.matmul(a, b)

        ans = torch.matmul(x, y)
        self.assertTrue(ans.is_contiguous())
        self.assertTrue(np.array_equal(ans, expected))

        out = torch.zeros(*shape, dtype=torch.int64).to(x.device)
        ans = torch.matmul(x, y, out=out)
        self.assertIs(ans, out)
        self.assertTrue(ans.is_contiguous())
        self.assertTrue(np.array_equal(ans, expected))

    # TODO: update to run on CUDA, too
    @onlyCPU
    def test_matmul_small_brute_force_1d_Nd(self, device):
        # Issue #20452: range(0, 10) does not work.
        n = 1
        for m in range(1, 8):
            for p in range(1, 8):
                for o in range(1, 5):
                    # 1d, 3d, inner dimensions C
                    x = torch.arange(m, device=device)
                    y = torch.arange(o * m * p, device=device).reshape(o, m, p)
                    self.check_single_matmul(x, y, (o, n, p))

                    # 1d, 3d, inner dimensions Fortran
                    x = torch.arange(m, device=device)
                    y = torch.arange(o * p * m, device=device).reshape(o, p, m).mT
                    self.check_single_matmul(x, y, (o, n, p))

                    # 1d, 3d, inner dimensions non-contiguous
                    x = torch.arange(2 * m, device=device)[::2]
                    y = torch.arange(o * m * 2 * p, device=device).reshape(o, m, 2 * p)[:, :, ::2]
                    self.check_single_matmul(x, y, (o, n, p))

                    for r in range(1, 5):
                        # 1d, 4d, inner dimensions C
                        x = torch.arange(m)
                        y = torch.arange(r * o * m * p, device=device).reshape(r, o, m, p)
                        self.check_single_matmul(x, y, (r, o, n, p))

                        # 1d, 4d, inner dimensions Fortran
                        x = torch.arange(m)
                        y = torch.arange(r * o * p * m, device=device).reshape(r, o, p, m).mT
                        self.check_single_matmul(x, y, (r, o, n, p))

                        # 1d, 4d, inner dimensions non-contiguous
                        x = torch.arange(2 * m, device=device)[::2]
                        y = torch.arange(r * o * m * 2 * p, device=device).reshape(r, o, m, 2 * p)[:, :, :, ::2]
                        self.check_single_matmul(x, y, (r, o, n, p))

    # TODO: update to run on CUDA, too
    @onlyCPU
    def test_matmul_small_brute_force_2d_Nd(self, device):
        # Issue #20452: range(0, 10) does not work.
        for n in range(1, 5):
            for m in range(1, 5):
                for p in range(1, 5):
                    for o in range(1, 3):
                        # 2d, 3d, inner dimensions C
                        x = torch.arange(n * m, device=device).reshape(n, m)
                        y = torch.arange(o * m * p, device=device).reshape(o, m, p)
                        self.check_single_matmul(x, y, (o, n, p))

                        # 2d, 3d, inner dimensions Fortran
                        x = torch.arange(m * n, device=device).reshape(m, n).mT
                        y = torch.arange(o * p * m, device=device).reshape(o, p, m).mT
                        self.check_single_matmul(x, y, (o, n, p))

                        # 2d, 3d, inner dimensions non-contiguous
                        x = torch.arange(n * 2 * m, device=device).reshape(n, 2 * m)[:, ::2]
                        y = torch.arange(o * m * 2 * p, device=device).reshape(o, m, 2 * p)[:, :, ::2]
                        self.check_single_matmul(x, y, (o, n, p))

                        for r in range(1, 2):
                            # 2d, 4d, inner dimensions C
                            x = torch.arange(n * m, device=device).reshape(n, m)
                            y = torch.arange(r * o * m * p, device=device).reshape(r, o, m, p)
                            self.check_single_matmul(x, y, (r, o, n, p))

                            # 2d, 4d, inner dimensions Fortran
                            x = torch.arange(m * n, device=device).reshape(m, n).mT
                            y = torch.arange(r * o * p * m, device=device).reshape(r, o, p, m).mT
                            self.check_single_matmul(x, y, (r, o, n, p))

                            # 2d, 4d, inner dimensions non-contiguous
                            x = torch.arange(n * 2 * m, device=device).reshape(n, 2 * m)[:, ::2]
                            y = torch.arange(r * o * m * 2 * p, device=device).reshape(r, o, m, 2 * p)[:, :, :, ::2]
                            self.check_single_matmul(x, y, (r, o, n, p))

    def test_linear_algebra_scalar_raises(self, device) -> None:
        m = torch.randn(5, 5, device=device)
        v = torch.randn(5, device=device)
        s = torch.tensor(7, device=device)
        self.assertRaises(RuntimeError, lambda: torch.mv(m, s))
        self.assertRaises(RuntimeError, lambda: torch.addmv(v, m, s))

    @dtypes(torch.float32, torch.complex64)
    def test_cross(self, device, dtype):
        x = torch.rand(100, 3, 100, dtype=dtype, device=device)
        y = torch.rand(100, 3, 100, dtype=dtype, device=device)
        res1 = torch.cross(x, y)
        res2 = torch.tensor((), dtype=dtype, device=device)
        torch.cross(x, y, out=res2)
        self.assertEqual(res1, res2)

    @dtypes(torch.float32, torch.complex64)
    def test_linalg_cross(self, device, dtype):
        x = torch.rand(100, 3, 100, dtype=dtype, device=device)
        y = torch.rand(100, 3, 100, dtype=dtype, device=device)
        res1 = torch.linalg.cross(x, y, dim=1)
        res2 = torch.tensor((), dtype=dtype, device=device)
        torch.linalg.cross(x, y, dim=1, out=res2)
        self.assertEqual(res1, res2)

        # test for broadcastable inputs
        x = torch.rand(1, 3, 2, dtype=dtype, device=device)
        y = torch.rand(4, 3, 1, dtype=dtype, device=device)
        res1 = torch.linalg.cross(x, y, dim=1)
        res2 = torch.tensor((), dtype=dtype, device=device)
        torch.linalg.cross(x, y, dim=1, out=res2)
        self.assertEqual(res1, res2)

        # non contiguous case 1
        x = torch.rand((4, 4, 4, 3), dtype=dtype,
                       device=device).contiguous(memory_format=torch.channels_last)  # non-contiguous
        y = torch.rand((4, 4, 4, 3), dtype=dtype,
                       device=device).contiguous(memory_format=torch.channels_last)  # non-contiguous
        np_expected_ref = np.cross(x.cpu().numpy(), y.cpu().numpy(), axis=-1)
        res = torch.linalg.cross(x, y, dim=-1)
        # numpy reference compared to torch result
        self.assertEqual(res.cpu().numpy(), np_expected_ref)

        # non contiguous case 2
        x = torch.rand(1, 3, 2, dtype=dtype, device=device)  # contiguous
        y = torch.rand(1, 3, 4, dtype=dtype, device=device).permute(2, 1, 0)  # non-contiguous
        np_expected_ref = np.cross(x.cpu().numpy(), y.cpu().numpy(), axis=1)
        res = torch.linalg.cross(x, y, dim=1)
        # numpy reference compared to torch result
        self.assertEqual(res.cpu().numpy(), np_expected_ref)

        # non contiguous case 3
        x = torch.rand(2, 3, 1, dtype=dtype, device=device).permute(2, 1, 0)  # non-contiguous
        y = torch.rand(1, 3, 4, dtype=dtype, device=device).permute(2, 1, 0)  # non-contiguous
        np_expected_ref = np.cross(x.cpu().numpy(), y.cpu().numpy(), axis=1)
        res = torch.linalg.cross(x, y, dim=1)
        # numpy reference compared to torch result
        self.assertEqual(res.cpu().numpy(), np_expected_ref)

        # non contiguous case 4
        x = torch.randn(12, 3, device=device, dtype=dtype)[::2, :]  # non-contiguous
        y = torch.randn(18, 3, device=device, dtype=dtype)[::3, :]  # non-contiguous
        np_expected_ref = np.cross(x.cpu().numpy(), y.cpu().numpy(), axis=1)
        res = torch.linalg.cross(x, y, dim=1)
        # numpy reference compared to torch result
        self.assertEqual(res.cpu().numpy(), np_expected_ref)

        # non contiguous case 5
        x = torch.randn(1, device=device, dtype=dtype)  # contiguous
        y = torch.randn(6, device=device, dtype=dtype)[::2]  # non-contiguous
        np_expected_ref = np.cross(x.expand(3).cpu().numpy(), y.cpu().numpy())
        res = torch.linalg.cross(x, y)
        # numpy reference compared to torch result
        self.assertEqual(res.cpu().numpy(), np_expected_ref)

    @dtypes(torch.float32, torch.complex64)
    def test_cross_with_and_without_dim(self, device, dtype):
        x = torch.rand(100, 3, dtype=dtype, device=device)
        y = torch.rand(100, 3, dtype=dtype, device=device)
        res1 = torch.cross(x, y, dim=1)
        res2 = torch.cross(x, y, dim=-1)
        res3 = torch.cross(x, y)
        self.assertEqual(res1, res2)
        self.assertEqual(res1, res3)

    @dtypes(torch.float32, torch.complex64)
    def test_linalg_cross_with_and_without_dim(self, device, dtype):
        x = torch.rand(100, 3, dtype=dtype, device=device)
        y = torch.rand(100, 3, dtype=dtype, device=device)
        res1 = torch.linalg.cross(x, y, dim=1)
        res2 = torch.linalg.cross(x, y, dim=-1)
        res3 = torch.linalg.cross(x, y)
        self.assertEqual(res1, res2)
        self.assertEqual(res1, res3)

    def test_cross_errors(self, device):
        self.assertRaisesRegex(
            RuntimeError, "must match the size of tensor",
            lambda: torch.cross(torch.rand(100, 3, device=device), torch.rand(100, 3, 10, device=device)))
        self.assertRaisesRegex(
            RuntimeError, "must match the size of tensor",
            lambda: torch.cross(torch.rand(5, 3, device=device), torch.rand(3, 5, device=device)))
        self.assertRaisesRegex(
            RuntimeError, "no dimension of size 3 in input",
            lambda: torch.cross(torch.rand(5, 4, device=device), torch.rand(5, 4, device=device)))
        self.assertRaisesRegex(
            RuntimeError, "dimension 0 does not have size 3",
            lambda: torch.cross(torch.rand(5, 4, 3, device=device), torch.rand(5, 4, 3, device=device), dim=0))
        self.assertRaisesRegex(
            RuntimeError, "dimension -1 does not have size 3",
            lambda: torch.cross(torch.rand(5, 3, 4, device=device), torch.rand(5, 3, 4, device=device), dim=-1))
        self.assertRaisesRegex(
            IndexError, "Dimension out of range",
            lambda: torch.cross(torch.rand(5, 3, 4, device=device), torch.rand(5, 3, 4, device=device), dim=-5))

    def test_linalg_cross_errors(self, device):
        self.assertRaisesRegex(
            RuntimeError, "dimension -1 does not have size 3",
            lambda: torch.linalg.cross(torch.rand(5, 3, 4, device=device), torch.rand(5, 3, 4, device=device)))
        self.assertRaisesRegex(
            RuntimeError, "must match the size of tensor",
            lambda: torch.linalg.cross(torch.rand(100, 3, device=device), torch.rand(100, 3, 10, device=device)))
        self.assertRaisesRegex(
            RuntimeError, "must match the size of tensor",
            lambda: torch.linalg.cross(torch.rand(5, 3, device=device), torch.rand(3, 5, device=device)))
        self.assertRaisesRegex(
            RuntimeError, "dimension 0 does not have size 3",
            lambda: torch.linalg.cross(torch.rand(5, 4, 3, device=device), torch.rand(5, 4, 3, device=device), dim=0))
        self.assertRaisesRegex(
            RuntimeError, "dimension -1 does not have size 3",
            lambda: torch.linalg.cross(torch.rand(5, 3, 4, device=device), torch.rand(5, 3, 4, device=device), dim=-1))
        self.assertRaisesRegex(
            IndexError, "Dimension out of range",
            lambda: torch.linalg.cross(torch.rand(5, 3, 4, device=device), torch.rand(5, 3, 4, device=device), dim=-5))

    def test_renorm(self, device):
        m1 = torch.randn(20, 20, device=device)  # big enough to exercise vectorized path
        res1 = torch.tensor((), device=device)

        def renorm(matrix, value, dim, max_norm):
            m1 = matrix.transpose(dim, 0).contiguous()
            # collapse non-dim dimensions.
            m2 = m1.clone().resize_(m1.size(0), int(math.floor(m1.nelement() / m1.size(0))))
            norms = m2.norm(value, 1, True)
            # clip
            new_norms = norms.clone()
            new_norms[torch.gt(norms, max_norm)] = max_norm
            new_norms.div_(norms.add_(1e-7))
            # renormalize
            m1.mul_(new_norms.expand_as(m1))
            return m1.transpose(dim, 0)

        # note that the axis fed to torch.renorm is different (2~=1)
        maxnorm = m1.norm(2, 1).mean()
        m2 = renorm(m1, 2, 1, maxnorm)
        m1.renorm_(2, 1, maxnorm)
        self.assertEqual(m1, m2, atol=1e-5, rtol=0)
        self.assertEqual(m1.norm(2, 0), m2.norm(2, 0), atol=1e-5, rtol=0)

        m1 = torch.randn(3, 4, 5, device=device)
        m2 = m1.transpose(1, 2).contiguous().clone().resize_(15, 4)
        maxnorm = m2.norm(2, 0).mean()
        m2 = renorm(m2, 2, 1, maxnorm)
        m1.renorm_(2, 1, maxnorm)
        m3 = m1.transpose(1, 2).contiguous().clone().resize_(15, 4)
        self.assertEqual(m3, m2)
        self.assertEqual(m3.norm(2, 0), m2.norm(2, 0))

    @skipCPUIfNoLapack
    @skipCUDAIfNoCusolver
    @dtypes(*floating_and_complex_types())
    def test_ormqr(self, device, dtype):

        def run_test(batch, m, n, fortran_contiguous):
            A = make_tensor((*batch, m, n), dtype=dtype, device=device)
            reflectors, tau = torch.geqrf(A)
            if not fortran_contiguous:
                self.assertTrue(reflectors.mT.is_contiguous())
                reflectors = reflectors.contiguous()

            # Q is of size m x m
            Q, _ = torch.linalg.qr(A, mode='complete')
            C_right = make_tensor((*batch, m, n), dtype=dtype, device=device)
            C_left = make_tensor((*batch, n, m), dtype=dtype, device=device)

            expected = Q @ C_right
            actual = torch.ormqr(reflectors, tau, C_right, left=True, transpose=False)
            self.assertEqual(expected, actual)

            expected = C_left @ Q
            actual = torch.ormqr(reflectors, tau, C_left, left=False, transpose=False)
            self.assertEqual(expected, actual)

            expected = Q.mH @ C_right
            actual = torch.ormqr(reflectors, tau, C_right, left=True, transpose=True)
            self.assertEqual(expected, actual)

            expected = C_left @ Q.mH
            actual = torch.ormqr(reflectors, tau, C_left, left=False, transpose=True)
            self.assertEqual(expected, actual)

            # if tau is all zeros then the implicit matrix Q is the identity matrix
            # so the actual result should be C_right in this case
            zero_tau = torch.zeros_like(tau)
            actual = torch.ormqr(reflectors, zero_tau, C_right, left=True, transpose=False)
            self.assertEqual(C_right, actual)

        batches = [(), (0, ), (2, ), (2, 1)]
        ns = [5, 2, 0]
        for batch, (m, n), fortran_contiguous in product(batches, product(ns, ns), [True, False]):
            run_test(batch, m, n, fortran_contiguous)

    @skipCPUIfNoLapack
    @skipCUDAIfNoCusolver
    @dtypes(*floating_and_complex_types())
    def test_ormqr_errors_and_warnings(self, device, dtype):
        test_cases = [
            # input1 size, input2 size, input3 size, error regex
            ((10,), (2,), (2,), r"input must have at least 2 dimensions"),
            ((2, 2), (2,), (2,), r"other must have at least 2 dimensions"),
            ((10, 6), (20,), (10, 6), r"other.shape\[-2\] must be greater than or equal to tau.shape\[-1\]"),
            ((6, 6), (5,), (5, 5), r"other.shape\[-2\] must be equal to input.shape\[-2\]"),
            ((1, 2, 2), (2, 2), (1, 2, 2), r"batch dimensions of tau to be equal to input.shape\[:-2\]"),
            ((1, 2, 2), (1, 2), (2, 2, 2), r"batch dimensions of other to be equal to input.shape\[:-2\]"),
        ]
        for a_size, tau_size, c_size, error_regex in test_cases:
            a = make_tensor(a_size, dtype=dtype, device=device)
            tau = make_tensor(tau_size, dtype=dtype, device=device)
            c = make_tensor(c_size, dtype=dtype, device=device)
            with self.assertRaisesRegex(RuntimeError, error_regex):
                torch.ormqr(a, tau, c)

    def test_blas_empty(self, device):
        def fn(torchfn, *args, test_out=False, **kwargs):
            def call_torch_fn(*args, **kwargs):
                return torchfn(*tuple(torch.randn(shape, device=device) if isinstance(shape, tuple) else shape
                                      for shape in args), **kwargs)
            result = call_torch_fn(*args, **kwargs)
            if not test_out:
                return result
            else:
                out = torch.full_like(result, math.nan)
                out1 = call_torch_fn(*args, **kwargs, out=out)
                return out

        # mm, addmm
        self.assertEqual((0, 0), fn(torch.mm, (0, 0), (0, 0)).shape)
        self.assertEqual((0, 5), fn(torch.mm, (0, 0), (0, 5)).shape)
        self.assertEqual((5, 0), fn(torch.mm, (5, 0), (0, 0)).shape)
        self.assertEqual((3, 0), fn(torch.mm, (3, 2), (2, 0)).shape)
        self.assertEqual(torch.zeros((5, 6), device=device), fn(torch.mm, (5, 0), (0, 6)))
        self.assertEqual(torch.zeros((5, 6), device=device), fn(torch.mm, (5, 0), (0, 6), test_out=True))

        self.assertEqual((0, 0), fn(torch.addmm, (0, 0), (0, 0), (0, 0)).shape)
        self.assertEqual((0, 1), fn(torch.addmm, (1, ), (0, 17), (17, 1)).shape)
        t = torch.randn((5, 6), device=device)
        self.assertEqual(t, fn(torch.addmm, t, (5, 0), (0, 6)))
        self.assertEqual(t, fn(torch.addmm, t, (5, 0), (0, 6), test_out=True))

        # mv, addmv
        self.assertEqual((0,), fn(torch.mv, (0, 0), (0,)).shape)
        self.assertEqual((0,), fn(torch.mv, (0, 2), (2,)).shape)
        self.assertEqual(torch.zeros((3,), device=device), fn(torch.mv, (3, 0), (0,)))
        self.assertEqual(torch.zeros((3,), device=device), fn(torch.mv, (3, 0), (0,), test_out=True))

        self.assertEqual((0,), fn(torch.addmv, (0,), (0, 0), (0,)).shape)
        t = torch.randn((3,), device=device)
        self.assertEqual(t, fn(torch.addmv, t, (3, 0), (0,)))
        self.assertEqual(t, fn(torch.addmv, t, (3, 0), (0,), test_out=True))

        # bmm, baddbmm
        self.assertEqual((0, 0, 0), fn(torch.bmm, (0, 0, 0), (0, 0, 0)).shape)
        self.assertEqual((3, 0, 5), fn(torch.bmm, (3, 0, 0), (3, 0, 5)).shape)
        self.assertEqual((0, 5, 6), fn(torch.bmm, (0, 5, 0), (0, 0, 6)).shape)
        self.assertEqual(torch.zeros((3, 5, 6), device=device), fn(torch.bmm, (3, 5, 0), (3, 0, 6)))
        self.assertEqual(torch.zeros((3, 5, 6), device=device), fn(torch.bmm, (3, 5, 0), (3, 0, 6), test_out=True))

        self.assertEqual((0, 0, 0), fn(torch.baddbmm, (0, 0, 0), (0, 0, 0), (0, 0, 0)).shape)
        self.assertEqual((3, 0, 5), fn(torch.baddbmm, (3, 0, 5), (3, 0, 0), (3, 0, 5)).shape)
        self.assertEqual((0, 5, 6), fn(torch.baddbmm, (0, 5, 6), (0, 5, 0), (0, 0, 6)).shape)
        self.assertEqual((3, 5, 6), fn(torch.baddbmm, (3, 5, 6), (3, 5, 0), (3, 0, 6)).shape)
        c = torch.arange(30, dtype=torch.float32, device=device).reshape(3, 2, 5)
        self.assertEqual(-2 * c, fn(torch.baddbmm, c, (3, 2, 0), (3, 0, 5), beta=-2))  # Issue #33467
        self.assertEqual(-2 * c, fn(torch.baddbmm, c, (3, 2, 0), (3, 0, 5), beta=-2, test_out=True))  # Issue #33467

        # addbmm
        self.assertEqual((0, 0), fn(torch.addbmm, (0, 0), (0, 0, 0), (0, 0, 0)).shape)
        self.assertEqual((0, 5), fn(torch.addbmm, (0, 5), (3, 0, 0), (3, 0, 5)).shape)
        t = torch.randn((5, 6), device=device)
        self.assertEqual(t, fn(torch.addbmm, t, (0, 5, 0), (0, 0, 6)))
        self.assertEqual(t, fn(torch.addbmm, t, (0, 5, 0), (0, 0, 6), test_out=True))

        # matmul
        self.assertEqual(torch.tensor(0., device=device), fn(torch.matmul, (0,), (0,)))
        self.assertEqual(torch.tensor(0., device=device), fn(torch.matmul, (0,), (0,), test_out=True))
        self.assertEqual((0, 0), fn(torch.matmul, (0, 0), (0, 0)).shape)
        self.assertEqual((0, 0, 0), fn(torch.matmul, (0, 0, 0), (0, 0, 0)).shape)
        self.assertEqual((5, 0, 0), fn(torch.matmul, (5, 0, 0), (5, 0, 0)).shape)
        self.assertEqual(torch.zeros((5, 3, 4), device=device), fn(torch.matmul, (5, 3, 0), (5, 0, 4)))
        self.assertEqual(torch.zeros((5, 3, 4), device=device), fn(torch.matmul, (5, 3, 0), (5, 0, 4), test_out=True))

        # dot
        self.assertEqual(torch.tensor(0., device=device), fn(torch.dot, (0,), (0,)))
        self.assertEqual(torch.tensor(0., device=device), fn(torch.dot, (0,), (0,), test_out=True))

        if torch._C.has_lapack:
            # lu
            A_LU, pivots = fn(torch.lu, (0, 5, 5))
            self.assertEqual([(0, 5, 5), (0, 5)], [A_LU.shape, pivots.shape])
            A_LU, pivots = fn(torch.lu, (0, 0, 0))
            self.assertEqual([(0, 0, 0), (0, 0)], [A_LU.shape, pivots.shape])
            A_LU, pivots = fn(torch.lu, (2, 0, 0))
            self.assertEqual([(2, 0, 0), (2, 0)], [A_LU.shape, pivots.shape])

    @dtypesIfCUDA(torch.cfloat, torch.cdouble,
                  *get_all_fp_dtypes(include_half=not CUDA9, include_bfloat16=(CUDA11OrLater and SM53OrLater)))
    @dtypes(*(set(get_all_dtypes()) - {torch.half, torch.bool}))
    def test_blas_alpha_beta_empty(self, device, dtype):
        # This test is disabled on CUDA 9 due to:
        # See: https://github.com/pytorch/pytorch/issues/31006
        if dtype is torch.bfloat16 and self.device_type == 'xla':
            # TODO (@zasdfgbnm): this causes the following error on test
            # TestTorchDeviceTypeXLA.test_blas_alpha_beta_empty_xla_bfloat16:
            #
            #   RuntimeError: _th_equal not supported on CPUType for BFloat16
            return
        # ensure beta is respected
        value = 11
        input = torch.full((2,), value, dtype=dtype, device=device)
        mat = torch.ones((2, 0), dtype=dtype, device=device)
        vec = torch.ones((0,), dtype=dtype, device=device)
        out = torch.empty((2,), dtype=dtype, device=device)
        if dtype.is_complex:
            alpha = 6 + 7j
            beta = 3 + 4j
        else:
            alpha = 6
            beta = 3
        self.assertEqual(torch.full((2,), beta * value, dtype=dtype, device=device),
                         torch.addmv(input=input, mat=mat, vec=vec, alpha=alpha, beta=beta))
        self.assertEqual(torch.full((2,), beta * value, dtype=dtype, device=device),
                         torch.addmv(input=input, mat=mat, vec=vec, alpha=alpha, beta=beta, out=out))

        # torch.addmm
        input = torch.full((2, 3), value, dtype=dtype, device=device)
        mat2 = torch.ones((0, 3), dtype=dtype, device=device)
        out = torch.empty((2, 3), dtype=dtype, device=device)
        self.assertEqual(torch.full((2, 3), beta * value, dtype=dtype, device=device),
                         torch.addmm(input=input, mat1=mat, mat2=mat2, alpha=alpha, beta=beta))
        self.assertEqual(torch.full((2, 3), beta * value, dtype=dtype, device=device),
                         torch.addmm(input=input, mat1=mat, mat2=mat2, alpha=alpha, beta=beta, out=out))

    @dtypes(*(get_all_complex_dtypes() + get_all_fp_dtypes()))
    def test_blas_nan_out(self, device, dtype):
        # These functions should work correctly with NaN filled outputs,
        # but need special handling, see [NOTE: cpu_zero]
        b = 3
        n = 5
        m = 7
        p = 11

        # torch.mv
        nm = torch.randn((m, n), device=device).t()
        _m = torch.randn((), device=device).expand(m)
        _m_out = torch.full((m,), float('nan'), device=device)
        self.assertEqual(torch.mv(nm, _m), torch.mv(nm, _m, out=_m_out))
        self.assertEqual(0, torch.isnan(torch.mv(nm, _m)).sum())

        # torch.mm
        mp = torch.randn((p, m), device=device).t()
        np_out = torch.full((n, p), float('nan'), device=device)
        self.assertEqual(torch.mm(nm, mp), torch.mm(nm, mp, out=np_out))

        # torch.bmm
        bnm = torch.randn((b, m, n), device=device).transpose(1, 2)
        bmp = torch.randn((b, p, m), device=device).transpose(1, 2)
        bnp_out = torch.full((b, n, p), float('nan'), device=device)
        self.assertEqual(torch.bmm(bnm, bmp), torch.bmm(bnm, bmp, out=bnp_out))

    @onlyCPU  # not supported by CUBLAS
    def test_blas_mv_large_input(self, device):
        # This would previously fail if the allocated output had NaNs, see:
        # https://github.com/pytorch/pytorch/issues/31663 and [NOTE: cpu_zero]
        n = 3000
        m = 200

        nm = torch.randn((m, n), device=device).t()
        _m = torch.randn((), device=device).expand(m)
        _m_out = torch.full((m,), 0., device=device)

        self.assertEqual(torch.mv(nm, _m), torch.mv(nm, _m, out=_m_out))

    @onlyCPU
    def test_renorm_ps(self, device):
        # full reduction
        x = torch.randn(5, 5)
        xn = x.numpy()
        for p in [1, 2, 3, 4, inf]:
            res = x.renorm(p, 1, 1)
            expected = x / x.norm(p, 0, keepdim=True).clamp(min=1)
            self.assertEqual(res, expected, msg="renorm failed for {}-norm".format(p))

    @skipCPUIfNoLapack
    @skipCUDAIfNoCusolver
    @dtypes(*floating_and_complex_types())
    def test_householder_product(self, device, dtype):
        def generate_reflectors_and_tau(A):
            """
            This function uses numpy.linalg.qr with mode "raw" to extract output of LAPACK's geqrf.
            There is torch.geqrf function but it doesn't work with complex-valued input.
            """
            if A.numel() > 0:
                A_cpu = A.cpu()
                flattened_batch_shape = [-1, *A_cpu.shape[-2:]]
                reflectors = torch.empty_like(A_cpu).view(*flattened_batch_shape)
                tau_shape = [*A_cpu.shape[:-2], A_cpu.shape[-1]]
                tau = torch.empty(tau_shape, dtype=dtype).view(-1, A_cpu.shape[-1])
                for A_i, reflectors_i, tau_i in zip(A_cpu.contiguous().view(*flattened_batch_shape), reflectors, tau):
                    reflectors_tmp, tau_i[:] = map(torch.from_numpy, np.linalg.qr(A_i, mode='raw'))
                    reflectors_i[:] = reflectors_tmp.T
                reflectors = reflectors.view(*A_cpu.shape)
                tau = tau.view(tau_shape)
                return reflectors.to(A.device), tau.to(A.device)

            reflectors = torch.empty_like(A)
            tau = torch.empty(*A.shape[:-2], A.shape[-1], dtype=dtype, device=device)
            return reflectors, tau

        def run_test(shape):
            A = torch.randn(*shape, dtype=dtype, device=device)
            reflectors, tau = generate_reflectors_and_tau(A)
            expected, _ = torch.linalg.qr(A)
            actual = torch.linalg.householder_product(reflectors, tau)
            # torch.linalg.qr does not work correctly for zero batch dimension tensors
            # see https://github.com/pytorch/pytorch/issues/50576
            if (A.numel() > 0):
                self.assertEqual(expected, actual)
            else:
                self.assertTrue(actual.shape == shape)

            # if tau is empty and A is not the result should be a matrix with ones on the diagonal
            if (A.numel() > 0):
                tau_empty = torch.empty(*shape[:-2], 0, dtype=dtype, device=device)
                identity_mat = torch.zeros_like(reflectors)
                identity_mat.diagonal(dim1=-1, dim2=-2)[:] = 1
                actual = torch.linalg.householder_product(reflectors, tau_empty)
                self.assertEqual(actual, identity_mat)

            out = torch.empty_like(A)
            ans = torch.linalg.householder_product(reflectors, tau, out=out)
            self.assertEqual(ans, out)
            if (A.numel() > 0):
                self.assertEqual(expected, out)

        shapes = [(0, 0), (5, 0),  # Empty matrix
                  (5, 5), (5, 3),  # Single matrix
                  (0, 0, 0), (0, 5, 5), (0, 5, 3),  # Zero batch dimension tensors
                  (2, 5, 5), (2, 5, 3),  # 3-dim tensors
                  (2, 1, 5, 5), (2, 1, 5, 3)]  # 4-dim tensors
        for shape in shapes:
            run_test(shape)

    @skipCPUIfNoLapack
    @skipCUDAIfNoCusolver
    def test_householder_product_errors_and_warnings(self, device):
        test_cases = [
            # input1 size, input2 size, error regex
            ((10,), (2,), r"input must have at least 2 dimensions"),
            ((10, 6), (20,), r"input.shape\[-1\] must be greater than or equal to tau.shape\[-1\]"),
            ((6, 10), (5,), r"input.shape\[-2\] must be greater than or equal to input.shape\[-1\]"),
        ]
        for a_size, tau_size, error_regex in test_cases:
            a = torch.rand(*a_size, device=device)
            tau = torch.rand(*tau_size, device=device)
            with self.assertRaisesRegex(RuntimeError, error_regex):
                torch.linalg.householder_product(a, tau)

        # if out tensor with wrong shape is passed a warning is given
        reflectors = torch.randn(3, 3, device=device)
        tau = torch.randn(3, device=device)
        out = torch.empty(2, 3, device=device)
        with warnings.catch_warnings(record=True) as w:
            # Trigger warning
            torch.linalg.householder_product(reflectors, tau, out=out)
            # Check warning occurs
            self.assertEqual(len(w), 1)
            self.assertTrue("An output with one or more elements was resized" in str(w[-1].message))

        # dtypes should be safely castable
        out = torch.empty_like(reflectors).to(torch.int)
        with self.assertRaisesRegex(RuntimeError, "but got result with dtype Int"):
            torch.linalg.householder_product(reflectors, tau, out=out)

        with self.assertRaisesRegex(RuntimeError, "tau dtype Int does not match input dtype"):
            torch.linalg.householder_product(reflectors, tau.to(torch.int))

        if torch.cuda.is_available():
            # device of out and input should match
            wrong_device = 'cpu' if self.device_type != 'cpu' else 'cuda'
            out = torch.empty_like(reflectors).to(wrong_device)
            with self.assertRaisesRegex(RuntimeError, "Expected all tensors to be on the same device"):
                torch.linalg.householder_product(reflectors, tau, out=out)

            # device of tau and input should match
            wrong_device = 'cpu' if self.device_type != 'cpu' else 'cuda'
            tau = tau.to(wrong_device)
            with self.assertRaisesRegex(RuntimeError, "Expected all tensors to be on the same device"):
                torch.linalg.householder_product(reflectors, tau)

    @precisionOverride({torch.float32: 1e-4, torch.complex64: 1e-4})
    @skipCUDAIfNoMagma
    @skipCPUIfNoLapack
    @dtypes(*floating_and_complex_types())
    def test_linalg_lu_factor_and_lu(self, device, dtype):
        # Tests lu, linalg.lu_factor and linalg.lu_factor_ex
        from torch.testing._internal.common_utils import random_matrix

        def run_test(A, pivot, singular, fn):
            k = min(A.shape[-2:])
            batch = A.shape[:-2]
            check_errors = (fn == torch.linalg.lu_factor)
            if singular and check_errors:
                # It may or may not throw as the LU decomposition without pivoting
                # may still succeed for singular matrices
                try:
                    LU, pivots = fn(A, pivot=pivot)
                except RuntimeError:
                    return
            else:
                LU, pivots = fn(A, pivot=pivot)[:2]

            self.assertEqual(LU.size(), A.shape)
            self.assertEqual(pivots.size(), batch + (k,))

            if not pivot:
                self.assertEqual(pivots, torch.arange(1, 1 + k, device=device, dtype=torch.int32).expand(batch + (k, )))

            P, L, U = torch.lu_unpack(LU, pivots)

            self.assertEqual(P @ L @ U, A)

        sizes = ((3, 3), (5, 5), (4, 2), (3, 4), (0, 0), (0, 1), (1, 0))
        batches = ((0,), (2,), (3,), (1, 0), (3, 5))
        # Non pivoting just implemented for CUDA
        pivots = (True, False) if self.device_type == "cuda" else (True,)
        fns = (partial(torch.lu, get_infos=True), torch.linalg.lu_factor, torch.linalg.lu_factor_ex)
        for ms, batch, pivot, singular, fn in itertools.product(sizes, batches, pivots, (True, False), fns):
            m, n = ms
            A = random_matrix(m, n, *batch, singular=singular, dtype=dtype, device=device)
            # Just do one of them on singular matrices
            if A.numel() == 0 and not singular:
                continue
            run_test(A, pivot, singular, fn)

            # Reproducer of a magma bug,
            # see https://bitbucket.org/icl/magma/issues/13/getrf_batched-kernel-produces-nans-on
            if dtype == torch.double and singular:
                A = torch.ones(batch + ms, dtype=dtype, device=device)
                run_test(A, pivot, singular, fn)

        # Info should be positive for rank deficient matrices
        A = torch.ones(5, 3, 3, device=device)
        self.assertTrue((torch.linalg.lu_factor_ex(A, pivot=True).info >= 0).all())

        if self.device_type == 'cpu':
            # Error checking, no pivoting variant on CPU
            with self.assertRaisesRegex(RuntimeError, 'LU without pivoting is not implemented on the CPU'):
                torch.lu(torch.empty(1, 2, 2), pivot=False)

            with self.assertRaisesRegex(RuntimeError, 'LU without pivoting is not implemented on the CPU'):
                torch.linalg.lu_factor(torch.empty(1, 2, 2), pivot=False)

    @skipCPUIfNoLapack
    @skipCUDAIfNoMagma
    @dtypes(torch.float, torch.double, torch.cfloat, torch.cdouble)
    @skipCUDAIfRocm
    @precisionOverride({torch.float: 1e-3})
    def test_lu_unpack(self, device, dtype):
        def run_test(pivot):
            for shape in ((3, 3), (5, 3, 3), (7, 3, 5, 5), (7, 5, 3, 3, 3)):
                a = torch.randn(*shape, dtype=dtype, device=device)
                a_lu, p = torch.lu(a, pivot=pivot)
                p_ref, l_ref, u_ref = torch.lu_unpack(a_lu, p)
                self.assertEqual(p_ref.matmul(l_ref.matmul(u_ref)), a)
            for shape in ((3, 3), (5, 3, 3), (7, 3, 5, 5), (7, 5, 3, 3, 3),
                          (3, 5), (5, 3), (3, 3, 5), (3, 5, 3),
                          (7, 5, 3, 5, 3), (7, 5, 3, 3, 5),
                          # empty tensors
                          (0, 0), (0, 0, 0), (0, 3, 3)
                          ):
                a = make_tensor(shape, dtype=dtype, device=device, low=-0.1, high=+0.1)
                a_lu, p = torch.lu(a, pivot=pivot)
                p_ref, l_ref, u_ref = torch.lu_unpack(a_lu, p)
                self.assertEqual(p_ref.matmul(l_ref.matmul(u_ref)), a)

        run_test(True)

        if self.device_type == 'cuda':
            run_test(False)

    @skipCPUIfNoLapack
    @skipCUDAIfNoMagma
    @dtypes(torch.double)
    def test_lu_unpack_check_input(self, device, dtype):
        x = torch.rand(5, 5, 5, device=device, dtype=dtype)
        lu_data, lu_pivots = torch.lu(x, pivot=True)

        with self.assertRaisesRegex(RuntimeError, "torch.int32 dtype"):
            torch.lu_unpack(lu_data, lu_pivots.long())
        with self.assertRaisesRegex(RuntimeError, "contiguous tensor"):
            torch.lu_unpack(lu_data, lu_pivots.mT)

        # check that onces flags are unset, Nones are returned
        p, l, u = torch.lu_unpack(lu_data, lu_pivots, unpack_data=False)
        self.assertTrue((l == u) and l is None)
        p, l, u = torch.lu_unpack(lu_data, lu_pivots, unpack_pivots=False)
        self.assertTrue(p is None)
        p, l, u = torch.lu_unpack(lu_data, lu_pivots, unpack_data=False, unpack_pivots=False)
        self.assertTrue((p == l == u) and p is None)

    @skipCUDAIfNoMagma
    @skipCPUIfNoLapack
    @dtypes(torch.double)
    @skipCUDAIfRocm
    def test_lobpcg_basic(self, device, dtype):
        self._test_lobpcg_method(device, dtype, 'basic')

    @skipCUDAIfNoMagma
    @skipCPUIfNoLapack
    @dtypes(torch.double)
    @skipCUDAIfRocm
    def test_lobpcg_ortho(self, device, dtype):
        self._test_lobpcg_method(device, dtype, 'ortho')

    def _test_lobpcg_method(self, device, dtype, method):
        from torch.testing._internal.common_utils import random_symmetric_pd_matrix, random_sparse_pd_matrix
        from torch._linalg_utils import matmul, qform
        from torch._lobpcg import lobpcg

        def test_tracker(worker):
            k = worker.iparams['k']
            nc = worker.ivars['converged_count']
            if k <= nc:
                tol = worker.fparams['tol']
                rerr = worker.tvars['rerr']
                X = worker.X
                E = worker.E
                B = worker.B
                A = worker.A
                dtype = X.dtype
                device = X.device

                # Check convergence
                self.assertLessEqual(rerr[:k].max(), tol)

                # Check B-orthogonality
                I = torch.eye(k, k, dtype=dtype, device=device)
                self.assertEqual(qform(B, X[:, :k]), I)

                # Check block equation
                self.assertEqual(qform(A, X[:, :k]) / E[:k], I, atol=0.2, rtol=0)

        orig_lobpcg = lobpcg

        def lobpcg(*args, **kwargs):
            kwargs['tracker'] = test_tracker
            kwargs['niter'] = 1000
            kwargs['method'] = method
            kwargs['tol'] = 1e-8
            return orig_lobpcg(*args, **kwargs)
        prec = 5e-4

        # check dense input
        mm = torch.matmul
        for batches in [(), (2,), (2, 3)]:
            for m, n, k in [
                    (9, 3, 1),
                    (9, 3, 2),
                    (9, 2, 2),
                    (100, 15, 5),
            ]:
                # skip tests that are known to fail with the basic
                # LOBPCG method due to calling cholesky on singular
                # input
                if method == 'basic' and (m, n, k) in [(9, 2, 2), (100, 15, 5)]:
                    continue
                A = random_symmetric_pd_matrix(m, *batches, device=device, dtype=dtype)
                B = random_symmetric_pd_matrix(m, *batches, device=device, dtype=dtype)

                # classical eigenvalue problem, smallest eigenvalues
                E, V = lobpcg(A, k=k, n=n, largest=False)
                self.assertEqual(E.shape, batches + (k,))
                self.assertEqual(V.shape, batches + (m, k))
                self.assertEqual(matmul(A, V), mm(V, E.diag_embed()), atol=prec, rtol=0)
                e = torch.symeig(A)[0]
                e_smallest = e[..., :k]
                self.assertEqual(E, e_smallest)

                # classical eigenvalue problem, largest eigenvalues
                E, V = lobpcg(A, k=k, n=n, largest=True)
                e_largest, _ = torch.sort(e[..., -k:], descending=True)
                self.assertEqual(E, e_largest, atol=prec, rtol=0)
                self.assertEqual(matmul(A, V), mm(V, E.diag_embed()), atol=prec, rtol=0)

                # generalized eigenvalue problem, smallest eigenvalues
                E, V = lobpcg(A, B=B, k=k, n=n, largest=False)
                self.assertEqual(matmul(A, V), mm(matmul(B, V), E.diag_embed()), atol=prec, rtol=0)

                # generalized eigenvalue problem, largest eigenvalues
                E, V = lobpcg(A, B=B, k=k, n=n, largest=True)
                self.assertEqual(matmul(A, V) / E.max(), mm(matmul(B, V), (E / E.max()).diag_embed()),
                                 atol=prec, rtol=0)

        # check sparse input
        for m, n, k, density in [
                (5, 1, 1, 0.8),
                (9, 3, 2, 0.5),
                (100, 1, 1, 0.1),
                (1000, 7, 3, 0.01),
        ]:
            # skip tests that are known to fail with the basic LOBCG
            # method due to insufficient accuracy
            if method == 'basic' and (m, n, k, density) in [(1000, 7, 3, 0.01)]:
                continue
            A = random_sparse_pd_matrix(m, density=density, device=device, dtype=dtype)
            B = random_sparse_pd_matrix(m, density=density, device=device, dtype=dtype)
            A_eigenvalues = torch.arange(1, m + 1, dtype=dtype) / m
            e_smallest = A_eigenvalues[..., :k]
            e_largest, _ = torch.sort(A_eigenvalues[..., -k:], descending=True)

            # classical eigenvalue problem, smallest eigenvalues
            E, V = lobpcg(A, k=k, n=n, largest=False)
            self.assertEqual(E, e_smallest)
            self.assertEqual(matmul(A, V), mm(V, E.diag_embed()), atol=prec, rtol=0)

            # classical eigenvalue problem, largest eigenvalues
            E, V = lobpcg(A, k=k, n=n, largest=True)
            self.assertEqual(matmul(A, V), mm(V, E.diag_embed()), atol=prec, rtol=0)
            self.assertEqual(E, e_largest)

            # generalized eigenvalue problem, smallest eigenvalues
            E, V = lobpcg(A, B=B, k=k, n=n, largest=False)
            self.assertEqual(matmul(A, V), matmul(B, mm(V, E.diag_embed())), atol=prec, rtol=0)

            # generalized eigenvalue problem, largest eigenvalues
            E, V = lobpcg(A, B=B, k=k, n=n, largest=True)
            self.assertEqual(matmul(A, V) / E.max(), mm(matmul(B, V), (E / E.max()).diag_embed()),
                             atol=prec, rtol=0)

    @skipCPUIfNoLapack
    @onlyCPU
    @dtypes(torch.double)
    def test_lobpcg_torchscript(self, device, dtype):
        from torch.testing._internal.common_utils import random_sparse_pd_matrix
        from torch._linalg_utils import matmul as mm

        lobpcg = torch.jit.script(torch.lobpcg)

        m = 500
        k = 5
        A1 = random_sparse_pd_matrix(m, density=2.0 / m, device=device, dtype=dtype)
        X1 = torch.randn((m, k), dtype=dtype, device=device)
        E1, V1 = lobpcg(A1, X=X1)
        eq_err = torch.norm((mm(A1, V1) - V1 * E1), 2) / E1.max()
        self.assertLess(eq_err, 1e-6)

    @unittest.skipIf(not TEST_SCIPY or (TEST_SCIPY and scipy.__version__ < '1.4.1'), "Scipy not found or older than 1.4.1")
    @skipCPUIfNoLapack
    @onlyCPU
    @dtypes(torch.double)
    def test_lobpcg_scipy(self, device, dtype):
        """Compare torch and scipy.sparse.linalg implementations of lobpcg
        """
        import time
        from torch.testing._internal.common_utils import random_sparse_pd_matrix
        from torch._linalg_utils import matmul as mm
        from scipy.sparse.linalg import lobpcg as scipy_lobpcg
        import scipy.sparse

        def toscipy(A):
            if A.layout == torch.sparse_coo:
                values = A.coalesce().values().cpu().numpy().copy()
                indices = A.coalesce().indices().cpu().numpy().copy()
                return scipy.sparse.coo_matrix((values, (indices[0], indices[1])), A.shape)
            return A.cpu().numpy().copy()

        niter = 1000
        repeat = 10
        m = 500   # size of the square matrix
        k = 7     # the number of requested eigenpairs
        A1 = random_sparse_pd_matrix(m, density=2.0 / m, device=device, dtype=dtype)
        B1 = random_sparse_pd_matrix(m, density=2.0 / m, device=device, dtype=dtype)
        X1 = torch.randn((m, k), dtype=dtype, device=device)

        A2 = toscipy(A1)
        B2 = toscipy(B1)
        X2 = toscipy(X1)

        lambdas1 = []

        def tracker(worker):
            lambdas1.append(worker.E[:])

        tol = 1e-8
        # tol for scipy lobpcg will be choosed so that the number of
        # iterations will be equal or very close to pytorch lobpcg
        # (that is around 170-180)

        # Standard eigenvalue problem
        E1, V1 = torch.lobpcg(A1, X=X1, niter=niter, largest=True, tracker=tracker, tol=tol)
        E2, V2, lambdas2 = scipy_lobpcg(A2, X2, maxiter=niter, largest=True, retLambdaHistory=True, tol=1.1 * tol)
        iters1 = len(lambdas1)
        iters2 = len(lambdas2)
        self.assertLess(abs(iters1 - iters2), 0.05 * max(iters1, iters2))

        E2a, V2a = scipy_lobpcg(A2, X2, maxiter=niter, largest=False)

        eq_err = torch.norm((mm(A1, V1) - V1 * E1), 2) / E1.max()
        eq_err_scipy = (abs(A2.dot(V2) - V2 * E2)**2).sum() ** 0.5 / E2.max()
        self.assertLess(eq_err, 1e-6)        # std
        self.assertLess(eq_err_scipy, 1e-6)  # std

        self.assertEqual(E1, torch.from_numpy(E2.copy()))

        # Generalized eigenvalue problem
        lambdas1 = []

        def tracker(worker):
            lambdas1.append(worker.E[:])

        E1, V1 = torch.lobpcg(A1, B=B1, X=X1, niter=niter, largest=True, tracker=tracker, tol=tol)
        E2, V2, lambdas2 = scipy_lobpcg(A2, X2, B=B2, maxiter=niter, largest=True, retLambdaHistory=True, tol=39 * tol)
        E2a, V2a = scipy_lobpcg(A2, X2, B=B2, maxiter=niter, largest=False)
        iters1 = len(lambdas1)
        iters2 = len(lambdas2)
        self.assertLess(abs(iters1 - iters2), 0.05 * max(iters1, iters2))

        eq_err = torch.norm((mm(A1, V1) - mm(B1, V1) * E1), 2) / E1.max()
        eq_err_scipy = (abs(A2.dot(V2) - B2.dot(V2) * E2)**2).sum() ** 0.5 / E2.max()
        self.assertLess(eq_err, 1e-6)        # general
        self.assertLess(eq_err_scipy, 1e-6)  # general

        self.assertEqual(E1, torch.from_numpy(E2.copy()))

        # Timings
        elapsed_ortho = 0
        elapsed_ortho_general = 0
        elapsed_scipy = 0
        elapsed_general_scipy = 0
        for i in range(repeat):
            start = time.time()
            torch.lobpcg(A1, X=X1, niter=niter, method='ortho', tol=tol)
            end = time.time()
            elapsed_ortho += end - start

            start = time.time()
            torch.lobpcg(A1, X=X1, B=B1, niter=niter, method='ortho', tol=tol)
            end = time.time()
            elapsed_ortho_general += end - start

            start = time.time()
            scipy_lobpcg(A2, X2, maxiter=niter, tol=1.1 * tol)
            end = time.time()
            elapsed_scipy += end - start

            start = time.time()
            scipy_lobpcg(A2, X2, B=B2, maxiter=niter, tol=39 * tol)
            end = time.time()
            elapsed_general_scipy += end - start

        elapsed_ortho_ms = 1000.0 * elapsed_ortho / repeat
        elapsed_ortho_general_ms = 1000.0 * elapsed_ortho_general / repeat
        elapsed_scipy_ms = 1000.0 * elapsed_scipy / repeat
        elapsed_general_scipy_ms = 1000.0 * elapsed_general_scipy / repeat

        print('''
CPU timings: torch.lobpcg vs scipy.sparse.linalg.lobpcg
-------------------------------------------------------
              | standard    | generalized | method
torch.lobpcg  | {:10.2f}  | {:10.2f}  | ortho
scipy_lobpcg  | {:10.2f}  | {:10.2f}  | N/A
-(input size: {:4}, eigenpairs:{:2}, units: ms per call)-
        '''.format(elapsed_ortho_ms, elapsed_ortho_general_ms,
                   elapsed_scipy_ms, elapsed_general_scipy_ms,
                   m, k))

        # Handling of very small tolerence
        tol = 1e-100

        lambdas1 = []

        def tracker(worker):
            lambdas1.append(worker.E[:])

        E1, V1 = torch.lobpcg(A1, X=X1, niter=niter, largest=True, tracker=tracker, tol=tol)
        iters1 = len(lambdas1)
        eq_err = torch.norm((mm(A1, V1) - V1 * E1), 2) / E1.max()

        try:
            E2, V2, lambdas2 = scipy_lobpcg(A2, X2, maxiter=niter, largest=True, retLambdaHistory=True, tol=tol)
            iters2 = len(lambdas2)
            eq_err_scipy = (abs(A2.dot(V2) - V2 * E2)**2).sum() ** 0.5 / E2.max()
        except Exception as msg:
            print('Calling scipy_lobpcg failed [standard]:', msg)
            iters2 = -1
            eq_err_scipy = -1

        lambdas1 = []

        def tracker(worker):
            lambdas1.append(worker.E[:])

        E1, V1 = torch.lobpcg(A1, X=X1, B=B1, niter=niter, largest=True, tracker=tracker, tol=tol)
        iters1_general = len(lambdas1)
        eq_err_general = torch.norm((mm(A1, V1) - mm(B1, V1) * E1), 2) / E1.max()

        try:
            E2, V2, lambdas2 = scipy_lobpcg(A2, X2, B=B2, maxiter=niter, largest=True, retLambdaHistory=True, tol=tol)
            iters2_general = len(lambdas2)
            eq_err_general_scipy = (abs(A2.dot(V2) - B2.dot(V2) * E2)**2).sum() ** 0.5 / E2.max()
        except Exception as msg:
            print('Calling scipy_lobpcg failed [generalized]:', msg)
            iters2_general = -1
            eq_err_general_scipy = -1

        print('''\
Handling of small tol={:6.0e}: torch.lobpcg vs scipy.sparse.linalg.lobpcg
----------------------------------------------------------------------------
              | standard    | generalized |  niter | method
torch.lobpcg  | {:10.2e}  | {:10.2e}  | {:6} | ortho
scipy_lobpcg  | {:10.2e}  | {:10.2e}  | {:6} | N/A
---(input size: {:4}, eigenpairs:{:2}, units: relative error, maxiter={:4})---
'''.format(tol, eq_err, eq_err_general, iters1, eq_err_scipy, eq_err_general_scipy, iters2, m, k, niter))

    def _test_addmm_addmv(self, f, t, m, v, *, alpha=None, beta=None, transpose_out=False):
        dtype = t.dtype
        numpy_dtype = dtype
        if dtype in {torch.bfloat16}:
            numpy_dtype = torch.float
        if dtype.is_complex:
            alpha = 0.9 + 0.3j if alpha is None else alpha
            beta = 0.5 + 0.6j if beta is None else beta
        else:
            alpha = 1.2 if alpha is None else alpha
            beta = 0.8 if beta is None else beta
        res1 = f(t, m, v, alpha=alpha, beta=beta)
        res2 = torch.full_like(res1, math.nan)
        if transpose_out:
            res2 = res2.t().clone(memory_format=torch.contiguous_format).t()
        f(t, m, v, alpha=alpha, beta=beta, out=res2)
        res3 = alpha * (m.to(numpy_dtype).cpu().numpy() @ v.to(numpy_dtype).cpu().numpy())
        if beta != 0:
            res3 += (beta * t).to(numpy_dtype).cpu().numpy()
        res3 = torch.from_numpy(res3).to(dtype)
        self.assertEqual(res1, res2)
        self.assertEqual(res1, res3)

    @precisionOverride({torch.bfloat16: 1e-0, torch.half: 5e-4, torch.float: 1e-4, torch.double: 1e-8,
                        torch.cfloat: 1e-4, torch.cdouble: 1e-8})
    @dtypesIfCUDA(*get_all_complex_dtypes(),
                  *get_all_fp_dtypes(include_bfloat16=(TEST_WITH_ROCM or (CUDA11OrLater and SM53OrLater)),
                                     include_half=(not TEST_WITH_ROCM)))
    @dtypes(torch.bfloat16, torch.float, torch.double, torch.cfloat, torch.cdouble)
    def test_addmv(self, device, dtype):
        # have to use torch.randn(...).to(bfloat16) instead of
        # torch.randn(..., dtype=bfloat16). randn does not support
        # bfloat16 yet.
        # "*0.2" to reduce errors for low precision
        ts = [
            0.2 * torch.randn(50, device=device).to(dtype),
            0.2 * torch.randn(1, device=device).to(dtype).expand(50),
        ]
        vs = [
            0.2 * torch.randn(100, device=device).to(dtype),
            0.2 * torch.ones(1, device=device).to(dtype).expand(100),  # to reduce errors for low precision
        ]
        ms = [
            # 0d
            0.2 * torch.ones((), device=device).to(dtype).expand(50, 100),  # to reduce errors for low precision
            # 1d
            0.2 * torch.randn((1, 100), device=device).to(dtype).expand(50, 100),
            # this initialization reduces errors for low precision for broadcasted matrices
            # by making sure that intermediate and result values are exactly representable
            # in low precision type
            0.2 * torch.randint(3, (50, 1), dtype=torch.float, device=device).to(dtype).expand(50, 100),
            # 2d
            0.2 * torch.randn((50, 100), device=device).to(dtype),
            0.2 * torch.randn((100, 50), device=device).to(dtype).t(),
        ]
        for m, v, t in itertools.product(ms, vs, ts):
            self._test_addmm_addmv(torch.addmv, t, m, v)
        # Test beta=0, t=nan
        t = torch.full((50,), math.nan, device=device).to(dtype)
        for m, v in itertools.product(ms, vs):
            self._test_addmm_addmv(torch.addmv, t, m, v, beta=0)

    @dtypesIfCUDA(*get_all_fp_dtypes(include_bfloat16=(TEST_WITH_ROCM or (CUDA11OrLater and SM53OrLater))))
    @dtypes(torch.float, torch.double)
    def test_addmv_rowmajor_colmajor_incx_incy_lda(self, device, dtype):
        # tests (o, s)*(s).  o is output size, s is summed size.
        o = 5
        s = 3
        a_data = torch.arange(1, o * s + 1, device=device, dtype=dtype).view(o, s)
        x_data = torch.arange(1, s + 1, 1, device=device, dtype=dtype)
        y_data = torch.ones(o, device=device, dtype=dtype)
        control = torch.tensor([15., 33., 51., 69., 87.], device=device, dtype=dtype)

        def _test(row_major, incx, incy, lda_tail):
            if row_major:
                a_storage = torch.full((o, s + lda_tail), float('nan'), device=device, dtype=dtype)
            else:
                a_storage = torch.full((s, o + lda_tail), float('nan'), device=device, dtype=dtype).permute(1, 0)
            a = a_storage[:o, :s].copy_(a_data)

            x_storage = torch.full((s, incx), float('nan'), device=device, dtype=dtype)
            x = x_storage[:, 0].copy_(x_data)

            y_storage = torch.full((o, incy), float('nan'), device=device, dtype=dtype)
            y = y_storage[:, 0].copy_(y_data)

            self._test_addmm_addmv(torch.addmv, y, a, x)

        for row_major, incx, incy, lda_tail in itertools.product((False, True), (1, 2), (1, 2), (0, 1)):
            _test(row_major, incx, incy, lda_tail)

    @precisionOverride({torch.double: 1e-8, torch.float: 1e-4, torch.bfloat16: 0.6,
                        torch.half: 1e-1, torch.cfloat: 1e-4, torch.cdouble: 1e-8})
    @dtypesIfCUDA(*get_all_complex_dtypes(),
                  *get_all_fp_dtypes(include_bfloat16=(TEST_WITH_ROCM or (CUDA11OrLater and SM53OrLater))))
    @dtypes(*get_all_complex_dtypes(), *get_all_fp_dtypes())
    @tf32_on_and_off(0.05)
    def test_addmm(self, device, dtype):
        M = torch.randn(10, 25, device=device).to(dtype)
        m1 = torch.randn(10, 50, device=device).to(dtype)
        m2 = torch.randn(50, 25, device=device).to(dtype)
        self._test_addmm_addmv(torch.addmm, M, m1, m2)

        # Test 0-strided
        M = torch.randn(10, 1, device=device).to(dtype).expand(10, 25)
        m1 = torch.randn(10, 1, device=device).to(dtype).expand(10, 50)
        m2 = torch.randn(50, 25, device=device).to(dtype)
        self._test_addmm_addmv(torch.addmm, M, m1, m2)

        # Test beta=0, M=nan
        M = torch.full((10, 25), math.nan, device=device).to(dtype)
        m1 = torch.randn(10, 50, device=device).to(dtype)
        m2 = torch.randn(50, 25, device=device).to(dtype)
        self._test_addmm_addmv(torch.addmm, M, m1, m2, beta=0)

        # Test transpose
        for t1, t2, t3, t4 in itertools.product([True, False], repeat=4):
            def maybe_transpose(cond, m):
                if not cond:
                    return m
                return m.t().clone(memory_format=torch.contiguous_format).t()

            M = maybe_transpose(t1, torch.randn(10, 25, device=device).to(dtype))
            m1 = maybe_transpose(t2, torch.randn(10, 50, device=device).to(dtype))
            m2 = maybe_transpose(t3, torch.randn(50, 25, device=device).to(dtype))
            self._test_addmm_addmv(torch.addmm, M, m1, m2, transpose_out=t4)

    @dtypes(torch.float, torch.double)
    @dtypesIfCUDA(*([torch.float, torch.double] + get_all_complex_dtypes()))
    @tf32_on_and_off(0.005)
    def test_addmm_sizes(self, device, dtype):
        for m in [0, 1, 25]:
            for n in [0, 1, 10]:
                for k in [0, 1, 8]:
                    M = torch.randn(n, m, device=device).to(dtype)
                    m1 = torch.randn(n, k, device=device).to(dtype)
                    m2 = torch.randn(k, m, device=device).to(dtype)
                    self._test_addmm_addmv(torch.addmm, M, m1, m2)

                    m1 = torch.randn(n, k + 1, device=device).to(dtype)
                    m2 = torch.randn(k, m, device=device).to(dtype)
                    self.assertRaisesRegex(RuntimeError, f"{n}x{k + 1}.*{k}x{m}", lambda: torch.addmm(M, m1, m2))
                    self.assertRaisesRegex(RuntimeError, f"{n}x{k + 1}.*{k}x{m}", lambda: torch.mm(m1, m2))

    @dtypes(torch.half)
    @onlyCUDA
    def test_addmm_baddbmm_overflow(self, device, dtype):
        orig = torch.backends.cuda.matmul.allow_fp16_reduced_precision_reduction
        torch.backends.cuda.matmul.allow_fp16_reduced_precision_reduction = False
        inp = torch.zeros(128, 128, dtype=torch.half, device=device)
        mat1 = torch.ones(128, 1000, dtype=torch.half, device=device) * 100
        mat2 = torch.ones(1000, 128, dtype=torch.half, device=device) * 100
        out = torch.addmm(inp, mat1, mat2, alpha=0.001, beta=0.)
        # just check for no overflow on ROCM
        if TEST_WITH_ROCM:
            self.assertFalse(out.isinf().any())
        else:
            self.assertTrue((out == 10000.).all())
        inp = torch.zeros(3, 128, 128, dtype=torch.half, device=device)
        mat1 = torch.ones(3, 128, 1000, dtype=torch.half, device=device) * 100
        mat2 = torch.ones(3, 1000, 128, dtype=torch.half, device=device) * 100
        out = torch.baddbmm(inp, mat1, mat2, alpha=0.001, beta=0.)
        if TEST_WITH_ROCM:
            self.assertFalse(out.isinf().any())
        else:
            self.assertTrue((out == 10000.).all())
        torch.backends.cuda.matmul.allow_fp16_reduced_precision_reduction = orig

    @unittest.skipIf(IS_FBCODE and IS_REMOTE_GPU, "cublas runtime error")
    @onlyCUDA
    def test_matmul_45724(self, device):
        # https://github.com/pytorch/pytorch/issues/45724
        a = torch.rand(65537, 22, 64, device=device, dtype=torch.half)
        b = torch.rand(65537, 64, 22, device=device, dtype=torch.half)
        c = torch.full((65537, 22, 22), math.nan, dtype=torch.half, device=device)
        cpu_result = torch.matmul(a.cpu().float(), b.cpu().float()).cuda().half()
        torch.matmul(a, b, out=c)
        self.assertEqual(c, cpu_result)

    @slowTest
    @onlyNativeDeviceTypes
    @dtypes(torch.float32, torch.float64, torch.bfloat16, torch.int32, torch.int64, torch.cfloat, torch.cdouble)
    @dtypesIfCUDA(torch.float32, torch.float64, torch.cfloat, torch.cdouble)
    @tf32_on_and_off(0.01)
    def test_mm(self, device, dtype):
        def _test_mm(n, m, p, dtype, genf):
            # helper function
            def matrixmultiply(mat1, mat2):
                n = mat1.size(0)
                m = mat1.size(1)
                p = mat2.size(1)
                res = torch.zeros(n, p, dtype=dtype, device=device)
                for i, j in iter_indices(res):
                    res[i, j] = sum(mat1[i, k] * mat2[k, j] for k in range(m))
                return res

            # contiguous case
            mat1 = genf(n, m)
            mat2 = genf(m, p)
            res = torch.mm(mat1, mat2)

            res2 = matrixmultiply(mat1, mat2)
            self.assertEqual(res, res2)

            # non contiguous case 1
            mat1 = genf(n, m)
            mat2 = genf(p, m).t()
            res = torch.mm(mat1, mat2)

            res2 = matrixmultiply(mat1, mat2)
            self.assertEqual(res, res2)

            # non contiguous case 2
            mat1 = genf(m, n).t()
            mat2 = genf(m, p)
            res = torch.mm(mat1, mat2)

            res2 = matrixmultiply(mat1, mat2)
            self.assertEqual(res, res2)

            # non contiguous case 3
            mat1 = genf(m, n).t()
            mat2 = genf(p, m).t()
            res = torch.mm(mat1, mat2)

            res2 = matrixmultiply(mat1, mat2)
            self.assertEqual(res, res2)

            # test with zero stride
            mat1 = genf(n, m)
            mat2 = genf(m, 1).expand(m, p)
            res = torch.mm(mat1, mat2)

            res2 = matrixmultiply(mat1, mat2)
            self.assertEqual(res, res2)

            # explicitly exercise the _out variant in torch.mm().
            # contiguous case
            mat1 = genf(n, m)
            mat2 = genf(m, p)
            res = genf(n, p)
            torch.mm(mat1, mat2, out=res)

            res2 = matrixmultiply(mat1, mat2)
            self.assertEqual(res, res2)

            # explicitly exercise the _out variant in torch.mm().
            # non contiguous case 3
            mat1 = genf(m, n).t()
            mat2 = genf(p, m).t()
            res = genf(n, p)
            torch.mm(mat1, mat2, out=res)

            res2 = matrixmultiply(mat1, mat2)
            self.assertEqual(res, res2)

        def genf_int(x, y):
            return torch.randint(0, 100, (x, y), dtype=dtype, device=device)

        def genf_bfloat(x, y):
            return torch.randn(x, y, dtype=torch.float32, device=device).to(dtype) * 0.1

        def genf_float(x, y):
            return torch.randn(x, y, dtype=dtype, device=device)

        for (n, m, p) in [(20, 10, 15), (15, 20, 10), (25, 18, 10)]:
            if (dtype == torch.int32) or (dtype == torch.int64):
                genf = genf_int
            elif (dtype == torch.bfloat16):
                genf = genf_bfloat
            else:
                genf = genf_float

            _test_mm(n, m, p, dtype, genf)

    @onlyNativeDeviceTypes
    def test_mm_bmm_non_memory_dense(self, device):
        def _slice(tensor, fn):
            return fn(tensor)[..., ::2]
        A = torch.randn(3, 6, dtype=torch.cfloat, device=device)
        B = torch.randn(3, 3, dtype=torch.cfloat, device=device)
        out = torch.empty(3, 3, device=device, dtype=torch.complex64).t()
        out1 = torch.empty(3, 3, device=device, dtype=torch.complex64).t()
        A_conj = _slice(A, torch.conj)
        A_conj_physical = _slice(A, torch.conj_physical)

        self.assertEqual(torch.mm(A_conj, B, out=out), torch.mm(A_conj_physical, B, out=out))
        self.assertEqual(torch.mm(A_conj.t(), B, out=out), torch.mm(A_conj_physical.t(), B, out=out))

        Ab = torch.randn(2, 3, 6, dtype=torch.cfloat, device=device)
        Bb = torch.randn(2, 3, 3, dtype=torch.cfloat, device=device)
        Bb_ = torch.randn(1, 3, 3, dtype=torch.cfloat, device=device).expand(2, 3, 3)
        out_b = torch.empty(2, 3, 3, device=device, dtype=torch.complex64).mT

        Ab_conj = _slice(Ab, torch.conj)
        Ab_conj_physical = _slice(Ab, torch.conj_physical)

        def t_b(tensor):
            return tensor.mT

        self.assertEqual(torch.bmm(Ab_conj, Bb, out=out_b), torch.bmm(Ab_conj_physical, Bb, out=out_b))
        self.assertEqual(torch.bmm(t_b(Ab_conj), Bb, out=out_b), torch.bmm(t_b(Ab_conj_physical), Bb, out=out_b))

        # test broadcasting
        self.assertEqual(torch.bmm(Ab_conj, Bb_, out=out_b), torch.bmm(Ab_conj_physical, Bb_, out=out_b))
        self.assertEqual(torch.bmm(t_b(Ab_conj), Bb_, out=out_b), torch.bmm(t_b(Ab_conj_physical), Bb_, out=out_b))

    @onlyNativeDeviceTypes
    @dtypes(torch.float32, torch.float64)
    def test_strided_mm_bmm(self, device, dtype):
        # Tests strided view case with stride smaller than corresponding dimension size
        x = torch.tensor([[1., 2., 3.], [4., 5., 6.]], dtype=dtype, device=device)
        new_shape = [2, 2, 2]
        new_stride = [3, 1, 1]
        sx = torch.as_strided(x, size=new_shape, stride=new_stride)

        torch_fn = lambda x: torch.bmm(x, x)  # noqa: E731
        np_fn = lambda x: np.matmul(x, x)  # noqa: E731
        self.compare_with_numpy(torch_fn, np_fn, sx)

        torch_fn = lambda x: torch.mm(x, x)  # noqa: E731
        self.compare_with_numpy(torch_fn, np_fn, sx[0])

    @precisionOverride({torch.half: 0.05, torch.bfloat16: 0.05})
    @skipCUDAIf(torch.version.cuda == "10.1", "flaky on CUDA 10.1")
    @onlyNativeDeviceTypes
    @dtypes(*get_all_fp_dtypes(), *get_all_complex_dtypes())
    @tf32_on_and_off(0.05)
    def test_bmm(self, device, dtype):
        if self.device_type == 'cuda' and dtype is torch.bfloat16 and CUDA11OrLater and not SM53OrLater:
            # cuBLAS does not guarantee BFloat16 support on SM < 53.
            # So on PyTorch, we consider BFloat16 support on SM < 53 as
            # undefined bahavior
            return

        batch_sizes = [1, 10]
        M, N, O = 23, 15, 12
        numpy_dtype = dtype if dtype != torch.bfloat16 else torch.float32

        is_supported = True
        if dtype == torch.bfloat16 and self.device_type == 'cuda':
            is_supported = TEST_WITH_ROCM or (CUDA11OrLater and SM53OrLater)

        if not is_supported:
            for num_batches in batch_sizes:
                b1 = torch.randn(num_batches, M, N, device=device).to(dtype)
                b2 = torch.randn(num_batches, N, O, device=device).to(dtype)
                self.assertRaisesRegex(RuntimeError, "type|Type|not implemented|CUBLAS_STATUS_NOT_SUPPORTED",
                                       lambda: torch.bmm(b1, b2))
            return

        def invert_perm(p):
            d = {x: i for i, x in enumerate(p)}
            return (d[0], d[1], d[2])

        def generate_inputs(num_batches):
            # transposed tensors
            for perm1, perm2 in itertools.product(itertools.permutations((0, 1, 2)), repeat=2):
                b1 = make_tensor((num_batches, M, N), device, dtype, low=-0.1, high=0.1)
                b2 = make_tensor((num_batches, N, O), device, dtype, low=-0.1, high=0.1)
                b1 = b1.permute(perm1).contiguous().permute(invert_perm(perm1))
                b2 = b2.permute(perm2).contiguous().permute(invert_perm(perm2))
                yield b1, b2
            # broadcasting tensors
            for b1, b2, b3, b4, b5, b6 in itertools.product((True, False), repeat=6):
                shape1 = (num_batches if b1 else 1, M if b2 else 1, N if b3 else 1)
                shape2 = (num_batches if b4 else 1, N if b5 else 1, O if b6 else 1)
                b1 = make_tensor(shape1, device, dtype, low=-0.1, high=0.1).expand(num_batches, M, N)
                b2 = make_tensor(shape2, device, dtype, low=-0.1, high=0.1).expand(num_batches, N, O)
                yield b1, b2
            # zero-sized tensors
            for z1, z2, z3, z4 in itertools.product((True, False), repeat=4):
                shape1 = (num_batches if z1 else 0, M if z2 else 0, N if z3 else 0)
                shape2 = (num_batches if z1 else 0, N if z3 else 0, O if z4 else 0)
                b1 = torch.randn(shape1, dtype=dtype, device=device)
                b2 = torch.randn(shape2, dtype=dtype, device=device)
                yield b1, b2

        for num_batches in batch_sizes:
            for (b1, b2), perm3 in itertools.product(generate_inputs(num_batches), itertools.permutations((0, 1, 2))):
                res1 = torch.bmm(b1, b2)
                res2 = torch.full((num_batches, M, O), math.nan, dtype=dtype, device=device) \
                    .permute(perm3).contiguous().permute(invert_perm(perm3))
                torch.bmm(b1, b2, out=res2)
                expect = torch.from_numpy(
                    b1.to(numpy_dtype).cpu().numpy() @ b2.to(numpy_dtype).cpu().numpy()).to(device=device, dtype=dtype)
                self.assertEqual(expect, res1)
                self.assertEqual(expect, res2)

                if self.device_type == 'cuda':
                    # check that mixed arguments are rejected
                    self.assertRaises(RuntimeError, lambda: torch.bmm(b1, b2.cpu()))
                    self.assertRaises(RuntimeError, lambda: torch.bmm(b1.cpu(), b2))
                    self.assertRaises(RuntimeError, lambda: torch.bmm(b1, b2, out=res2.cpu()))

    def _test_addbmm_baddbmm(self, func, b1, b2, ref, out_tensor):
        getattr(out_tensor, func + "_")(b1, b2)
        self.assertEqual(out_tensor, ref)
        res3 = out_tensor.clone()

        with self.assertWarnsOnceRegex(
                UserWarning, f"This overload of {func}_ is deprecated"):
            getattr(out_tensor, func + "_")(1, b1, b2)
        self.assertEqual(out_tensor, ref * 2),
        getattr(res3, func + "_")(b1, b2, beta=1)
        self.assertEqual(out_tensor, res3)

        with self.assertWarnsOnceRegex(
                UserWarning, f"This overload of {func}_ is deprecated"):
            getattr(out_tensor, func + "_")(1., .5, b1, b2)
        self.assertEqual(out_tensor, ref * 2.5)
        getattr(res3, func + "_")(b1, b2, beta=1., alpha=.5)
        self.assertEqual(out_tensor, res3)

        with self.assertWarnsOnceRegex(
                UserWarning, f"This overload of {func} is deprecated"):
            self.assertEqual(out_tensor, getattr(torch, func)(1, out_tensor, 0, b1, b2))

        res4 = getattr(torch, func)(out_tensor, b1, b2, beta=1, alpha=.5)
        self.assertEqual(res4, ref * 3),

        nan = torch.full_like(out_tensor, math.nan)
        res5 = getattr(torch, func)(nan, b1, b2, beta=0, alpha=1)
        self.assertEqual(res5, ref)

        if b1.is_complex():
            res6 = getattr(torch, func)(out_tensor, b1, b2, beta=.1j, alpha=.5j)
            self.assertEqual(res6, out_tensor * .1j + .5j * ref)
        else:
            res6 = getattr(torch, func)(out_tensor, b1, b2, beta=.1, alpha=.5)
            self.assertEqual(res6, out_tensor * .1 + .5 * ref)

        res7 = torch.full_like(out_tensor, math.nan)
        getattr(torch, func)(nan, b1, b2, beta=0, out=res7)
        self.assertEqual(res7, ref)

    @precisionOverride({torch.half: 0.05, torch.bfloat16: 0.05})
    @onlyNativeDeviceTypes
    @dtypes(*get_all_fp_dtypes(), *get_all_complex_dtypes())
    @tf32_on_and_off(0.05)
    def test_addbmm(self, device, dtype):
        if self.device_type == 'cuda' and dtype is torch.bfloat16 and CUDA11OrLater and not SM53OrLater:
            # cuBLAS does not guarantee BFloat16 support on SM < 53.
            # So on PyTorch, we consider BFloat16 support on SM < 53 as
            # undefined bahavior
            return

        num_batches = 2
        M, N, O = 16, 17, 18

        is_supported = True
        if dtype == torch.bfloat16:
            if self.device_type == 'cpu':
                self.precision = 1  # 43 vs 43.75
            else:
                is_supported = TEST_WITH_ROCM or (CUDA11OrLater and SM53OrLater)

        if not is_supported:
            b1 = make_tensor((num_batches, M, N), device, dtype, low=-1, high=1)
            b2 = make_tensor((num_batches, N, O), device, dtype, low=-1, high=1)
            t = make_tensor((M, O), device, dtype, low=-1, high=1)
            self.assertRaisesRegex(RuntimeError, "type|Type|not implemented|CUBLAS_STATUS_NOT_SUPPORTED",
                                   lambda: torch.addbmm(t, b1, b2))
            return

        def invert_perm(p):
            d = {x: i for i, x in enumerate(p)}
            return (d[0], d[1], d[2])

        def generate_tensor():
            numpy_dtype = dtype if dtype != torch.bfloat16 else torch.float32
            # transposed tensors
            for perm1, perm2 in itertools.product(itertools.permutations((0, 1, 2)), repeat=2):
                for perm3 in itertools.permutations((0, 1)):
                    b1 = make_tensor((num_batches, M, N), device, dtype, low=-1, high=1) * 0.1
                    b2 = make_tensor((num_batches, N, O), device, dtype, low=-1, high=1) * 0.1
                    b1 = b1.permute(perm1).contiguous().permute(invert_perm(perm1))
                    b2 = b2.permute(perm2).contiguous().permute(invert_perm(perm2))
                    ref = torch.from_numpy(
                        b1.to(numpy_dtype).cpu().numpy() @ b2.to(numpy_dtype).cpu().numpy()
                    ).to(device=device, dtype=dtype).sum(0)
                    out_tensor = torch.zeros_like(ref).permute(perm3).contiguous().permute(perm3)
                    yield b1, b2, ref, out_tensor
            # broadcasting tensors
            for s1, s2, s3, s4, s5, s6 in itertools.product((True, False), repeat=6):
                shape1 = (num_batches if s1 else 1, M if s2 else 1, N if s3 else 1)
                shape2 = (num_batches if s4 else 1, N if s5 else 1, O if s6 else 1)
                b1 = make_tensor(shape1, device, dtype, low=-1, high=1).expand(num_batches, M, N) * 0.1
                b2 = make_tensor(shape2, device, dtype, low=-1, high=1).expand(num_batches, N, O) * 0.1
                ref = torch.from_numpy(
                    b1.to(numpy_dtype).cpu().numpy() @ b2.to(numpy_dtype).cpu().numpy()
                ).to(device=device, dtype=dtype).sum(0)
                out_tensor = torch.zeros_like(ref)
                yield b1, b2, ref, out_tensor
            # zero-sized tensors
            for z1, z2, z3, z4 in itertools.product((True, False), repeat=4):
                shape1 = (num_batches if z1 else 0, M if z2 else 0, N if z3 else 0)
                shape2 = (num_batches if z1 else 0, N if z3 else 0, O if z4 else 0)
                b1 = make_tensor(shape1, device, dtype, low=-1, high=1) * 0.1
                b2 = make_tensor(shape2, device, dtype, low=-1, high=1) * 0.1
                ref = torch.from_numpy(
                    b1.to(numpy_dtype).cpu().numpy() @ b2.to(numpy_dtype).cpu().numpy()
                ).to(device=device, dtype=dtype).sum(0)
                out_tensor = torch.zeros_like(ref)
                yield b1, b2, ref, out_tensor

        for b1, b2, ref, out_tensor in generate_tensor():
            self._test_addbmm_baddbmm("addbmm", b1, b2, ref, out_tensor)

    @precisionOverride({torch.half: 0.1, torch.bfloat16: 0.5})
    @onlyNativeDeviceTypes
    @dtypes(*get_all_fp_dtypes(), *get_all_complex_dtypes())
    @tf32_on_and_off(0.05)
    def test_baddbmm(self, device, dtype):
        if self.device_type == 'cuda' and dtype is torch.bfloat16 and CUDA11OrLater and not SM53OrLater:
            # cuBLAS does not guarantee BFloat16 support on SM < 53.
            # So on PyTorch, we consider BFloat16 support on SM < 53 as
            # undefined bahavior
            return

        num_batches = 10
        M, N, O = 12, 8, 50

        is_supported = True
        if dtype == torch.bfloat16 and self.device_type == 'cuda':
            is_supported = TEST_WITH_ROCM or (CUDA11OrLater and SM53OrLater)

        if not is_supported:
            b1 = make_tensor((num_batches, M, N), device, dtype, low=-1, high=1)
            b2 = make_tensor((num_batches, N, O), device, dtype, low=-1, high=1)
            t = make_tensor((num_batches, M, O), device, dtype, low=-1, high=1)
            self.assertRaisesRegex(RuntimeError, "type|Type|not implemented|CUBLAS_STATUS_NOT_SUPPORTED",
                                   lambda: torch.baddbmm(t, b1, b2))
            return

        def invert_perm(p):
            d = {x: i for i, x in enumerate(p)}
            return (d[0], d[1], d[2])

        def generate_tensor():
            numpy_dtype = dtype if dtype != torch.bfloat16 else torch.float32
            # transposed tensors
            for perm1, perm2, perm3 in itertools.product(itertools.permutations((0, 1, 2)), repeat=3):
                b1 = make_tensor((num_batches, M, N), device, dtype, low=-1, high=1)
                b2 = make_tensor((num_batches, N, O), device, dtype, low=-1, high=1)
                b1 = b1.permute(perm1).contiguous().permute(invert_perm(perm1))
                b2 = b2.permute(perm2).contiguous().permute(invert_perm(perm2))
                ref = torch.from_numpy(
                    b1.to(numpy_dtype).cpu().numpy() @ b2.to(numpy_dtype).cpu().numpy()).to(device=device, dtype=dtype)
                out_tensor = torch.zeros_like(ref)
                out_tensor = out_tensor.permute(perm3).contiguous().permute(invert_perm(perm3))
                yield b1, b2, ref, out_tensor
            # broadcasting tensors
            for s1, s2, s3, s4, s5, s6 in itertools.product((True, False), repeat=6):
                shape1 = (num_batches if s1 else 1, M if s2 else 1, N if s3 else 1)
                shape2 = (num_batches if s4 else 1, N if s5 else 1, O if s6 else 1)
                b1 = make_tensor(shape1, device, dtype, low=-1, high=1).expand(num_batches, M, N)
                b2 = make_tensor(shape2, device, dtype, low=-1, high=1).expand(num_batches, N, O)
                ref = torch.from_numpy(
                    b1.to(numpy_dtype).cpu().numpy() @ b2.to(numpy_dtype).cpu().numpy()).to(device=device, dtype=dtype)
                out_tensor = torch.zeros_like(ref)
                yield b1, b2, ref, out_tensor
            # zero-sized tensors
            for z1, z2, z3, z4 in itertools.product((True, False), repeat=4):
                shape1 = (num_batches if z1 else 0, M if z2 else 0, N if z3 else 0)
                shape2 = (num_batches if z1 else 0, N if z3 else 0, O if z4 else 0)
                b1 = make_tensor(shape1, device, dtype, low=-2, high=2)
                b2 = make_tensor(shape2, device, dtype, low=-2, high=2)
                ref = torch.from_numpy(
                    b1.to(numpy_dtype).cpu().numpy() @ b2.to(numpy_dtype).cpu().numpy()).to(device=device, dtype=dtype)
                out_tensor = torch.zeros_like(ref)
                yield b1, b2, ref, out_tensor

        for b1, b2, ref, out_tensor in generate_tensor():
            self._test_addbmm_baddbmm("baddbmm", b1, b2, ref, out_tensor)

    # TODO: update to compare against NumPy
    @onlyCUDA
    def test_solve_methods_arg_device(self, device):
        for b_device, A_device in itertools.product(['cpu', device], repeat=2):
            if b_device == A_device:
                continue

            b = torch.randn(3, 1, device=b_device)
            A = torch.randn(3, 3, device=A_device)

            # solve and cholesky_solve goes through generic backend dispatch and hit kernel specific device check first
            # triangular_solve goes through specific backend dispatch (CPU/CUDA) and hit auto-generated device check first
            generic_backend_dispatch_err_str = "Expected b and A to be on the same device"
            specific_backend_dispatch_err_str = "Expected all tensors to be on the same device"
            with self.assertRaisesRegex(RuntimeError, generic_backend_dispatch_err_str):
                torch.solve(b, A)

            with self.assertRaisesRegex(RuntimeError, generic_backend_dispatch_err_str):
                torch.cholesky_solve(b, A)

            with self.assertRaisesRegex(RuntimeError, specific_backend_dispatch_err_str):
                torch.triangular_solve(b, A)

            # b and A have to be modified to match accepted inputs sizes for lu_solve
            b = b.unsqueeze(0)
            A = A.unsqueeze(0)
            with self.assertRaisesRegex(RuntimeError, specific_backend_dispatch_err_str):
                torch.lu_solve(b, A, torch.rand(A.shape[:-1], device=A_device).int())

            # This checks if a suitable error message is thrown
            # when LU output and pivots are not on the same device
            with self.assertRaisesRegex(RuntimeError, specific_backend_dispatch_err_str):
                torch.lu_solve(b, A, torch.rand(A.shape[:-1], device=b_device).int())

    @precisionOverride({torch.float32: 5e-3, torch.complex64: 1e-3})
    @skipCUDAIfNoMagma
    @skipCPUIfNoLapack
    @dtypes(*floating_and_complex_types())
    def test_pinverse(self, device, dtype):
        make_fullrank = make_fullrank_matrices_with_distinct_singular_values
        make_arg = partial(make_fullrank, device=device, dtype=dtype)

        def run_test(M):
            # Testing against definition for pseudo-inverses
            MPI = torch.pinverse(M)
            MPI_ = MPI.cpu().numpy()
            M_ = M.cpu().numpy()
            if M.numel() > 0:
                self.assertEqual(M_, np.matmul(np.matmul(M_, MPI_), M_))
                self.assertEqual(MPI_, np.matmul(np.matmul(MPI_, M_), MPI_))
                self.assertEqual(np.matmul(M_, MPI_), np.matmul(M_, MPI_).swapaxes(-2, -1).conj())
                self.assertEqual(np.matmul(MPI_, M_), np.matmul(MPI_, M_).swapaxes(-2, -1).conj())
            else:
                self.assertEqual(M.shape, MPI.shape[:-2] + (MPI.shape[-1], MPI.shape[-2]))
        for sizes in [(5, 5), (3, 5, 5), (3, 7, 5, 5),  # square matrices
                      (3, 2), (5, 3, 2), (7, 5, 3, 2),  # fat matrices
                      (2, 3), (5, 2, 3), (7, 5, 2, 3),  # thin matrices
                      (0, 0), (0, 2), (2, 0), (3, 0, 0), (0, 3, 0), (0, 0, 3)]:  # zero numel matrices
            M = torch.randn(*sizes, dtype=dtype, device=device)
            run_test(M)

        # Test inverse and pseudo-inverse for invertible matrix
        for sizes in [(5, 5), (3, 5, 5), (3, 7, 5, 5)]:
            matsize = sizes[-1]
            batchdims = sizes[:-2]
            M = make_arg(*batchdims, matsize, matsize)
            self.assertEqual(torch.eye(matsize, dtype=dtype, device=device).expand(sizes), M.pinverse().matmul(M),
                             atol=1e-7, rtol=0, msg='pseudo-inverse for invertible matrix')

    @skipCPUIfNoLapack
    @skipCUDAIfNoMagmaAndNoCusolver
    @dtypes(torch.double, torch.cdouble)
    def test_matrix_power_non_negative(self, device, dtype):
        def check(*size):
            t = make_tensor(size, device, dtype)
            for n in range(8):
                res = torch.linalg.matrix_power(t, n)
                ref = np.linalg.matrix_power(t.cpu().numpy(), n)
                self.assertEqual(res.cpu(), torch.from_numpy(ref))

        check(0, 0)
        check(1, 1)
        check(5, 5)
        check(0, 3, 3)
        check(2, 3, 3)

    @skipCPUIfNoLapack
    @skipCUDAIfNoMagmaAndNoCusolver
    @dtypes(torch.double, torch.cdouble)
    def test_matrix_power_negative(self, device, dtype):
        make_fullrank = make_fullrank_matrices_with_distinct_singular_values
        make_arg = partial(make_fullrank, device=device, dtype=dtype)

        def check(*size):
            t = make_arg(*size)
            for n in range(-7, 0):
                res = torch.linalg.matrix_power(t, n)
                ref = np.linalg.matrix_power(t.cpu().numpy(), n)
                self.assertEqual(res.cpu(), torch.from_numpy(ref))

        check(0, 0)
        check(5, 5)
        check(2, 0, 0)
        check(0, 3, 3)
        check(2, 3, 3)
        check(2, 3, 5, 5)

    @skipCUDAIfNoMagma
    @skipCPUIfNoLapack
    @dtypes(torch.float, torch.complex64)
    def test_linalg_matrix_exp_utils(self, device, dtype):
        # test linear combination
        def run_test(coeff_shape, data_shape):
            coeffs = torch.rand(*coeff_shape, device=device, dtype=torch.float)
            x = torch.rand(coeff_shape[1], *data_shape, device=device, dtype=dtype)

            res1 = torch._compute_linear_combination(x, coeffs)
            res2 = (x.unsqueeze(0) * coeffs.view(*coeff_shape, *([1] * len(data_shape)))).sum(1)
            self.assertEqual(res1, res2, atol=1e-5, rtol=0.0)

            # check `out=` version
            res3 = torch.zeros(coeff_shape[0], *data_shape, device=device, dtype=dtype)
            torch._compute_linear_combination(x, coeffs, out=res3)
            self.assertEqual(res1, res3, atol=1e-5, rtol=0.0)

            res4 = torch.ones(coeff_shape[0], *data_shape, device=device, dtype=dtype)
            torch._compute_linear_combination(x, coeffs, out=res4)
            self.assertEqual(res1, res4 - 1.0, atol=1e-5, rtol=0.0)

            res5 = torch.ones(coeff_shape[0], *data_shape, device=device, dtype=dtype)
            res5_clone = res5.clone()
            torch._compute_linear_combination(x, coeffs, out=res5)
            self.assertEqual(res1, res5 - res5_clone, atol=1e-5, rtol=0.0)

        run_test([1, 3], [2, 2])
        run_test([3, 1], [2, 2])
        run_test([1, 10], [10, 10])
        run_test([10, 1], [10, 10])
        run_test([5, 3], [2, 2])
        run_test([5, 3], [100, 100])
        run_test([3, 4], [3, 3, 3])
        run_test([3, 4], [3, 3, 3, 3])

    @skipCUDAIfNoMagma
    @skipCPUIfNoLapack
    @dtypes(torch.float, torch.double, torch.complex64, torch.complex128)
    def test_linalg_matrix_exp_boundary_cases(self, device, dtype):
        expm = torch.linalg.matrix_exp

        with self.assertRaisesRegex(RuntimeError, "Expected a floating point or complex tensor"):
            expm(torch.randn(3, 3).type(torch.int))

        with self.assertRaisesRegex(RuntimeError, "must have at least 2 dimensions"):
            expm(torch.randn(3))

        with self.assertRaisesRegex(RuntimeError, "must be batches of square matrices"):
            expm(torch.randn(3, 2, 1))

        # check 1x1 matrices
        x = torch.randn(3, 3, 1, 1)
        self.assertEqual(expm(x), x.exp())

    @slowTest
    @skipCUDAIfNoMagma
    @skipCPUIfNoLapack
    @dtypes(torch.float, torch.double, torch.cfloat, torch.cdouble)
    def test_linalg_matrix_exp_analytic(self, device, dtype):
        expm = torch.linalg.matrix_exp
        # check zero matrix
        x = torch.zeros(20, 20, dtype=dtype, device=device)
        self.assertTrue((expm(x) == torch.eye(20, 20, dtype=dtype, device=device)).all().item())

        def normalize_to_1_operator_norm(sample, desired_norm):
            sample_norm, _ = sample.abs().sum(-2).max(-1)
            sample_to_1_norm = sample / sample_norm.unsqueeze(-1).unsqueeze(-1)
            return sample_to_1_norm * desired_norm

        def gen_good_cond_number_matrices(*n):
            """
            Generates a diagonally-domimant matrix
            with the eigenvalues centered at 1
            and the radii at most (n[-1] - 1) / (n[-2] ** 2)
            """
            identity = torch.eye(n[-2], n[-1], dtype=dtype, device=device).expand(*n)
            x = torch.rand(*n, dtype=dtype, device=device) / (n[-1] ** 2)
            x = (x - x * identity) + identity
            return x

        def run_test(*n):
            if dtype == torch.float:
                thetas = [
                    1.192092800768788e-07,  # deg 1
                    5.978858893805233e-04,  # deg 2
                    5.116619363445086e-02,  # deg 4
                    5.800524627688768e-01,  # deg 8
                    1.461661507209034e+00,  # deg 12
                    3.010066362817634e+00   # deg 18
                ]
            else:  # if torch.double
                thetas = [
                    2.220446049250313e-16,  # deg 1
                    2.580956802971767e-08,  # deg 2
                    3.397168839976962e-04,  # deg 4
                    4.991228871115323e-02,  # deg 8
                    2.996158913811580e-01,  # deg 12
                    1.090863719290036e+00   # deg 18
                ]

            # generate input
            q = gen_good_cond_number_matrices(*n)
            q_ = q.cpu().numpy()
            qinv = torch.inverse(q)
            qinv_ = qinv.cpu().numpy()
            d = torch.randn(n[:-1], dtype=dtype, device=device)
            x = torch.from_numpy(
                np.matmul(q_, np.matmul(torch.diag_embed(d).cpu().numpy(), qinv_))).to(device)
            x_norm, _ = x.abs().sum(-2).max(-1)

            # test simple analytic whatever norm generated
            mexp = expm(x)
            mexp_analytic = np.matmul(
                q_,
                np.matmul(
                    torch.diag_embed(d.exp()).cpu().numpy(),
                    qinv_
                )
            )
            self.assertEqual(mexp, mexp_analytic, atol=1e-3, rtol=0.0)

            # generate norms to test different degree expansions
            sample_norms = []
            for i in range(len(thetas) - 1):
                sample_norms.append(0.5 * (thetas[i] + thetas[i + 1]))
            sample_norms = [thetas[0] / 2] + sample_norms + [thetas[-1] * 2]

            # matrices to equal norm
            for sample_norm in sample_norms:
                x_normalized = normalize_to_1_operator_norm(x, sample_norm)

                mexp = expm(x_normalized)
                mexp_analytic = np.matmul(
                    q_,
                    np.matmul(
                        torch.diag_embed((d / x_norm.unsqueeze(-1) * sample_norm).exp()).cpu().numpy(),
                        qinv_
                    )
                )
                self.assertEqual(mexp, mexp_analytic, atol=1e-3, rtol=0.0)

        # single matrix
        run_test(2, 2)
        run_test(3, 3)
        run_test(4, 4)
        run_test(5, 5)
        run_test(100, 100)
        run_test(200, 200)

        # small batch of matrices
        run_test(3, 2, 2)
        run_test(3, 3, 3)
        run_test(3, 4, 4)
        run_test(3, 5, 5)
        run_test(3, 100, 100)
        run_test(3, 200, 200)

        # large batch of matrices
        run_test(3, 3, 2, 2)
        run_test(3, 3, 3, 3)
        run_test(3, 3, 4, 4)
        run_test(3, 3, 5, 5)
        run_test(3, 3, 100, 100)
        run_test(3, 3, 200, 200)

    @skipCUDAIfNoMagma
    @skipCPUIfNoLapack
    @dtypes(torch.float, torch.double)
    def test_linalg_matrix_exp_batch(self, device, dtype):

        def run_test(*n):
            tensors_batch = torch.zeros(n, dtype=dtype, device=device)
            tensors_batch = tensors_batch.view(-1, n[-2], n[-1])

            num_matrices = tensors_batch.size(0)
            tensors_list = []
            for i in range(num_matrices):
                tensors_list.append(torch.randn(n[-2], n[-1], dtype=dtype, device=device))

            for i in range(num_matrices):
                tensors_batch[i, ...] = tensors_list[i]

            tensors_exp_map = (torch.linalg.matrix_exp(x) for x in tensors_list)
            tensors_exp_batch = torch.linalg.matrix_exp(tensors_batch)

            for i, tensor_exp in enumerate(tensors_exp_map):
                self.assertEqual(tensors_exp_batch[i, ...], tensor_exp)

        # small batch of matrices
        run_test(3, 2, 2)
        run_test(3, 3, 3)
        run_test(3, 4, 4)
        run_test(3, 5, 5)

        # large batch of matrices
        run_test(3, 3, 2, 2)
        run_test(3, 3, 3, 3)
        run_test(3, 3, 4, 4)
        run_test(3, 3, 5, 5)

    @skipCUDAIfNoMagma
    @skipCPUIfNoLapack
    @dtypes(torch.float, torch.double, torch.cfloat, torch.cdouble)
    def test_linalg_matrix_exp_compare_with_taylor(self, device, dtype):

        def normalize_to_1_operator_norm(sample, desired_norm):
            sample_norm, _ = sample.abs().sum(-2).max(-1)
            sample_to_1_norm = sample / sample_norm.unsqueeze(-1).unsqueeze(-1)
            return sample_to_1_norm * desired_norm

        def gen_good_cond_number_matrices(*n):
            """
            Generates a diagonally-domimant matrix
            with the eigenvalues centered at 1
            and the radii at most (n[-1] - 1) / (n[-2] ** 2)
            """
            identity = torch.eye(n[-2], n[-1], dtype=dtype, device=device).expand(*n)
            x = torch.rand(*n, dtype=dtype, device=device) / (n[-1] ** 2)
            x = (x - x * identity) + identity
            return x

        def get_taylor_approximation(a, deg):
            a_ = a.cpu().numpy()
            identity = torch.eye(a.size(-2), a.size(-1), dtype=dtype, device=device).expand_as(a)
            res = identity.cpu().numpy()
            taylor_term = identity.cpu().numpy()

            for i in range(1, deg + 1):
                taylor_term = np.matmul(a_, taylor_term) / i
                res = res + taylor_term

            return res

        def scale_square(a, deg):
            if a.abs().pow(2).sum().sqrt() < 1.0:
                return get_taylor_approximation(a, 12)
            else:
                s = int(torch.log2(a.abs().pow(2).sum().sqrt()).ceil().item())
                b = a / (2 ** s)
                b = get_taylor_approximation(b, 18)
                for _ in range(s):
                    b = np.matmul(b, b)
                return torch.from_numpy(b).to(a.device)

        def run_test(*n):
            degs = [1, 2, 4, 8, 12, 18]
            if dtype == torch.float:
                thetas = [
                    1.192092800768788e-07,  # deg 1
                    5.978858893805233e-04,  # deg 2
                    5.116619363445086e-02,  # deg 4
                    5.800524627688768e-01,  # deg 8
                    1.461661507209034e+00,  # deg 12
                    3.010066362817634e+00   # deg 18
                ]
            else:  # if torch.double
                thetas = [
                    2.220446049250313e-16,  # deg 1
                    2.580956802971767e-08,  # deg 2
                    3.397168839976962e-04,  # deg 4
                    4.991228871115323e-02,  # deg 8
                    2.996158913811580e-01,  # deg 12
                    1.090863719290036e+00   # deg 18
                ]

            # generate norms to test different degree expansions
            sample_norms = []
            for i in range(len(thetas) - 1):
                sample_norms.append(0.5 * (thetas[i] + thetas[i + 1]))
            sample_norms = [thetas[0] / 2] + sample_norms + [thetas[-1] * 2]
            degs = [degs[0]] + degs

            for sample_norm, deg in zip(sample_norms, degs):
                x = gen_good_cond_number_matrices(*n)
                x = normalize_to_1_operator_norm(x, sample_norm)

                mexp = torch.linalg.matrix_exp(x)
                mexp_taylor = scale_square(x, deg)

                self.assertEqual(mexp, mexp_taylor, atol=1e-2, rtol=0.0)

        # single matrix
        run_test(2, 2)
        run_test(3, 3)
        run_test(4, 4)
        run_test(5, 5)

        # small batch of matrices
        run_test(3, 2, 2)
        run_test(3, 3, 3)
        run_test(3, 4, 4)
        run_test(3, 5, 5)

        # large batch of matrices
        run_test(3, 3, 2, 2)
        run_test(3, 3, 3, 3)
        run_test(3, 3, 4, 4)
        run_test(3, 3, 5, 5)

    @skipCUDAIfNoMagma
    @skipCPUIfNoLapack
    @dtypes(*floating_and_complex_types())
    @precisionOverride({torch.float32: 1e-3, torch.complex64: 1e-3,
                        torch.float64: 1e-8, torch.complex128: 1e-8})
    def test_slogdet(self, device, dtype):
        from torch.testing._internal.common_utils import (random_hermitian_matrix, random_hermitian_psd_matrix,
                                                          random_hermitian_pd_matrix, random_square_matrix_of_rank)

        # mat_chars denotes matrix characteristics
        # possible values are: hermitian, hermitian_psd, hermitian_pd, singular, non_singular
        def run_test(matsize, batchdims, mat_chars):
            num_matrices = np.prod(batchdims)
            list_of_matrices = []
            if num_matrices != 0:
                for idx in range(num_matrices):
                    mat_type = idx % len(mat_chars)
                    if mat_chars[mat_type] == 'hermitian':
                        list_of_matrices.append(random_hermitian_matrix(matsize, dtype=dtype, device=device))
                    elif mat_chars[mat_type] == 'hermitian_psd':
                        list_of_matrices.append(random_hermitian_psd_matrix(matsize, dtype=dtype, device=device))
                    elif mat_chars[mat_type] == 'hermitian_pd':
                        list_of_matrices.append(random_hermitian_pd_matrix(matsize, dtype=dtype, device=device))
                    elif mat_chars[mat_type] == 'singular':
                        list_of_matrices.append(torch.ones(matsize, matsize, dtype=dtype, device=device))
                    elif mat_chars[mat_type] == 'non_singular':
                        list_of_matrices.append(random_square_matrix_of_rank(matsize, matsize, dtype=dtype, device=device))
                full_tensor = torch.stack(list_of_matrices, dim=0).reshape(batchdims + (matsize, matsize))
            else:
                full_tensor = torch.randn(*batchdims, matsize, matsize, dtype=dtype, device=device)

            actual_value = torch.linalg.slogdet(full_tensor)
            expected_value = np.linalg.slogdet(full_tensor.cpu().numpy())
            self.assertEqual(expected_value[0], actual_value[0], atol=self.precision, rtol=self.precision)
            self.assertEqual(expected_value[1], actual_value[1], atol=self.precision, rtol=self.precision)

            # test out=variant
            sign_out = torch.empty_like(actual_value[0])
            logabsdet_out = torch.empty_like(actual_value[1])
            ans = torch.linalg.slogdet(full_tensor, out=(sign_out, logabsdet_out))
            self.assertEqual(ans[0], sign_out)
            self.assertEqual(ans[1], logabsdet_out)
            self.assertEqual(sign_out, actual_value[0])
            self.assertEqual(logabsdet_out, actual_value[1])

        for matsize, batchdims in itertools.product([0, 3, 5], [(0,), (3,), (5, 3)]):
            run_test(matsize, batchdims, mat_chars=['hermitian_pd'])
            run_test(matsize, batchdims, mat_chars=['singular'])
            run_test(matsize, batchdims, mat_chars=['non_singular'])
            run_test(matsize, batchdims, mat_chars=['hermitian', 'hermitian_pd', 'hermitian_psd'])
            run_test(matsize, batchdims, mat_chars=['singular', 'non_singular'])

    @skipCUDAIfNoMagma
    @skipCPUIfNoLapack
    @dtypes(*floating_and_complex_types())
    def test_slogdet_errors_and_warnings(self, device, dtype):
        # slogdet requires the input to be a square matrix or batch of square matrices
        a = torch.randn(2, 3, device=device, dtype=dtype)
        with self.assertRaisesRegex(RuntimeError, r'must be batches of square matrices'):
            torch.linalg.slogdet(a)

        # slogdet requires the input to be at least 2 dimensional tensor
        a = torch.randn(2, device=device, dtype=dtype)
        with self.assertRaisesRegex(RuntimeError, r'must have at least 2 dimensions'):
            torch.linalg.slogdet(a)

        # slogdet requires the input to be of float, double, cfloat or cdouble types
        a = torch.randn(2, 2, device=device, dtype=torch.bfloat16)
        with self.assertRaisesRegex(RuntimeError, r'of float, double, cfloat or cdouble types'):
            torch.linalg.slogdet(a)

        # if non-empty out tensor with wrong shape is passed a warning is given
        a = torch.randn(2, 3, 3, device=device, dtype=dtype)
        sign_out = torch.empty(1, device=device, dtype=dtype)
        real_dtype = a.real.dtype if dtype.is_complex else dtype
        logabsdet_out = torch.empty(1, device=device, dtype=real_dtype)
        with warnings.catch_warnings(record=True) as w:
            # Trigger warning
            torch.linalg.slogdet(a, out=(sign_out, logabsdet_out))
            # Check warning occurs
            self.assertEqual(len(w), 1)
            self.assertTrue("An output with one or more elements was resized" in str(w[-1].message))

        # dtypes should be safely castable
        sign_out = torch.empty_like(a).to(torch.int)
        logabsdet_out = torch.empty_like(a).to(torch.int)
        with self.assertRaisesRegex(RuntimeError, "but got sign with dtype Int"):
            torch.linalg.slogdet(a, out=(sign_out, logabsdet_out))

        sign_out = torch.empty(0, device=device, dtype=dtype)
        with self.assertRaisesRegex(RuntimeError, "but got logabsdet with dtype Int"):
            torch.linalg.slogdet(a, out=(sign_out, logabsdet_out))

        # device should match
        if torch.cuda.is_available():
            wrong_device = 'cpu' if self.device_type != 'cpu' else 'cuda'
            sign_out = torch.empty(0, device=wrong_device, dtype=dtype)
            logabsdet_out = torch.empty(0, device=wrong_device, dtype=real_dtype)
            with self.assertRaisesRegex(RuntimeError, "tensors to be on the same device"):
                torch.linalg.slogdet(a, out=(sign_out, logabsdet_out))

    @slowTest
    @skipCUDAIfNoMagma
    @skipCPUIfNoLapack
    @dtypes(torch.double)
    def test_det_logdet_slogdet(self, device, dtype):
        def reference_slogdet(M):
            sdet, logabsdet = np.linalg.slogdet(M.detach().cpu().numpy())
            return M.new_tensor(sdet), M.new_tensor(logabsdet)

        def test_single_det(M, target, desc):
            target_sdet, target_logabsdet = target

            det = M.det()
            logdet = M.logdet()
            sdet, logabsdet = M.slogdet()
            linalg_sdet, linalg_logabsdet = torch.linalg.slogdet(M)

            # Test det
            self.assertEqual(det, target_sdet * target_logabsdet.exp(),
                             atol=1e-7, rtol=0, msg='{} (det)'.format(desc))

            # Test slogdet
            # Compare the overall value rather than individual parts because of
            # precision issues when det is near zero.
            self.assertEqual(sdet * logabsdet.exp(), target_sdet * target_logabsdet.exp(),
                             atol=1e-7, rtol=0, msg='{} (slogdet)'.format(desc))
            self.assertEqual(linalg_sdet * linalg_logabsdet.exp(), target_sdet * target_logabsdet.exp(),
                             atol=1e-7, rtol=0, msg='{} (linalg_slogdet)'.format(desc))

            # Test logdet
            # Compare logdet against our own pytorch slogdet because they should
            # be consistent, while it may behave slightly differently with other
            # slogdet implementations when det is near zero due to precision
            # issues.
            if sdet.item() < 0:
                self.assertTrue(logdet.item() != logdet.item(), '{} (logdet negative case)'.format(desc))
            else:
                self.assertEqual(logdet.exp(), target_logabsdet.exp(),
                                 atol=1e-7, rtol=0, msg='{} (logdet non-negative case)'.format(desc))

        eye = torch.eye(5, dtype=dtype, device=device)
        test_single_det(eye, (torch.ones((), dtype=dtype, device=device), torch.zeros((), dtype=dtype, device=device)), 'identity')
        # Testing bug in #34061 (https://github.com/pytorch/pytorch/issues/34061)
        for n in range(250, 551, 100):
            mat = torch.randn(n, n, dtype=dtype, device=device)
            q, _ = torch.qr(mat)
            ref_det, ref_logabsdet = reference_slogdet(q)
            test_single_det(q, (ref_det, ref_logabsdet), 'orthogonal')

        def test(M):
            assert M.size(0) >= 5, 'this helper fn assumes M to be at least 5x5'
            M = M.to(device)

            ref_M_sdet, ref_M_logabsdet = reference_slogdet(M)

            test_single_det(M, (ref_M_sdet, ref_M_logabsdet), 'basic')
            if ref_M_logabsdet.exp().item() >= 1e-6:  # skip singular
                M_inv = M.inverse()
                test_single_det(M_inv, reference_slogdet(M_inv), 'inverse')

            test_single_det(M, (ref_M_sdet, ref_M_logabsdet), 'transpose')

            for x in [0, 2, 4]:
                for scale in [-2, -0.1, 0, 10]:
                    if scale > 0:
                        target = ref_M_sdet, ref_M_logabsdet + math.log(scale)
                    elif scale == 0:
                        target = torch.zeros_like(ref_M_sdet), torch.full_like(ref_M_logabsdet, -inf)
                    else:
                        target = ref_M_sdet.neg(), ref_M_logabsdet + math.log(-scale)

                    # dim 0
                    M_clone = M.clone()
                    M_clone[:, x] *= scale
                    test_single_det(M_clone, target, 'scale a row')
                    # dim 1
                    M_clone = M.clone()
                    M_clone[x, :] *= scale
                    test_single_det(M_clone, target, 'scale a column')

            for x1, x2 in [(0, 3), (4, 1), (3, 2)]:
                assert x1 != x2, 'x1 and x2 needs to be different for this test'
                target = torch.zeros_like(ref_M_sdet), torch.full_like(ref_M_logabsdet, -inf)
                # dim 0
                M_clone = M.clone()
                M_clone[:, x2] = M_clone[:, x1]
                test_single_det(M_clone, target, 'two rows are same')
                # dim 1
                M_clone = M.clone()
                M_clone[x2, :] = M_clone[x1, :]
                test_single_det(M_clone, target, 'two columns are same')

                for scale1, scale2 in [(0.3, -1), (0, 2), (10, 0.1)]:
                    det_scale = scale1 * scale2 * -1
                    if det_scale > 0:
                        target = ref_M_sdet, ref_M_logabsdet + math.log(det_scale)
                    elif det_scale == 0:
                        target = torch.zeros_like(ref_M_sdet), torch.full_like(ref_M_logabsdet, -inf)
                    else:
                        target = ref_M_sdet.neg(), ref_M_logabsdet + math.log(-det_scale)

                    # dim 0
                    M_clone = M.clone()
                    t = M_clone[:, x1] * scale1
                    M_clone[:, x1] += M_clone[:, x2] * scale2
                    M_clone[:, x2] = t
                    test_single_det(M_clone, target, 'exchanging rows')
                    # dim 1
                    M_clone = M.clone()
                    t = M_clone[x1, :] * scale1
                    M_clone[x1, :] += M_clone[x2, :] * scale2
                    M_clone[x2, :] = t
                    test_single_det(M_clone, target, 'exchanging columns')

        def get_random_mat_scale(n):
            # For matrices with values i.i.d. with 0 mean, unit variance, and
            # subexponential tail, we have:
            #   E[log det(A^2)] \approx log((n-1)!)
            #
            # Notice:
            #   log Var[det(A)] = log E[det(A^2)] >= E[log det(A^2)]
            #
            # So:
            #   stddev[det(A)] >= sqrt( (n-1)! )
            #
            # We use this as an intuitive guideline to scale random generated
            # matrices so our closeness tests can work more robustly:
            #   scale by sqrt( (n-1)! )^(-1/n) = ( (n-1)! )^(-1/(2n))
            #
            # source: https://arxiv.org/pdf/1112.0752.pdf

            # TODO: technically we need subexponential distn for this to hold,
            #       but we mostly use gaussian entries below. Consider switching
            #       to Chi-sq if this turns out not stable enough, since Chi-sq
            #       is easy enough to sample from.
            return math.factorial(n - 1) ** (-1.0 / (2 * n))

        for n in [5, 10, 25]:
            scale = get_random_mat_scale(n)
            test(torch.randn(n, n, dtype=dtype, device=device) * scale)
            r = torch.randn(n, n, dtype=dtype, device=device) * scale
            # symmetric psd
            test(r.mm(r.t()))
            # symmetric pd
            r = torch.randn(n, n, dtype=dtype, device=device) * scale
            test(r.mm(r.t()) + torch.eye(n, dtype=dtype, device=device) * 1e-6)
            # symmetric
            r = torch.randn(n, n, dtype=dtype, device=device) * scale
            for i in range(n):
                for j in range(i):
                    r[i, j] = r[j, i]
            test(r)
            # non-contiguous
            test((torch.randn(n, n, n + 1, dtype=dtype, device=device) * scale)[:, 2, 1:])
            # det = 0
            r = torch.randn(n, n, dtype=dtype, device=device) * scale
            u, s, v = r.svd()
            if reference_slogdet(u)[0] < 0:
                u = -u
            if reference_slogdet(v)[0] < 0:
                v = -v
            s[0] *= -1
            s[-1] = 0
            test(u.mm(s.diag()).mm(v))

        # Small values to test numerical stability. Note that we don't scale
        # this matrix.
        r = torch.randn(512, 512, dtype=dtype, device=device)
        u, s, v = r.svd()
        s.fill_(1. / (100 * s.numel()))
        test(u.mm(s.diag()).mm(v))

    @skipCUDAIfNoMagma
    @skipCPUIfNoLapack
    @dtypes(torch.double)
    def test_det_logdet_slogdet_batched(self, device, dtype):
        from torch.testing._internal.common_utils import (random_symmetric_matrix, random_symmetric_psd_matrix,
                                                          random_symmetric_pd_matrix, random_square_matrix_of_rank)

        # mat_chars denotes matrix characteristics
        # possible values are: sym, sym_psd, sym_pd, sing, non_sym
        def run_test(matsize, batchdims, mat_chars):
            num_matrices = reduce(lambda x, y: x * y, batchdims, 1)
            list_of_matrices = []

            for idx in range(num_matrices):
                mat_type = idx % len(mat_chars)
                if mat_chars[mat_type] == 'sym':
                    list_of_matrices.append(random_symmetric_matrix(matsize, dtype=dtype, device=device))
                elif mat_chars[mat_type] == 'sym_psd':
                    list_of_matrices.append(random_symmetric_psd_matrix(matsize, dtype=dtype, device=device))
                elif mat_chars[mat_type] == 'sym_pd':
                    list_of_matrices.append(random_symmetric_pd_matrix(matsize, dtype=dtype, device=device))
                elif mat_chars[mat_type] == 'sing':
                    list_of_matrices.append(torch.ones(matsize, matsize, dtype=dtype, device=device))
                elif mat_chars[mat_type] == 'non_sing':
                    list_of_matrices.append(random_square_matrix_of_rank(matsize, matsize, dtype=dtype, device=device))
            full_tensor = torch.stack(list_of_matrices, dim=0).reshape(batchdims + (matsize, matsize))
            # Scaling adapted from `get_random_mat_scale` in _test_det_logdet_slogdet
            full_tensor *= (math.factorial(matsize - 1) ** (-1.0 / (2 * matsize)))

            for fn in [torch.det, torch.logdet, torch.slogdet, torch.linalg.slogdet]:
                expected_value = []
                actual_value = fn(full_tensor)
                for full_idx in itertools.product(*map(lambda x: list(range(x)), batchdims)):
                    expected_value.append(fn(full_tensor[full_idx]))

                if fn == torch.slogdet or fn == torch.linalg.slogdet:
                    sign_value = torch.stack([tup[0] for tup in expected_value], dim=0).reshape(batchdims)
                    expected_value = torch.stack([tup[1] for tup in expected_value], dim=0).reshape(batchdims)
                    self.assertEqual(sign_value, actual_value[0])
                    self.assertEqual(expected_value, actual_value[1])
                else:
                    expected_value = torch.stack(expected_value, dim=0).reshape(batchdims)
                    self.assertEqual(actual_value, expected_value)

        for matsize, batchdims in itertools.product([3, 5], [(3,), (5, 3)]):
            run_test(matsize, batchdims, mat_chars=['sym_pd'])
            run_test(matsize, batchdims, mat_chars=['sing'])
            run_test(matsize, batchdims, mat_chars=['non_sing'])
            run_test(matsize, batchdims, mat_chars=['sym', 'sym_pd', 'sym_psd'])
            run_test(matsize, batchdims, mat_chars=['sing', 'non_sing'])

    @skipCUDAIfNoMagma
    @skipCPUIfNoLapack
    @dtypes(*floating_and_complex_types())
    def test_cholesky_inverse(self, device, dtype):
        from torch.testing._internal.common_utils import random_hermitian_pd_matrix

        def run_test(shape, batch, upper, contiguous):
            A = random_hermitian_pd_matrix(shape, *batch, dtype=dtype, device=device)
            if A.numel() > 0 and not contiguous:
                A = A.mT
                self.assertFalse(A.is_contiguous())
            L = torch.linalg.cholesky(A)
            expected_inverse = torch.inverse(A)
            L = L.mH if upper else L
            actual_inverse = torch.cholesky_inverse(L, upper)
            self.assertEqual(actual_inverse, expected_inverse)

        shapes = (0, 3, 5)
        batches = ((), (0,), (3, ), (2, 2))
        for shape, batch, upper, contiguous in list(itertools.product(shapes, batches, (True, False), (True, False))):
            run_test(shape, batch, upper, contiguous)

        # check the out= variant
        A = random_hermitian_pd_matrix(3, 2, dtype=dtype, device=device)
        L = torch.linalg.cholesky(A)

        # There are two code paths currently for the out= variant
        # 1. When 'out' tensor is in Fortran (column-major) memory format
        # then the fast route is taken and the storage is reused directly in the computations
        # 2. When 'out' tensor is not in Fortran format then a temporary tensor is allocated internally
        # and the result is copied from the temporary tensor to 'out' tensor

        # This test checks the first code path
        out = torch.empty_like(A)
        out_t = out.mT.clone(memory_format=torch.contiguous_format)
        out = out_t.mT
        ans = torch.cholesky_inverse(L, out=out)
        self.assertEqual(ans, out)
        expected = torch.inverse(A)
        self.assertEqual(expected, out)

        # This test checks the second code path
        out = torch.empty_like(A)
        ans = torch.cholesky_inverse(L, out=out)
        self.assertEqual(ans, out)
        expected = torch.inverse(A)
        self.assertEqual(expected, out)

    @skipCUDAIfNoMagma
    @skipCPUIfNoLapack
    @dtypes(*floating_and_complex_types())
    def test_cholesky_inverse_errors_and_warnings(self, device, dtype):
        # cholesky_inverse requires the input to be at least 2 dimensional tensor
        a = torch.randn(2, device=device, dtype=dtype)
        with self.assertRaisesRegex(RuntimeError, "must have at least 2 dimensions"):
            torch.cholesky_inverse(a)

        # cholesky_inverse requires a square matrix
        a = torch.randn(2, 3, device=device, dtype=dtype)
        with self.assertRaisesRegex(RuntimeError, "must be batches of square matrices"):
            torch.cholesky_inverse(a)

        # if non-empty out tensor with wrong shape is passed a warning is given
        a = torch.randn(3, 3, device=device, dtype=dtype)
        out = torch.empty(2, 3, device=device, dtype=dtype)
        with warnings.catch_warnings(record=True) as w:
            # Trigger warning
            torch.cholesky_inverse(a, out=out)
            # Check warning occurs
            self.assertEqual(len(w), 1)
            self.assertTrue("An output with one or more elements was resized" in str(w[-1].message))

        # dtypes should be safely castable
        out = torch.empty(*a.shape, dtype=torch.int, device=device)
        with self.assertRaisesRegex(RuntimeError, "but got result with dtype Int"):
            torch.cholesky_inverse(a, out=out)

        # device should match
        if torch.cuda.is_available():
            wrong_device = 'cpu' if self.device_type != 'cpu' else 'cuda'
            out = torch.empty(0, device=wrong_device, dtype=dtype)
            with self.assertRaisesRegex(RuntimeError, "Expected all tensors to be on the same device"):
                torch.cholesky_inverse(a, out=out)

        # cholesky_inverse raises an error for invalid inputs on CPU
        # for example if at least one diagonal element is zero
        a = torch.randn(3, 3, device=device, dtype=dtype)
        a[1, 1] = 0
        if self.device_type == 'cpu':
            with self.assertRaisesRegex(RuntimeError, r"cholesky_inverse: The diagonal element 2 is zero"):
                torch.cholesky_inverse(a)
        # cholesky_inverse on GPU does not raise an error for this case
        elif self.device_type == 'cuda':
            out = torch.cholesky_inverse(a)
            self.assertTrue(out.isinf().any() or out.isnan().any())

    def _select_broadcastable_dims(self, dims_full=None):
        # select full dimensionality
        if dims_full is None:
            dims_full = []
            ndims = random.randint(1, 4)
            dims_full = [random.randint(1, 8) for _ in range(ndims)]
        else:
            ndims = len(dims_full)

        # select actual dimensions for ops:
        # larger: full ndims, individual sizes may be reduced
        # smaller: possibly reduced ndims, sizes may be reduced
        smaller_ndims = random.randint(1, ndims)
        dims_small = []
        dims_large = []
        for i in range(ndims - 1, -1, -1):
            j = random.randint(1, 3)
            if j == 1:  # no reduced singleton dimension
                ds = dims_full[i]
                dl = dims_full[i]
            elif j == 2:  # larger may have reduced singleton dimension
                ds = dims_full[i]
                dl = 1 if len(dims_small) < smaller_ndims else dims_full[i]
            elif j == 3:  # smaller may have reduced singleton dimension
                ds = 1
                dl = dims_full[i]
            dims_large = [dl] + dims_large
            if len(dims_small) < smaller_ndims:
                dims_small = [ds] + dims_small
        return (dims_small, dims_large, dims_full)

    def test_broadcast_fused_matmul(self, device):
        fns = ["baddbmm", "addbmm", "addmm", "addmv", "addr"]

        for fn in fns:
            batch_dim = random.randint(1, 8)
            n_dim = random.randint(1, 8)
            m_dim = random.randint(1, 8)
            p_dim = random.randint(1, 8)

            def dims_full_for_fn():
                if fn == "baddbmm":
                    return ([batch_dim, n_dim, p_dim], [batch_dim, n_dim, m_dim], [batch_dim, m_dim, p_dim])
                elif fn == "addbmm":
                    return ([n_dim, p_dim], [batch_dim, n_dim, m_dim], [batch_dim, m_dim, p_dim])
                elif fn == "addmm":
                    return ([n_dim, p_dim], [n_dim, m_dim], [m_dim, p_dim])
                elif fn == "addmv":
                    return ([n_dim], [n_dim, m_dim], [m_dim])
                elif fn == "addr":
                    return ([n_dim, m_dim], [n_dim], [m_dim])
                else:
                    raise AssertionError("unknown function")

            (t0_dims_full, t1_dims, t2_dims) = dims_full_for_fn()
            (t0_dims_small, _, _) = self._select_broadcastable_dims(t0_dims_full)

            t0_small = torch.randn(*t0_dims_small, device=device).float()
            t1 = torch.randn(*t1_dims, device=device).float()
            t2 = torch.randn(*t2_dims, device=device).float()

            t0_full = t0_small.expand(*t0_dims_full).to(device)

            fntorch = getattr(torch, fn)
            r0 = fntorch(t0_small, t1, t2)
            r1 = fntorch(t0_full, t1, t2)
            self.assertEqual(r0, r1)

    @tf32_on_and_off(0.001)
    def test_broadcast_batched_matmul(self, device):
        n_dim = random.randint(1, 8)
        m_dim = random.randint(1, 8)
        p_dim = random.randint(1, 8)
        full_batch_dims = [random.randint(1, 3) for i in range(random.randint(1, 3))]
        (batch_dims_small, _, _) = self._select_broadcastable_dims(full_batch_dims)

        def verify_batched_matmul(full_lhs, one_dimensional):
            if not one_dimensional:
                lhs_dims = [n_dim, m_dim]
                rhs_dims = [m_dim, p_dim]
                result_dims = [n_dim, p_dim]
            else:
                lhs_dims = [n_dim, m_dim] if full_lhs else [m_dim]
                rhs_dims = [m_dim, p_dim] if not full_lhs else [m_dim]
                result_dims = [n_dim] if full_lhs else [p_dim]

            lhs_mat_dims = lhs_dims if len(lhs_dims) != 1 else [1, m_dim]
            rhs_mat_dims = rhs_dims if len(rhs_dims) != 1 else [m_dim, 1]
            full_mat_dims = lhs_mat_dims if full_lhs else rhs_mat_dims
            dim0_dims = rhs_dims if full_lhs else lhs_dims
            small_dims = batch_dims_small + (rhs_mat_dims if full_lhs else lhs_mat_dims)

            small = torch.randn(*(small_dims), device=device).float()
            dim0 = torch.randn(*(dim0_dims), device=device).float()
            full = torch.randn(*(full_batch_dims + full_mat_dims), device=device).float()
            if not one_dimensional:
                (lhsTensors, rhsTensors) = ((full,), (small, dim0)) if full_lhs else ((small, dim0), (full,))
            else:
                (lhsTensors, rhsTensors) = ((full,), (dim0,)) if full_lhs else ((dim0,), (full,))

            def maybe_squeeze_result(l, r, result):
                if len(lhs_dims) == 1 and l.dim() != 1:
                    return result.squeeze(-2)
                elif len(rhs_dims) == 1 and r.dim() != 1:
                    return result.squeeze(-1)
                else:
                    return result

            for lhs in lhsTensors:
                lhs_expanded = lhs.expand(*(torch.Size(full_batch_dims) + torch.Size(lhs_mat_dims)))
                lhs_expanded_matmul_fn = lhs_expanded.matmul
                for rhs in rhsTensors:
                    rhs_expanded = ((rhs if len(rhs_dims) != 1 else rhs.unsqueeze(-1)).
                                    expand(*(torch.Size(full_batch_dims) + torch.Size(rhs_mat_dims))))
                    truth = maybe_squeeze_result(lhs_expanded, rhs_expanded, lhs_expanded_matmul_fn(rhs_expanded))
                    for l in (lhs, lhs_expanded):
                        for r in (rhs, rhs_expanded):
                            l_matmul_fn = l.matmul
                            result = maybe_squeeze_result(l, r, l_matmul_fn(r))
                            self.assertEqual(truth, result)
                            # test torch.matmul function as well
                            torch_result = maybe_squeeze_result(l, r, torch.matmul(l, r))
                            self.assertEqual(truth, torch_result)
                            # test torch.matmul with out
                            out = torch.zeros_like(torch_result)
                            torch.matmul(l, r, out=out)
                            self.assertEqual(truth, maybe_squeeze_result(l, r, out))

                # compare to bmm
                bmm_result = (torch.bmm(lhs_expanded.contiguous().view(-1, *lhs_mat_dims),
                                        rhs_expanded.contiguous().view(-1, *rhs_mat_dims)))
                self.assertEqual(truth.view(-1, *result_dims), bmm_result.view(-1, *result_dims))

        for indices in itertools.product((True, False), repeat=2):
            verify_batched_matmul(*indices)

<<<<<<< HEAD
    @skipCUDAIfNoMagma
    @skipCPUIfNoLapack
    @dtypes(*floating_and_complex_types())
    def test_lu_solve_batched_non_contiguous(self, device, dtype):
        make_fullrank = make_fullrank_matrices_with_distinct_singular_values
        make_A = partial(make_fullrank, device=device, dtype=dtype)

        A = make_A(2, 2, 2)
        b = torch.randn(2, 2, 2, dtype=dtype, device=device)
        x_exp = np.linalg.solve(A.cpu().permute(0, 2, 1).numpy(), b.cpu().permute(2, 1, 0).numpy())
        A = A.permute(0, 2, 1)
        b = b.permute(2, 1, 0)
        assert not A.is_contiguous() and not b.is_contiguous(), "contiguous inputs"
        LU_data, LU_pivots = torch.lu(A)
        x = torch.lu_solve(b, LU_data, LU_pivots)
        self.assertEqual(x, x_exp)

||||||| constructed merge base
    @skipCUDAIfNoMagma
    @skipCPUIfNoLapack
    @dtypes(torch.float32, torch.float64, torch.complex64, torch.complex128)
    def test_lu_solve_batched_non_contiguous(self, device, dtype):
        make_fullrank = make_fullrank_matrices_with_distinct_singular_values
        make_A = partial(make_fullrank, device=device, dtype=dtype)

        A = make_A(2, 2, 2)
        b = torch.randn(2, 2, 2, dtype=dtype, device=device)
        x_exp = np.linalg.solve(A.cpu().permute(0, 2, 1).numpy(), b.cpu().permute(2, 1, 0).numpy())
        A = A.permute(0, 2, 1)
        b = b.permute(2, 1, 0)
        assert not A.is_contiguous() and not b.is_contiguous(), "contiguous inputs"
        LU_data, LU_pivots = torch.lu(A)
        x = torch.lu_solve(b, LU_data, LU_pivots)
        self.assertEqual(x, x_exp)

=======
>>>>>>> Remove unnecessary non_contiguous tests from test_linalg
    def lu_solve_test_helper(self, A_dims, b_dims, pivot, device, dtype):
        make_fullrank = make_fullrank_matrices_with_distinct_singular_values
        make_A = partial(make_fullrank, device=device, dtype=dtype)

        b = torch.randn(*b_dims, dtype=dtype, device=device)
        A = make_A(*A_dims)
        LU_data, LU_pivots, info = torch.lu(A, get_infos=True, pivot=pivot)
        self.assertEqual(info, torch.zeros_like(info))
        return b, A, LU_data, LU_pivots

    @skipCPUIfNoLapack
    @skipCUDAIfNoMagma
    @dtypes(*floating_and_complex_types())
    @precisionOverride({torch.float32: 1e-3, torch.complex64: 1e-3,
                        torch.float64: 1e-8, torch.complex128: 1e-8})
    def test_lu_solve(self, device, dtype):
        def sub_test(pivot):
            for k, n in zip([2, 3, 5], [3, 5, 7]):
                b, A, LU_data, LU_pivots = self.lu_solve_test_helper((n, n), (n, k), pivot, device, dtype)
                x = torch.lu_solve(b, LU_data, LU_pivots)
                self.assertEqual(b, np.matmul(A.cpu(), x.cpu()))

        sub_test(True)
        if self.device_type == 'cuda':
            sub_test(False)

    @skipCUDAIfNoMagma
    @skipCPUIfNoLapack
    @dtypes(*floating_and_complex_types())
    @precisionOverride({torch.float32: 1e-3, torch.complex64: 1e-3,
                        torch.float64: 1e-8, torch.complex128: 1e-8})
    def test_lu_solve_batched(self, device, dtype):
        def sub_test(pivot):
            def lu_solve_batch_test_helper(A_dims, b_dims, pivot):
                b, A, LU_data, LU_pivots = self.lu_solve_test_helper(A_dims, b_dims, pivot, device, dtype)
                x_exp_list = []
                for i in range(b_dims[0]):
                    x_exp_list.append(torch.lu_solve(b[i], LU_data[i], LU_pivots[i]))
                x_exp = torch.stack(x_exp_list)  # Stacked output
                x_act = torch.lu_solve(b, LU_data, LU_pivots)  # Actual output
                self.assertEqual(x_exp, x_act)  # Equality check
                Ax = np.matmul(A.cpu(), x_act.cpu())
                self.assertEqual(b, Ax)

            for batchsize in [1, 3, 4]:
                lu_solve_batch_test_helper((batchsize, 5, 5), (batchsize, 5, 10), pivot)

        # Tests tensors with 0 elements
        b = torch.randn(3, 0, 3, dtype=dtype, device=device)
        A = torch.randn(3, 0, 0, dtype=dtype, device=device)
        LU_data, LU_pivots = torch.lu(A)
        self.assertEqual(torch.empty_like(b), b.lu_solve(LU_data, LU_pivots))

        sub_test(True)
        if self.device_type == 'cuda':
            sub_test(False)

    @slowTest
    @skipCUDAIfNoMagma
    @skipCPUIfNoLapack
    @dtypes(*floating_and_complex_types())
    def test_lu_solve_batched_many_batches(self, device, dtype):
        def run_test(A_dims, b_dims):
            b, A, LU_data, LU_pivots = self.lu_solve_test_helper(A_dims, b_dims, True, device, dtype)
            x = torch.lu_solve(b, LU_data, LU_pivots)
            Ax = torch.matmul(A, x)
            self.assertEqual(Ax, b.expand_as(Ax))

        run_test((5, 65536), (65536, 5, 10))
        run_test((5, 262144), (262144, 5, 10))

    @skipCUDAIfNoMagma
    @skipCPUIfNoLapack
    @dtypes(*floating_and_complex_types())
    def test_lu_solve_batched_broadcasting(self, device, dtype):
        make_fullrank = make_fullrank_matrices_with_distinct_singular_values
        make_A = partial(make_fullrank, device=device, dtype=dtype)

        def run_test(A_dims, b_dims, pivot=True):
            A_matrix_size = A_dims[-1]
            A_batch_dims = A_dims[:-2]
            A = make_A(*A_batch_dims, A_matrix_size, A_matrix_size)
            b = make_tensor(b_dims, dtype=dtype, device=device)
            x_exp = np.linalg.solve(A.cpu(), b.cpu())
            LU_data, LU_pivots = torch.lu(A, pivot=pivot)
            x = torch.lu_solve(b, LU_data, LU_pivots)
            self.assertEqual(x, x_exp)

        # test against numpy.linalg.solve
        run_test((2, 1, 3, 4, 4), (2, 1, 3, 4, 6))  # no broadcasting
        run_test((2, 1, 3, 4, 4), (4, 6))  # broadcasting b
        run_test((4, 4), (2, 1, 3, 4, 2))  # broadcasting A
        run_test((1, 3, 1, 4, 4), (2, 1, 3, 4, 5))  # broadcasting A & b

    @onlyCUDA
    @skipCUDAIfNoMagma
    @dtypes(*floating_and_complex_types())
    # this tests https://github.com/pytorch/pytorch/issues/36921
    def test_lu_solve_large_matrices(self, device, dtype):
        def run_test(A_dims, b_dims):
            b, A, LU_data, LU_pivots = self.lu_solve_test_helper(A_dims, b_dims, True, device, dtype)
            x = torch.lu_solve(b, LU_data, LU_pivots)
            Ax = torch.matmul(A, x)
            self.assertEqual(Ax, b.expand_as(Ax))

        run_test((1, 1), (1, 1, 1025))

    @skipCUDAIfNoMagma
    @skipCPUIfNoLapack
    @dtypes(*floating_and_complex_types())
    def test_lu_solve_out_errors_and_warnings(self, device, dtype):
        # dtypes should be safely castable
        a = torch.eye(2, dtype=dtype, device=device)
        LU_data, LU_pivots = torch.lu(a, pivot=True)
        b = torch.randn(2, 1, dtype=dtype, device=device)
        out = torch.empty(0, dtype=torch.int, device=device)
        with self.assertRaisesRegex(RuntimeError, "but got result with dtype Int"):
            torch.lu_solve(b, LU_data, LU_pivots, out=out)

        # device should match
        if torch.cuda.is_available():
            wrong_device = 'cpu' if self.device_type != 'cpu' else 'cuda'
            out = torch.empty(0, dtype=dtype, device=wrong_device)
            with self.assertRaisesRegex(RuntimeError, "tensors to be on the same device"):
                torch.lu_solve(b, LU_data, LU_pivots, out=out)

        # if out tensor with wrong shape is passed a warning is given
        with warnings.catch_warnings(record=True) as w:
            out = torch.empty(1, dtype=dtype, device=device)
            # Trigger warning
            torch.lu_solve(b, LU_data, LU_pivots, out=out)
            # Check warning occurs
            self.assertEqual(len(w), 1)
            self.assertTrue("An output with one or more elements was resized" in str(w[-1].message))

    @precisionOverride({torch.float32: 1e-5, torch.complex64: 1e-5})
    @skipCUDAIfNoMagma
    @skipCPUIfNoLapack
    @dtypes(*floating_and_complex_types())
    def test_symeig(self, device, dtype):
        from torch.testing._internal.common_utils import random_hermitian_matrix

        def run_test(dims, eigenvectors, upper):
            x = random_hermitian_matrix(*dims, dtype=dtype, device=device)
            if dtype.is_complex:
                real_dtype = torch.float32 if dtype is torch.complex64 else torch.float64
            else:
                real_dtype = dtype
            oute = torch.empty(dims[1:] + dims[:1], dtype=real_dtype, device=device)
            outv = torch.empty(dims[1:] + dims[:1] * 2, dtype=dtype, device=device)
            torch.symeig(x, eigenvectors=eigenvectors, upper=upper, out=(oute, outv))

            if eigenvectors:
                outv_ = outv.cpu().numpy()
                x_recon = np.matmul(np.matmul(outv_, torch.diag_embed(oute.to(dtype)).cpu().numpy()),
                                    outv_.swapaxes(-2, -1).conj())
                self.assertEqual(x, x_recon, atol=1e-8, rtol=0, msg='Incorrect reconstruction using V @ diag(e) @ V.T')
            else:
                eigvals, _ = torch.symeig(x, eigenvectors=True, upper=upper)
                self.assertEqual(eigvals, oute, msg='Eigenvalues mismatch')
                self.assertEqual(torch.empty(0, device=device, dtype=dtype), outv, msg='Eigenvector matrix not empty')

            rese, resv = x.symeig(eigenvectors=eigenvectors, upper=upper)
            self.assertEqual(rese, oute, msg="outputs of symeig and symeig with out don't match")
            self.assertEqual(resv, outv, msg="outputs of symeig and symeig with out don't match")

            # test non-contiguous
            x = random_hermitian_matrix(*dims, dtype=dtype, device=device)
            n_dim = len(dims) + 1
            # Reverse the batch dimensions and the matrix dimensions and then concat them
            x = x.permute(tuple(range(n_dim - 3, -1, -1)) + (n_dim - 1, n_dim - 2))
            assert not x.is_contiguous(), "x is intentionally non-contiguous"
            rese, resv = torch.symeig(x, eigenvectors=eigenvectors, upper=upper)
            if eigenvectors:
                resv_ = resv.cpu().numpy()
                x_recon = np.matmul(np.matmul(resv_, torch.diag_embed(rese.to(dtype)).cpu().numpy()),
                                    resv_.swapaxes(-2, -1).conj())
                self.assertEqual(x, x_recon, atol=1e-8, rtol=0, msg='Incorrect reconstruction using V @ diag(e) @ V.T')
            else:
                eigvals, _ = torch.symeig(x, eigenvectors=True, upper=upper)
                self.assertEqual(eigvals, rese, msg='Eigenvalues mismatch')
                self.assertEqual(torch.empty(0, device=device, dtype=dtype), resv, msg='Eigenvector matrix not empty')

        batch_dims_set = [(), (3,), (3, 5), (5, 3, 5)]
        for batch_dims, eigenvectors, upper in itertools.product(batch_dims_set, (True, False), (True, False)):
            run_test((5,) + batch_dims, eigenvectors, upper)

    @skipCUDAIfNoMagma
    @skipCPUIfNoLapack
    @dtypes(*floating_and_complex_types())
    def test_symeig_out_errors_and_warnings(self, device, dtype):
        from torch.testing._internal.common_utils import random_hermitian_matrix

        # if non-empty out tensor with wrong shape is passed a warning is given
        a = random_hermitian_matrix(3, dtype=dtype, device=device)
        real_dtype = a.real.dtype if dtype.is_complex else dtype
        out_w = torch.empty(7, 7, dtype=real_dtype, device=device)
        out_v = torch.empty(7, 7, dtype=dtype, device=device)
        with warnings.catch_warnings(record=True) as w:
            # Trigger warning
            torch.symeig(a, out=(out_w, out_v))
            self.assertTrue("An output with one or more elements was resized" in str(w[-2].message))
            self.assertTrue("An output with one or more elements was resized" in str(w[-1].message))

        # dtypes should be safely castable
        out_w = torch.empty(0, dtype=real_dtype, device=device)
        out_v = torch.empty(0, dtype=torch.int, device=device)
        with self.assertRaisesRegex(RuntimeError, "but got eigenvectors with dtype Int"):
            torch.symeig(a, out=(out_w, out_v))

        out_w = torch.empty(0, dtype=torch.int, device=device)
        out_v = torch.empty(0, dtype=dtype, device=device)
        with self.assertRaisesRegex(RuntimeError, "but got eigenvalues with dtype Int"):
            torch.symeig(a, out=(out_w, out_v))

        # device should match
        if torch.cuda.is_available():
            wrong_device = 'cpu' if self.device_type != 'cpu' else 'cuda'
            out_w = torch.empty(0, device=wrong_device, dtype=dtype)
            out_v = torch.empty(0, device=device, dtype=dtype)
            with self.assertRaisesRegex(RuntimeError, "tensors to be on the same device"):
                torch.symeig(a, out=(out_w, out_v))
            out_w = torch.empty(0, device=device, dtype=dtype)
            out_v = torch.empty(0, device=wrong_device, dtype=dtype)
            with self.assertRaisesRegex(RuntimeError, "tensors to be on the same device"):
                torch.symeig(a, out=(out_w, out_v))

    @skipCUDAIfNoMagma
    @skipCPUIfNoLapack
    def test_pca_lowrank(self, device):
        from torch.testing._internal.common_utils import random_lowrank_matrix, random_sparse_matrix

        dtype = torch.double

        def run_subtest(guess_rank, actual_rank, matrix_size, batches, device, pca, **options):
            density = options.pop('density', 1)
            if isinstance(matrix_size, int):
                rows = columns = matrix_size
            else:
                rows, columns = matrix_size
            if density == 1:
                a_input = random_lowrank_matrix(actual_rank, rows, columns, *batches, device=device, dtype=dtype)
                a = a_input
            else:
                a_input = random_sparse_matrix(rows, columns, density, device=device, dtype=dtype)
                a = a_input.to_dense()

            u, s, v = pca(a_input, q=guess_rank, **options)

            self.assertEqual(s.shape[-1], guess_rank)
            self.assertEqual(u.shape[-2], rows)
            self.assertEqual(u.shape[-1], guess_rank)
            self.assertEqual(v.shape[-1], guess_rank)
            self.assertEqual(v.shape[-2], columns)

            A1 = u.matmul(s.diag_embed()).matmul(v.mT)
            ones_m1 = torch.ones(batches + (rows, 1), dtype=a.dtype, device=device)
            c = a.sum(axis=-2) / rows
            c = c.reshape(batches + (1, columns))
            A2 = a - ones_m1.matmul(c)
            self.assertEqual(A1, A2)

            if density == 1:
                # actual rank is known only for dense input
                detect_rank = (s.abs() > 1e-5).sum(axis=-1)
                self.assertEqual(actual_rank * torch.ones(batches, device=device, dtype=torch.int64), detect_rank)
                S = torch.linalg.svdvals(A2)
                self.assertEqual(s[..., :actual_rank], S[..., :actual_rank])

        all_batches = [(), (1,), (3,), (2, 3)]
        for actual_rank, size, all_batches in [
                (2, (17, 4), all_batches),
                (2, (100, 4), all_batches),
                (6, (100, 40), all_batches),
                (12, (1000, 1000), [()]),
        ]:
            for batches in all_batches:
                for guess_rank in [
                        actual_rank,
                        actual_rank + 2,
                        actual_rank + 6,
                ]:
                    if guess_rank <= min(*size):
                        run_subtest(guess_rank, actual_rank, size, batches, device, torch.pca_lowrank)
                        run_subtest(guess_rank, actual_rank, size[::-1], batches, device, torch.pca_lowrank)

        # sparse input
        for guess_rank, size in [
                (4, (17, 4)), (4, (4, 17)), (16, (17, 17)),
                (21, (100, 40)), (20, (40, 100)), (600, (1000, 1000))]:
            for density in [0.005, 0.1]:
                run_subtest(guess_rank, None, size, (), device, torch.pca_lowrank, density=density)

        # jitting support
        jitted = torch.jit.script(torch.pca_lowrank)
        guess_rank, actual_rank, size, batches = 2, 2, (17, 4), ()
        run_subtest(guess_rank, actual_rank, size, batches, device, jitted)

    # Ensure that nuclear_norm's out variant gives the same result as the non-out
    @onlyNativeDeviceTypes
    @skipCUDAIfNoMagma
    @skipCPUIfNoLapack
    @dtypes(torch.float32, torch.float64)
    def test_nuclear_norm_out(self, device, dtype):
        test_cases = [
            # input size, dim
            ((25, 25), None),
            ((25, 25), (0, 1)),
            ((25, 25), (1, 0)),
            ((25, 25, 25), (2, 0)),
            ((25, 25, 25), (0, 1)),
        ]
        for keepdim in [False, True]:
            for input_size, dim in test_cases:
                msg = f'input_size: {input_size}, dim: {dim}, keepdim: {keepdim}'
                x = torch.randn(*input_size, device=device, dtype=dtype)
                result_out = torch.empty(0, device=device, dtype=dtype)
                if dim is None:
                    result = torch.nuclear_norm(x, keepdim=keepdim)
                    torch.nuclear_norm(x, keepdim=keepdim, out=result_out)
                else:
                    result = torch.nuclear_norm(x, keepdim=keepdim, dim=dim)
                    torch.nuclear_norm(x, keepdim=keepdim, dim=dim, out=result_out)
                self.assertEqual(result, result_out, msg=msg)

    @skipCUDAIfNoMagma
    @skipCPUIfNoLapack
    @dtypes(*floating_and_complex_types())
    def test_geqrf(self, device, dtype):

        def run_test(shape):
            # numpy.linalg.qr with mode = 'raw' computes the same operation as torch.geqrf
            # so this test compares against that function
            A = make_tensor(shape, dtype=dtype, device=device)

            # numpy.linalg.qr doesn't work with batched input
            m, n = A.shape[-2:]
            tau_size = "n" if m > n else "m"
            np_dtype = A.cpu().numpy().dtype
            ot = [np_dtype, np_dtype]
            numpy_geqrf_batched = np.vectorize(
                lambda x: np.linalg.qr(x, mode='raw'),
                otypes=ot,
                signature=f'(m,n)->(n,m),({tau_size})')

            expected = numpy_geqrf_batched(A.cpu())
            actual = torch.geqrf(A)

            # numpy.linalg.qr returns transposed result
            self.assertEqual(expected[0].swapaxes(-2, -1), actual[0])
            self.assertEqual(expected[1], actual[1])

        batches = [(), (0, ), (2, ), (2, 1)]
        ns = [5, 2, 0]
        for batch, (m, n) in product(batches, product(ns, ns)):
            run_test((*batch, m, n))

    @skipCUDAIfNoMagma
    @skipCPUIfNoLapack
    @dtypes(torch.double)
    def test_lstsq(self, device, dtype):
        def _test_underdetermined(a, b, expectedNorm):
            # underdetermined systems are only supported on CPU
            if self.device_type != 'cpu':
                return

            m = a.size()[0]
            n = a.size()[1]
            assert(m <= n)

            a_copy = a.clone()
            b_copy = b.clone()
            res1 = torch.lstsq(b, a)[0]
            self.assertEqual(a, a_copy, atol=0, rtol=0)
            self.assertEqual(b, b_copy, atol=0, rtol=0)
            self.assertEqual((torch.mm(a, res1) - b).norm(), expectedNorm, atol=1e-8, rtol=0)

            ta = torch.tensor((), dtype=dtype, device=device)
            tb = torch.tensor((), dtype=dtype, device=device)
            res2 = torch.lstsq(b, a, out=(tb, ta))[0]
            self.assertEqual(a, a_copy, atol=0, rtol=0)
            self.assertEqual(b, b_copy, atol=0, rtol=0)
            self.assertEqual((torch.mm(a, res1) - b).norm(), expectedNorm, atol=1e-8, rtol=0)

            res3 = torch.lstsq(b, a, out=(b, a))[0]
            self.assertEqual((torch.mm(a_copy, b) - b_copy).norm(), expectedNorm, atol=1e-8, rtol=0)
            self.assertEqual(res1, tb, atol=0, rtol=0)
            self.assertEqual(res1, b, atol=0, rtol=0)
            self.assertEqual(res1, res2, atol=0, rtol=0)
            self.assertEqual(res1, res3, atol=0, rtol=0)

        def _test_overdetermined(a, b, expectedNorm):
            m = a.size()[0]
            n = a.size()[1]
            assert(m > n)

            def check_norm(a, b, expected_norm, gels_result):
                # Checks |ax - b| and the residual info from the result

                # The first n rows is the least square solution.
                # Rows n to m-1 contain residual information.
                x = gels_result[:n]
                resid_info = gels_result[n:]

                resid_norm = (torch.mm(a, x) - b).norm()
                self.assertEqual(resid_norm, expectedNorm, atol=1e-8, rtol=0)
                self.assertEqual(resid_info.norm(), resid_norm, atol=1e-8, rtol=0)

            a_copy = a.clone()
            b_copy = b.clone()
            res1 = torch.lstsq(b, a)[0]
            self.assertEqual(a, a_copy, atol=0, rtol=0)
            self.assertEqual(b, b_copy, atol=0, rtol=0)
            check_norm(a, b, expectedNorm, res1)

            ta = torch.tensor((), dtype=dtype, device=device)
            tb = torch.tensor((), dtype=dtype, device=device)
            res2 = torch.lstsq(b, a, out=(tb, ta))[0]
            self.assertEqual(a, a_copy, atol=0, rtol=0)
            self.assertEqual(b, b_copy, atol=0, rtol=0)
            check_norm(a, b, expectedNorm, res2)

            res3 = torch.lstsq(b, a, out=(b, a))[0]
            check_norm(a_copy, b_copy, expectedNorm, res3)

            self.assertEqual(res1, tb, atol=0, rtol=0)
            self.assertEqual(res1, b, atol=0, rtol=0)
            self.assertEqual(res1, res2, atol=0, rtol=0)
            self.assertEqual(res1, res3, atol=0, rtol=0)

        # basic test
        expectedNorm = 0
        a = torch.tensor(((1.44, -9.96, -7.55, 8.34),
                          (-7.84, -0.28, 3.24, 8.09),
                          (-4.39, -3.24, 6.27, 5.28),
                          (4.53, 3.83, -6.64, 2.06)), dtype=dtype, device=device).t()
        b = torch.tensor(((8.58, 8.26, 8.48, -5.28),
                          (9.35, -4.43, -0.70, -0.26)), dtype=dtype, device=device).t()
        _test_underdetermined(a, b, expectedNorm)

        # test overdetermined
        expectedNorm = 17.390200628863
        a = torch.tensor(((1.44, -9.96, -7.55, 8.34, 7.08, -5.45),
                          (-7.84, -0.28, 3.24, 8.09, 2.52, -5.70),
                          (-4.39, -3.24, 6.27, 5.28, 0.74, -1.19),
                          (4.53, 3.83, -6.64, 2.06, -2.47, 4.70)), dtype=dtype, device=device).t()
        b = torch.tensor(((8.58, 8.26, 8.48, -5.28, 5.72, 8.93),
                          (9.35, -4.43, -0.70, -0.26, -7.36, -2.52)), dtype=dtype, device=device).t()
        _test_overdetermined(a, b, expectedNorm)

        # test underdetermined
        expectedNorm = 0
        a = torch.tensor(((1.44, -9.96, -7.55),
                          (-7.84, -0.28, 3.24),
                          (-4.39, -3.24, 6.27),
                          (4.53, 3.83, -6.64)), dtype=dtype, device=device).t()
        b = torch.tensor(((8.58, 8.26, 8.48),
                          (9.35, -4.43, -0.70)), dtype=dtype, device=device).t()
        _test_underdetermined(a, b, expectedNorm)

        # test reuse
        expectedNorm = 0
        a = torch.tensor(((1.44, -9.96, -7.55, 8.34),
                          (-7.84, -0.28, 3.24, 8.09),
                          (-4.39, -3.24, 6.27, 5.28),
                          (4.53, 3.83, -6.64, 2.06)), dtype=dtype, device=device).t()
        b = torch.tensor(((8.58, 8.26, 8.48, -5.28),
                          (9.35, -4.43, -0.70, -0.26)), dtype=dtype, device=device).t()
        ta = torch.tensor((), dtype=dtype, device=device)
        tb = torch.tensor((), dtype=dtype, device=device)
        torch.lstsq(b, a, out=(tb, ta))
        self.assertEqual((torch.mm(a, tb) - b).norm(), expectedNorm, atol=1e-8, rtol=0)
        torch.lstsq(b, a, out=(tb, ta))
        self.assertEqual((torch.mm(a, tb) - b).norm(), expectedNorm, atol=1e-8, rtol=0)
        torch.lstsq(b, a, out=(tb, ta))
        self.assertEqual((torch.mm(a, tb) - b).norm(), expectedNorm, atol=1e-8, rtol=0)

    @skipCUDAIfNoMagma
    @skipCPUIfNoLapack
    def test_lapack_empty(self, device):
        # FIXME: these are just a selection of LAPACK functions -- we need a general strategy here.
        # The LAPACK functions themselves generally do NOT work with zero sized dimensions, although
        # numpy/sci often has a direct wrapper (e.g. lu_factor) and a wrapper that "does the right thing"
        # (e.g. lu).  We often name our functions identically to the lapack function, so it will take work
        # to name / migrate-to better wrappers.
        def fn(torchfn, *args):
            return torchfn(*tuple(torch.randn(shape, device=device) if isinstance(shape, tuple) else shape
                                  for shape in args))

        # inverse, pinverse
        self.assertEqual((0, 0), fn(torch.inverse, (0, 0)).shape)
        self.assertEqual((5, 0), fn(torch.pinverse, (0, 5)).shape)
        self.assertEqual((0, 5), fn(torch.pinverse, (5, 0)).shape)
        self.assertEqual((0, 0), fn(torch.pinverse, (0, 0)).shape)

        # det, logdet, slogdet
        self.assertEqual(torch.tensor(1., device=device), fn(torch.det, (0, 0)))
        self.assertEqual(torch.tensor(0., device=device), fn(torch.logdet, (0, 0)))
        self.assertEqual((torch.tensor(1., device=device), torch.tensor(0., device=device)),
                         fn(torch.slogdet, (0, 0)))

        # eig, symeig
        evalues, evectors = fn(torch.eig, (0, 0), True)
        self.assertEqual([(0, 2), (0, 0)], [evalues.shape, evectors.shape])
        evalues, evectors = fn(torch.symeig, (0, 0), True)
        self.assertEqual([(0,), (0, 0)], [evalues.shape, evectors.shape])

        # qr
        q, r = fn(torch.qr, (3, 0), True)
        self.assertEqual([(3, 0), (0, 0)], [q.shape, r.shape])
        q, r = fn(torch.qr, (0, 3), True)
        self.assertEqual([(0, 0), (0, 3)], [q.shape, r.shape])
        q, r = fn(torch.qr, (3, 0), False)
        self.assertEqual([(3, 3), (3, 0)], [q.shape, r.shape])

        # lstsq
        self.assertRaises(RuntimeError, lambda: torch.lstsq(torch.randn(0, 0), torch.randn(0, 0)))
        self.assertRaises(RuntimeError, lambda: torch.lstsq(torch.randn(0,), torch.randn(0, 0)))

    @tf32_on_and_off(0.005)
    def test_tensordot(self, device):
        a = torch.arange(60., device=device).reshape(3, 4, 5)
        b = torch.arange(24., device=device).reshape(4, 3, 2)
        c = torch.tensordot(a, b, dims=([1, 0], [0, 1])).cpu()
        cn = torch.from_numpy(np.tensordot(a.cpu().numpy(), b.cpu().numpy(),
                                           axes=([1, 0], [0, 1])))
        self.assertEqual(c, cn)

        cout = torch.zeros((5, 2), device=device)
        torch.tensordot(a, b, dims=([1, 0], [0, 1]), out=cout).cpu()
        self.assertEqual(c, cout)

        a = torch.randn(2, 3, 4, 5, device=device)
        b = torch.randn(4, 5, 6, 7, device=device)
        c = torch.tensordot(a, b, dims=2).cpu()
        cn = torch.from_numpy(np.tensordot(a.cpu().numpy(), b.cpu().numpy(),
                                           axes=2))

        with self.assertRaisesRegex(RuntimeError, "expects dims >= 0"):
            torch.tensordot(a, b, dims=-1)

        self.assertEqual(c, cn)
        c = torch.tensordot(a, b).cpu()
        cn = torch.from_numpy(np.tensordot(a.cpu().numpy(), b.cpu().numpy()))
        self.assertEqual(c, cn)

        a = torch.tensordot(torch.tensor(0.), torch.tensor(0.), 0)
        an = torch.from_numpy(np.tensordot(np.zeros((), dtype=np.float32), np.zeros((), dtype=np.float32), 0))
        self.assertEqual(a, an)


instantiate_device_type_tests(TestLinalg, globals())

if __name__ == '__main__':
    run_tests()<|MERGE_RESOLUTION|>--- conflicted
+++ resolved
@@ -1029,77 +1029,7 @@
             with self.assertRaisesRegex(RuntimeError, "tensors to be on the same device"):
                 torch.linalg.eigvalsh(t, out=out)
 
-<<<<<<< HEAD
-    @skipCUDAIfNoMagma
-    @skipCPUIfNoLapack
-    @dtypes(*floating_and_complex_types())
-    @precisionOverride({torch.float32: 1e-4, torch.complex64: 1e-4})
-    def test_eigvalsh_non_contiguous(self, device, dtype):
-        from torch.testing._internal.common_utils import random_hermitian_matrix
-
-        def run_test(matrix, uplo):
-            self.assertFalse(matrix.is_contiguous())
-            expected_w = np.linalg.eigvalsh(matrix.cpu().numpy(), UPLO=uplo)
-            actual_w = torch.linalg.eigvalsh(matrix, UPLO=uplo)
-            self.assertEqual(actual_w, expected_w)
-
-        def run_test_permuted(shape, batch, uplo):
-            # check for permuted / transposed inputs
-            matrix = random_hermitian_matrix(shape, *batch, dtype=dtype, device=device)
-            matrix = matrix.mT
-            run_test(matrix, uplo)
-
-        def run_test_skipped_elements(shape, batch, uplo):
-            # check for inputs with skipped elements
-            matrix = random_hermitian_matrix(shape, *batch, dtype=dtype, device=device)
-            matrix = matrix[::2]
-            run_test(matrix, uplo)
-
-        shapes = (3, 5)
-        batches = ((4, ), (4, 2))
-        uplos = ["U", "L"]
-        for shape, batch, uplo in itertools.product(shapes, batches, uplos):
-            run_test_permuted(shape, batch, uplo)
-            run_test_skipped_elements(shape, batch, uplo)
-
-    @dtypes(*floating_and_complex_types())
-||||||| constructed merge base
-    @skipCUDAIfNoMagma
-    @skipCPUIfNoLapack
-    @dtypes(torch.float32, torch.float64, torch.complex64, torch.complex128)
-    @precisionOverride({torch.float32: 1e-4, torch.complex64: 1e-4})
-    def test_eigvalsh_non_contiguous(self, device, dtype):
-        from torch.testing._internal.common_utils import random_hermitian_matrix
-
-        def run_test(matrix, uplo):
-            self.assertFalse(matrix.is_contiguous())
-            expected_w = np.linalg.eigvalsh(matrix.cpu().numpy(), UPLO=uplo)
-            actual_w = torch.linalg.eigvalsh(matrix, UPLO=uplo)
-            self.assertEqual(actual_w, expected_w)
-
-        def run_test_permuted(shape, batch, uplo):
-            # check for permuted / transposed inputs
-            matrix = random_hermitian_matrix(shape, *batch, dtype=dtype, device=device)
-            matrix = matrix.mT
-            run_test(matrix, uplo)
-
-        def run_test_skipped_elements(shape, batch, uplo):
-            # check for inputs with skipped elements
-            matrix = random_hermitian_matrix(shape, *batch, dtype=dtype, device=device)
-            matrix = matrix[::2]
-            run_test(matrix, uplo)
-
-        shapes = (3, 5)
-        batches = ((4, ), (4, 2))
-        uplos = ["U", "L"]
-        for shape, batch, uplo in itertools.product(shapes, batches, uplos):
-            run_test_permuted(shape, batch, uplo)
-            run_test_skipped_elements(shape, batch, uplo)
-
-    @dtypes(torch.float32, torch.float64, torch.complex64, torch.complex128)
-=======
-    @dtypes(torch.float32, torch.float64, torch.complex64, torch.complex128)
->>>>>>> Remove unnecessary non_contiguous tests from test_linalg
+    @dtypes(*floating_and_complex_types())
     def test_kron(self, device, dtype):
 
         def run_test_case(a_shape, b_shape):
@@ -1120,125 +1050,7 @@
         for a_shape, b_shape in itertools.product(shapes, reversed(shapes)):
             run_test_case(a_shape, b_shape)
 
-<<<<<<< HEAD
-    @dtypes(*floating_and_complex_types())
-    def test_kron_non_contiguous(self, device, dtype):
-
-        def run_test_transposed(a_shape, b_shape):
-            # check for transposed case
-            a = torch.rand(a_shape, dtype=dtype, device=device).mT
-            b = torch.rand(b_shape, dtype=dtype, device=device).mT
-            self.assertFalse(a.is_contiguous())
-            self.assertFalse(b.is_contiguous())
-
-            expected = np.kron(a.cpu().numpy(), b.cpu().numpy())
-            result = torch.kron(a, b)
-            self.assertEqual(result, expected)
-
-            # check the out= variant
-            out = torch.empty(result.mT.shape, dtype=dtype, device=device).mT
-            self.assertFalse(out.is_contiguous())
-            ans = torch.kron(a, b, out=out)
-            self.assertEqual(ans, out)
-            self.assertEqual(ans, result)
-
-        def run_test_skipped_elements(a_shape, b_shape):
-            # check for transposed case
-            a = torch.rand(2 * a_shape[0], *a_shape[1:], dtype=dtype, device=device)[::2]
-            b = torch.rand(2 * b_shape[0], *b_shape[1:], dtype=dtype, device=device)[::2]
-            self.assertFalse(a.is_contiguous())
-            self.assertFalse(b.is_contiguous())
-
-            expected = np.kron(a.cpu().numpy(), b.cpu().numpy())
-            result = torch.kron(a, b)
-            self.assertEqual(result, expected)
-
-            # check the out= variant
-            out = torch.empty(2 * result.shape[0], *result.shape[1:], dtype=dtype, device=device)[::2]
-            self.assertFalse(out.is_contiguous())
-            ans = torch.kron(a, b, out=out)
-            self.assertEqual(ans, out)
-            self.assertEqual(ans, result)
-
-        shapes = [(2, 2), (2, 2, 3), (2, 2, 3, 3)]
-        for a_shape, b_shape in itertools.product(shapes, reversed(shapes)):
-            # run_test_transposed(a_shape, b_shape)
-            run_test_skipped_elements(a_shape, b_shape)
-
-        # Test that kron perserve memory format
-        a = torch.randn(1, 2, 3, 4, dtype=dtype, device=device).contiguous(memory_format=torch.channels_last)
-        b = torch.randn(1, 2, 3, 4, dtype=dtype, device=device).contiguous(memory_format=torch.channels_last)
-        c = torch.kron(a, b)
-        self.assertTrue(c.is_contiguous(memory_format=torch.channels_last))
-        torch.kron(a, b, out=c)
-        self.assertTrue(c.is_contiguous(memory_format=torch.channels_last))
-        c = c.contiguous(memory_format=torch.contiguous_format)
-        torch.kron(a, b, out=c)
-        self.assertTrue(c.is_contiguous(memory_format=torch.contiguous_format))
-
-
-    @dtypes(*floating_and_complex_types())
-||||||| constructed merge base
-    @dtypes(torch.float32, torch.float64, torch.complex64, torch.complex128)
-    def test_kron_non_contiguous(self, device, dtype):
-
-        def run_test_transposed(a_shape, b_shape):
-            # check for transposed case
-            a = torch.rand(a_shape, dtype=dtype, device=device).mT
-            b = torch.rand(b_shape, dtype=dtype, device=device).mT
-            self.assertFalse(a.is_contiguous())
-            self.assertFalse(b.is_contiguous())
-
-            expected = np.kron(a.cpu().numpy(), b.cpu().numpy())
-            result = torch.kron(a, b)
-            self.assertEqual(result, expected)
-
-            # check the out= variant
-            out = torch.empty(result.mT.shape, dtype=dtype, device=device).mT
-            self.assertFalse(out.is_contiguous())
-            ans = torch.kron(a, b, out=out)
-            self.assertEqual(ans, out)
-            self.assertEqual(ans, result)
-
-        def run_test_skipped_elements(a_shape, b_shape):
-            # check for transposed case
-            a = torch.rand(2 * a_shape[0], *a_shape[1:], dtype=dtype, device=device)[::2]
-            b = torch.rand(2 * b_shape[0], *b_shape[1:], dtype=dtype, device=device)[::2]
-            self.assertFalse(a.is_contiguous())
-            self.assertFalse(b.is_contiguous())
-
-            expected = np.kron(a.cpu().numpy(), b.cpu().numpy())
-            result = torch.kron(a, b)
-            self.assertEqual(result, expected)
-
-            # check the out= variant
-            out = torch.empty(2 * result.shape[0], *result.shape[1:], dtype=dtype, device=device)[::2]
-            self.assertFalse(out.is_contiguous())
-            ans = torch.kron(a, b, out=out)
-            self.assertEqual(ans, out)
-            self.assertEqual(ans, result)
-
-        shapes = [(2, 2), (2, 2, 3), (2, 2, 3, 3)]
-        for a_shape, b_shape in itertools.product(shapes, reversed(shapes)):
-            # run_test_transposed(a_shape, b_shape)
-            run_test_skipped_elements(a_shape, b_shape)
-
-        # Test that kron perserve memory format
-        a = torch.randn(1, 2, 3, 4, dtype=dtype, device=device).contiguous(memory_format=torch.channels_last)
-        b = torch.randn(1, 2, 3, 4, dtype=dtype, device=device).contiguous(memory_format=torch.channels_last)
-        c = torch.kron(a, b)
-        self.assertTrue(c.is_contiguous(memory_format=torch.channels_last))
-        torch.kron(a, b, out=c)
-        self.assertTrue(c.is_contiguous(memory_format=torch.channels_last))
-        c = c.contiguous(memory_format=torch.contiguous_format)
-        torch.kron(a, b, out=c)
-        self.assertTrue(c.is_contiguous(memory_format=torch.contiguous_format))
-
-
-    @dtypes(torch.float32, torch.float64, torch.complex64, torch.complex128)
-=======
-    @dtypes(torch.float32, torch.float64, torch.complex64, torch.complex128)
->>>>>>> Remove unnecessary non_contiguous tests from test_linalg
+    @dtypes(*floating_and_complex_types())
     def test_kron_empty(self, device, dtype):
 
         def run_test_case(empty_shape):
@@ -3068,46 +2880,6 @@
         for upper, batchsize in itertools.product([True, False], [1, 3, 4]):
             cholesky_solve_batch_helper((5, batchsize), (batchsize, 5, 10), upper)
 
-<<<<<<< HEAD
-    @skipCUDAIfNoMagma
-    @skipCPUIfNoLapack
-    @dtypes(*floating_and_complex_types())
-    def test_cholesky_solve_batched_non_contiguous(self, device, dtype):
-        from numpy.linalg import solve
-        from torch.testing._internal.common_utils import random_hermitian_pd_matrix
-
-        for upper in [True, False]:
-            A = random_hermitian_pd_matrix(2, 2, dtype=dtype, device='cpu')
-            b = torch.randn(2, 2, 2, dtype=dtype, device='cpu')
-            x_exp = solve(A.permute(0, 2, 1).numpy(), b.permute(2, 1, 0).numpy())
-            A = A.to(device).permute(0, 2, 1)
-            b = b.to(device).permute(2, 1, 0)
-            assert not A.is_contiguous() and not b.is_contiguous(), "contiguous inputs"
-            L = torch.cholesky(A, upper)
-            x = torch.cholesky_solve(b, L, upper=upper)
-            self.assertEqual(x, x_exp)
-
-||||||| constructed merge base
-    @skipCUDAIfNoMagma
-    @skipCPUIfNoLapack
-    @dtypes(torch.float32, torch.float64, torch.complex64, torch.complex128)
-    def test_cholesky_solve_batched_non_contiguous(self, device, dtype):
-        from numpy.linalg import solve
-        from torch.testing._internal.common_utils import random_hermitian_pd_matrix
-
-        for upper in [True, False]:
-            A = random_hermitian_pd_matrix(2, 2, dtype=dtype, device='cpu')
-            b = torch.randn(2, 2, 2, dtype=dtype, device='cpu')
-            x_exp = solve(A.permute(0, 2, 1).numpy(), b.permute(2, 1, 0).numpy())
-            A = A.to(device).permute(0, 2, 1)
-            b = b.to(device).permute(2, 1, 0)
-            assert not A.is_contiguous() and not b.is_contiguous(), "contiguous inputs"
-            L = torch.cholesky(A, upper)
-            x = torch.cholesky_solve(b, L, upper=upper)
-            self.assertEqual(x, x_exp)
-
-=======
->>>>>>> Remove unnecessary non_contiguous tests from test_linalg
     @slowTest
     @skipCUDAIfNoMagma
     @skipCPUIfNoLapack
@@ -3572,45 +3344,7 @@
 
     @skipCUDAIfNoMagma
     @skipCPUIfNoLapack
-<<<<<<< HEAD
-    @dtypes(*floating_and_complex_types())
-    @precisionOverride({torch.float32: 1e-3, torch.complex64: 1e-3})
-    def test_solve_batched_non_contiguous(self, device, dtype):
-        make_fullrank = make_fullrank_matrices_with_distinct_singular_values
-        make_A = partial(make_fullrank, device=device, dtype=dtype)
-
-        A = make_A(2, 2, 2).permute(1, 0, 2)
-        b = torch.randn(2, 2, 2, dtype=dtype, device=device).permute(2, 1, 0)
-        self.assertFalse(A.is_contiguous())
-        self.assertFalse(b.is_contiguous())
-        actual = torch.linalg.solve(A, b)
-        expected = np.linalg.solve(A.cpu().numpy(), b.cpu().numpy())
-        self.assertEqual(actual, expected)
-
-    @skipCUDAIfNoMagma
-    @skipCPUIfNoLapack
-    @dtypes(*floating_and_complex_types())
-||||||| constructed merge base
-    @dtypes(torch.float32, torch.float64, torch.complex64, torch.complex128)
-    @precisionOverride({torch.float32: 1e-3, torch.complex64: 1e-3})
-    def test_solve_batched_non_contiguous(self, device, dtype):
-        make_fullrank = make_fullrank_matrices_with_distinct_singular_values
-        make_A = partial(make_fullrank, device=device, dtype=dtype)
-
-        A = make_A(2, 2, 2).permute(1, 0, 2)
-        b = torch.randn(2, 2, 2, dtype=dtype, device=device).permute(2, 1, 0)
-        self.assertFalse(A.is_contiguous())
-        self.assertFalse(b.is_contiguous())
-        actual = torch.linalg.solve(A, b)
-        expected = np.linalg.solve(A.cpu().numpy(), b.cpu().numpy())
-        self.assertEqual(actual, expected)
-
-    @skipCUDAIfNoMagma
-    @skipCPUIfNoLapack
-    @dtypes(torch.float32, torch.float64, torch.complex64, torch.complex128)
-=======
-    @dtypes(torch.float32, torch.float64, torch.complex64, torch.complex128)
->>>>>>> Remove unnecessary non_contiguous tests from test_linalg
+    @dtypes(*floating_and_complex_types())
     def test_solve_errors_and_warnings(self, device, dtype):
         # solve expects batches of square matrices as input
         with self.assertRaisesRegex(RuntimeError, "must be batches of square matrices"):
@@ -3701,40 +3435,6 @@
         for batchsize in [1, 3, 4]:
             solve_batch_helper((batchsize, 5, 5), (batchsize, 5, 10))
 
-<<<<<<< HEAD
-    @skipCUDAIfNoMagma
-    @skipCPUIfNoLapack
-    @dtypes(*floating_and_complex_types())
-    def test_old_solve_batched_non_contiguous(self, device, dtype):
-        from numpy.linalg import solve
-
-        make_fullrank = make_fullrank_matrices_with_distinct_singular_values
-        make_A = partial(make_fullrank, device=device, dtype=dtype)
-
-        A = make_A(2, 2, 2).permute(1, 0, 2)
-        b = torch.randn(2, 2, 2, dtype=dtype, device=device).permute(2, 1, 0)
-        x, _ = torch.solve(b, A)
-        x_exp = solve(A.cpu().numpy(), b.cpu().numpy())
-        self.assertEqual(x, x_exp)
-
-||||||| constructed merge base
-    @skipCUDAIfNoMagma
-    @skipCPUIfNoLapack
-    @dtypes(torch.float32, torch.float64, torch.complex64, torch.complex128)
-    def test_old_solve_batched_non_contiguous(self, device, dtype):
-        from numpy.linalg import solve
-
-        make_fullrank = make_fullrank_matrices_with_distinct_singular_values
-        make_A = partial(make_fullrank, device=device, dtype=dtype)
-
-        A = make_A(2, 2, 2).permute(1, 0, 2)
-        b = torch.randn(2, 2, 2, dtype=dtype, device=device).permute(2, 1, 0)
-        x, _ = torch.solve(b, A)
-        x_exp = solve(A.cpu().numpy(), b.cpu().numpy())
-        self.assertEqual(x, x_exp)
-
-=======
->>>>>>> Remove unnecessary non_contiguous tests from test_linalg
     @slowTest
     @skipCUDAIfNoMagma
     @skipCPUIfNoLapack
@@ -3891,104 +3591,6 @@
         run_test((1, 2, 3, 2, 3), ind=3)
         run_test((3, 2, 1, 2, 12), ind=4)
 
-<<<<<<< HEAD
-    @skipCUDAIfNoMagma
-    @skipCPUIfNoLapack
-    @dtypes(*floating_and_complex_types())
-    @precisionOverride({torch.float: 1e-3, torch.cfloat: 1e-3})
-    def test_tensorinv_non_contiguous(self, device, dtype):
-
-        def run_test(a_shape, ind):
-            # check for permuted (transposed) case
-            a = torch.randn(a_shape, dtype=dtype, device=device)
-            permutation = list(range(0, a.ndim))
-            a = a.permute(permutation[ind:] + permutation[:ind])
-            self.assertFalse(a.is_contiguous())
-            a_numpy = a.cpu().numpy()
-            result = torch.linalg.tensorinv(a, ind=a.ndim - ind)
-            expected = np.linalg.tensorinv(a_numpy, ind=a.ndim - ind)
-            self.assertEqual(result, expected)
-
-        def run_test_skipped_elements(a_shape, ind):
-            # check for input with skipped elements
-            a = torch.randn(a_shape, dtype=dtype, device=device)
-            a = a[::2]
-            self.assertFalse(a.is_contiguous())
-            a_numpy = a.cpu().numpy()
-            result = torch.linalg.tensorinv(a, ind=ind)
-            expected = np.linalg.tensorinv(a_numpy, ind=ind)
-            self.assertEqual(result, expected)
-
-            # check non-contiguous out
-            out = torch.empty(2 * result.shape[0], *result.shape[1:], dtype=dtype, device=device)[::2]
-            self.assertFalse(out.is_contiguous())
-            ans = torch.linalg.tensorinv(a, ind=ind, out=out)
-            self.assertEqual(ans, out)
-            self.assertEqual(ans, result)
-
-        run_test((12, 3, 4), ind=1)
-        run_test((3, 8, 24), ind=2)
-        run_test((18, 3, 3, 2), ind=1)
-        run_test((1, 4, 2, 2), ind=2)
-        run_test((2, 3, 5, 30), ind=3)
-        run_test((24, 2, 2, 3, 2), ind=1)
-        run_test((3, 4, 2, 3, 2), ind=2)
-        run_test((1, 2, 3, 2, 3), ind=3)
-        run_test((3, 2, 1, 2, 12), ind=4)
-
-        run_test_skipped_elements((12, 3, 2), ind=1)
-        run_test_skipped_elements((18, 3, 3, 1), ind=1)
-
-||||||| constructed merge base
-    @skipCUDAIfNoMagma
-    @skipCPUIfNoLapack
-    @dtypes(torch.float32, torch.float64, torch.complex64, torch.complex128)
-    @precisionOverride({torch.float: 1e-3, torch.cfloat: 1e-3})
-    def test_tensorinv_non_contiguous(self, device, dtype):
-
-        def run_test(a_shape, ind):
-            # check for permuted (transposed) case
-            a = torch.randn(a_shape, dtype=dtype, device=device)
-            permutation = list(range(0, a.ndim))
-            a = a.permute(permutation[ind:] + permutation[:ind])
-            self.assertFalse(a.is_contiguous())
-            a_numpy = a.cpu().numpy()
-            result = torch.linalg.tensorinv(a, ind=a.ndim - ind)
-            expected = np.linalg.tensorinv(a_numpy, ind=a.ndim - ind)
-            self.assertEqual(result, expected)
-
-        def run_test_skipped_elements(a_shape, ind):
-            # check for input with skipped elements
-            a = torch.randn(a_shape, dtype=dtype, device=device)
-            a = a[::2]
-            self.assertFalse(a.is_contiguous())
-            a_numpy = a.cpu().numpy()
-            result = torch.linalg.tensorinv(a, ind=ind)
-            expected = np.linalg.tensorinv(a_numpy, ind=ind)
-            self.assertEqual(result, expected)
-
-            # check non-contiguous out
-            out = torch.empty(2 * result.shape[0], *result.shape[1:], dtype=dtype, device=device)[::2]
-            self.assertFalse(out.is_contiguous())
-            ans = torch.linalg.tensorinv(a, ind=ind, out=out)
-            self.assertEqual(ans, out)
-            self.assertEqual(ans, result)
-
-        run_test((12, 3, 4), ind=1)
-        run_test((3, 8, 24), ind=2)
-        run_test((18, 3, 3, 2), ind=1)
-        run_test((1, 4, 2, 2), ind=2)
-        run_test((2, 3, 5, 30), ind=3)
-        run_test((24, 2, 2, 3, 2), ind=1)
-        run_test((3, 4, 2, 3, 2), ind=2)
-        run_test((1, 2, 3, 2, 3), ind=3)
-        run_test((3, 2, 1, 2, 12), ind=4)
-
-        run_test_skipped_elements((12, 3, 2), ind=1)
-        run_test_skipped_elements((18, 3, 3, 1), ind=1)
-
-=======
->>>>>>> Remove unnecessary non_contiguous tests from test_linalg
     @skipMeta  # See https://github.com/pytorch/pytorch/issues/53739
     @skipCUDAIfNoMagma
     @skipCPUIfNoLapack
@@ -7771,44 +7373,6 @@
         for indices in itertools.product((True, False), repeat=2):
             verify_batched_matmul(*indices)
 
-<<<<<<< HEAD
-    @skipCUDAIfNoMagma
-    @skipCPUIfNoLapack
-    @dtypes(*floating_and_complex_types())
-    def test_lu_solve_batched_non_contiguous(self, device, dtype):
-        make_fullrank = make_fullrank_matrices_with_distinct_singular_values
-        make_A = partial(make_fullrank, device=device, dtype=dtype)
-
-        A = make_A(2, 2, 2)
-        b = torch.randn(2, 2, 2, dtype=dtype, device=device)
-        x_exp = np.linalg.solve(A.cpu().permute(0, 2, 1).numpy(), b.cpu().permute(2, 1, 0).numpy())
-        A = A.permute(0, 2, 1)
-        b = b.permute(2, 1, 0)
-        assert not A.is_contiguous() and not b.is_contiguous(), "contiguous inputs"
-        LU_data, LU_pivots = torch.lu(A)
-        x = torch.lu_solve(b, LU_data, LU_pivots)
-        self.assertEqual(x, x_exp)
-
-||||||| constructed merge base
-    @skipCUDAIfNoMagma
-    @skipCPUIfNoLapack
-    @dtypes(torch.float32, torch.float64, torch.complex64, torch.complex128)
-    def test_lu_solve_batched_non_contiguous(self, device, dtype):
-        make_fullrank = make_fullrank_matrices_with_distinct_singular_values
-        make_A = partial(make_fullrank, device=device, dtype=dtype)
-
-        A = make_A(2, 2, 2)
-        b = torch.randn(2, 2, 2, dtype=dtype, device=device)
-        x_exp = np.linalg.solve(A.cpu().permute(0, 2, 1).numpy(), b.cpu().permute(2, 1, 0).numpy())
-        A = A.permute(0, 2, 1)
-        b = b.permute(2, 1, 0)
-        assert not A.is_contiguous() and not b.is_contiguous(), "contiguous inputs"
-        LU_data, LU_pivots = torch.lu(A)
-        x = torch.lu_solve(b, LU_data, LU_pivots)
-        self.assertEqual(x, x_exp)
-
-=======
->>>>>>> Remove unnecessary non_contiguous tests from test_linalg
     def lu_solve_test_helper(self, A_dims, b_dims, pivot, device, dtype):
         make_fullrank = make_fullrank_matrices_with_distinct_singular_values
         make_A = partial(make_fullrank, device=device, dtype=dtype)
