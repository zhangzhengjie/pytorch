#include <torch/csrc/distributed/rpc/rpc_agent.h>
#include <torch/csrc/distributed/rpc/rref_proto.h>
#include <torch/csrc/jit/serialization/pickle.h>

#include <limits>

namespace torch {
namespace distributed {
namespace rpc {

namespace {

c10::ivalue::TupleElements toIValues(const Message& message, MessageType type) {
  TORCH_INTERNAL_ASSERT(
      type == message.type(),
      "Expecting message of type ",
      type,
      ", but got ",
      message.type());
  auto payload = static_cast<const char*>(message.payload().data());
  auto payload_size = message.payload().size();

  auto value = jit::unpickle(
      payload,
      payload_size,
      *RpcAgent::getCurrentRpcAgent()->getTypeResolver(),
      message.tensors());
<<<<<<< HEAD
  return value.toTupleRef().elements();
=======
  return std::move(*std::move(value).toTuple()).elements();
>>>>>>> 1208a4f9
}

c10::intrusive_ptr<Message> fromIValues(
    std::vector<IValue> ivalues,
    MessageType type) {
  std::vector<torch::Tensor> tensor_table;
  auto payload = jit::pickle(
      c10::ivalue::Tuple::create(std::move(ivalues)), &tensor_table);
  return c10::make_intrusive<Message>(
      std::move(payload), std::move(tensor_table), type);
}

} // namespace

/////////////////////////// RRefMessageBase //////////////////////////////////

const RRefId& RRefMessageBase::rrefId() {
  return rrefId_;
}

/////////////////////////// ForkMessageBase //////////////////////////////////

const ForkId& ForkMessageBase::forkId() {
  return forkId_;
}

c10::intrusive_ptr<Message> ForkMessageBase::toMessageImpl() && {
  return fromIValues({rrefId_.toIValue(), forkId_.toIValue()}, type_);
}

std::pair<RRefId, ForkId> ForkMessageBase::fromMessage(
    const Message& message,
    MessageType type) {
  auto ivalues = toIValues(message, type);

  TORCH_INTERNAL_ASSERT(
      ivalues.size() == 2, "ForkMessageBase expects 2 IValue from message.");

  return std::make_pair(
      RRefId::fromIValue(ivalues[0]), ForkId::fromIValue(ivalues[1]));
}

/////////////////////////// RRef Protocol //////////////////////////////////

c10::intrusive_ptr<Message> ScriptRRefFetchCall::toMessageImpl() && {
  std::vector<at::IValue> ivalues;
  ivalues.reserve(2);
  ivalues.emplace_back(rrefId_.toIValue());
  ivalues.emplace_back(fromWorkerId_);
  return fromIValues(std::move(ivalues), MessageType::SCRIPT_RREF_FETCH_CALL);
}

std::unique_ptr<ScriptRRefFetchCall> ScriptRRefFetchCall::fromMessage(
    const Message& message) {
  auto values = toIValues(message, MessageType::SCRIPT_RREF_FETCH_CALL);
  TORCH_INTERNAL_ASSERT(
      values.size() == 2, "ScriptRRefFetchCall expects 2 IValues from message");
  auto id = values[1].toInt();
  TORCH_INTERNAL_ASSERT(
      id >= std::numeric_limits<worker_id_t>::min() &&
          id <= std::numeric_limits<worker_id_t>::max(),
      "ScriptRRefFetchCall fromWorkerId exceeds worker_id_t limit.")
  return std::make_unique<ScriptRRefFetchCall>(
      worker_id_t(id), RRefId::fromIValue(values[0]));
}

c10::intrusive_ptr<Message> PythonRRefFetchCall::toMessageImpl() && {
  std::vector<at::IValue> ivalues;
  ivalues.reserve(2);
  ivalues.emplace_back(rrefId_.toIValue());
  ivalues.emplace_back(fromWorkerId_);
  return fromIValues(std::move(ivalues), MessageType::PYTHON_RREF_FETCH_CALL);
}

std::unique_ptr<PythonRRefFetchCall> PythonRRefFetchCall::fromMessage(
    const Message& message) {
  auto values = toIValues(message, MessageType::PYTHON_RREF_FETCH_CALL);
  TORCH_INTERNAL_ASSERT(
      values.size() == 2, "PythonRRefFetchCall expects 2 IValues from message");
  auto id = values[1].toInt();
  TORCH_INTERNAL_ASSERT(
      id >= std::numeric_limits<worker_id_t>::min() &&
          id <= std::numeric_limits<worker_id_t>::max(),
      "PythonRRefFetchCall fromWorkerId exceeds worker_id_t limit.")
  return std::make_unique<PythonRRefFetchCall>(
      worker_id_t(id), RRefId::fromIValue(values[0]));
}

const std::vector<at::IValue>& RRefFetchRet::values() {
  return values_;
}

c10::intrusive_ptr<Message> RRefFetchRet::toMessageImpl() && {
  return fromIValues(values_, type_);
}

std::unique_ptr<ScriptRRefFetchRet> ScriptRRefFetchRet::fromMessage(
    const Message& message) {
  auto values = toIValues(message, MessageType::SCRIPT_RREF_FETCH_RET);
  TORCH_INTERNAL_ASSERT(
      values.size() == 1,
      "RRef of IValue should contain a single IValue, but got ",
      values.size());
  return std::make_unique<ScriptRRefFetchRet>(std::move(values).vec());
}

std::unique_ptr<PythonRRefFetchRet> PythonRRefFetchRet::fromMessage(
    const Message& message) {
  return std::make_unique<PythonRRefFetchRet>(
      toIValues(message, MessageType::PYTHON_RREF_FETCH_RET).vec());
}

std::unique_ptr<RRefUserDelete> RRefUserDelete::fromMessage(
    const Message& message) {
  auto pair =
      ForkMessageBase::fromMessage(message, MessageType::RREF_USER_DELETE);
  return std::make_unique<RRefUserDelete>(
      RRefUserDelete(pair.first, pair.second));
}

std::unique_ptr<RemoteRet> RemoteRet::fromMessage(const Message& message) {
  auto pair = ForkMessageBase::fromMessage(message, MessageType::REMOTE_RET);
  return std::make_unique<RemoteRet>(pair.first, pair.second);
}

const ForkId& RRefChildAccept::forkId() const {
  return forkId_;
}

c10::intrusive_ptr<Message> RRefChildAccept::toMessageImpl() && {
  return fromIValues({forkId_.toIValue()}, MessageType::RREF_CHILD_ACCEPT);
}

std::unique_ptr<RRefChildAccept> RRefChildAccept::fromMessage(
    const Message& message) {
  auto values = toIValues(message, MessageType::RREF_CHILD_ACCEPT);
  TORCH_INTERNAL_ASSERT(values.size() == 1, "Expect 1 IValues from message.");

  return std::make_unique<RRefChildAccept>(ForkId::fromIValue(values.back()));
}

std::unique_ptr<RRefForkRequest> RRefForkRequest::fromMessage(
    const Message& message) {
  auto pair =
      ForkMessageBase::fromMessage(message, MessageType::RREF_FORK_REQUEST);
  return std::make_unique<RRefForkRequest>(pair.first, pair.second);
}

c10::intrusive_ptr<Message> RRefAck::toMessageImpl() && {
  return c10::make_intrusive<Message>(
      std::vector<char>{}, std::vector<torch::Tensor>{}, MessageType::RREF_ACK);
}

std::unique_ptr<RRefAck> RRefAck::fromMessage(const Message& message) {
  TORCH_INTERNAL_ASSERT(
      message.type() == MessageType::RREF_ACK,
      "Message type miss match, expect ",
      MessageType::RREF_ACK,
      ", but got ",
      message.type());
  return std::make_unique<RRefAck>();
}

} // namespace rpc
} // namespace distributed
} // namespace torch<|MERGE_RESOLUTION|>--- conflicted
+++ resolved
@@ -25,11 +25,7 @@
       payload_size,
       *RpcAgent::getCurrentRpcAgent()->getTypeResolver(),
       message.tensors());
-<<<<<<< HEAD
-  return value.toTupleRef().elements();
-=======
   return std::move(*std::move(value).toTuple()).elements();
->>>>>>> 1208a4f9
 }
 
 c10::intrusive_ptr<Message> fromIValues(
